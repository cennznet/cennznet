# Runtime version 16 (master)
<<<<<<< HEAD
- Substrate commit: https://github.com/paritytech/substrate/commit/c4ca27f7121f37172ae0d2d92280a947ca77edd8
- Breaking changes:
	- Updated Generic Asset Config for `dev.rs`, `testnet.rs` , `mainnet.rs` with test asset ids for CENNZ, CENTRAPAY, PLUG, SYLO, ARDA and CERTI
		- Test CENNZ is now `16000` and Test CENTRAPAY is now `16001`
- New features:
	- GA:
		- Transfer fee should be correctly applied now
		- Create new Asset now requires certain amount of CENNZ to be staked
	- Initial implementation of CennznetExtrinsic with Doughnut and CENNZX support (WIP)
- New notable Substreate changes:
	- No upstream substrate changes merged
=======
- No changes
>>>>>>> c224a971

# Runtime version 15 (Kauri)
- Substrate commit: https://github.com/paritytech/substrate/commit/c4ca27f7121f37172ae0d2d92280a947ca77edd8
- Breaking changes:
	- Some types are renamed to avoid ambiguity
		- Sylo `vault::{Key, Val}` has been renamed to `VaultKey` and `VaultValue`
		- Attestation `Topic` and `Value` has been renamed to `AttestationTopic` and `AttestationValue`
- New features:
	- New Sylo changes
	- New CENNXZ changes
- New notable Substreate changes:
	- No upstream substrate changes merged

# Runtime version 14
- Substrate commit: https://github.com/paritytech/substrate/commit/c4ca27f7121f37172ae0d2d92280a947ca77edd8
- Breaking changes:
	- New naming conventions for runtime modules, instead of `cennznet-modules-x`, use `crml-x`, where `crml` stands for CENNZNet Runtime Module Library.
- New features:
	- New runtime module `rewards`, which accumulates transaction fees and mint block reward.
		- Accumulated fees and minted block reward got contributed to staking rewards.
		- Block reward could be set in genesis config, also via `set_block_reward` in rewards module.
	- GA V4 fully implemented
	- More CENNZX features
- New notable Substreate changes:
	- No upstream substrate changes merged

# Runtime version 13 (Rimu)
- Substrate commit: https://github.com/paritytech/substrate/commit/c4ca27f7121f37172ae0d2d92280a947ca77edd8
- Breaking changes:
	- GA
		- Type `AssetOptions` field `total_supply` renamed to `initial_issuance`
			- SDK type needs to be updated
		- Internal method `total_supply` renamed to `total_issuance`
	- balances module is been removed
		- use fees module to query transaction fee
		- use GA module for currency transfer
	- Staking: New Staking module
- New features:
	- New runtime module CENNZX
	- Sylo modules refactor
	- GA V4 (partially implemented, subject to change)
- New notable Substreate changes:
	- Add an RPC request for the state of the network https://github.com/paritytech/substrate/pull/1884
	- Stash/controller model for staking https://github.com/paritytech/substrate/pull/1782
	- Update parity-codec/-derive to 3.1 https://github.com/paritytech/substrate/pull/1900
		- Please update your branch to use parity-codec 3.1
	- Telemetry improvements https://github.com/paritytech/substrate/pull/1886\
	- Networking (p2p) improvements:
		- https://github.com/paritytech/substrate/pull/1934
		- https://github.com/paritytech/substrate/pull/1944
	- Extract specific transaction pool errors https://github.com/paritytech/substrate/pull/1930
	- Aggregate all liquidity restrictions in a single place https://github.com/paritytech/substrate/pull/1921<|MERGE_RESOLUTION|>--- conflicted
+++ resolved
@@ -1,5 +1,4 @@
-# Runtime version 16 (master)
-<<<<<<< HEAD
+# Runtime version 17 (master)
 - Substrate commit: https://github.com/paritytech/substrate/commit/c4ca27f7121f37172ae0d2d92280a947ca77edd8
 - Breaking changes:
 	- Updated Generic Asset Config for `dev.rs`, `testnet.rs` , `mainnet.rs` with test asset ids for CENNZ, CENTRAPAY, PLUG, SYLO, ARDA and CERTI
@@ -11,9 +10,9 @@
 	- Initial implementation of CennznetExtrinsic with Doughnut and CENNZX support (WIP)
 - New notable Substreate changes:
 	- No upstream substrate changes merged
-=======
+
+# Runtime version 16 (master)
 - No changes
->>>>>>> c224a971
 
 # Runtime version 15 (Kauri)
 - Substrate commit: https://github.com/paritytech/substrate/commit/c4ca27f7121f37172ae0d2d92280a947ca77edd8
