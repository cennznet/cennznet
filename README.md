# CENNZnet Node
[![license: LGPL v3](https://img.shields.io/badge/License-LGPL%20v3-blue.svg)](LICENSE) ![ci status badge](https://github.com/cennznet/cennznet/workflows/CI/badge.svg) [![PRs Welcome](https://img.shields.io/badge/PRs-welcome-brightgreen.svg)](docs/CONTRIBUTING.adoc)

CENNZnet node based on [Plug](https://github.com/plugblockchain/plug-blockchain).
For technical and guides, please refer to the [CENNZnet Wiki](https://wiki.cennz.net/#/).


## Running a CENNZnet node

There are a number of ways to run a CENNZnet node. Please choose one that suits best for your interest.

### Using Docker

Make sure Docker is installed and running on your machine.
If you need to install [Docker](https://www.docker.com/), head over to [Docker for Desktop](https://www.docker.com/products/docker-desktop) first, get it installed, create an account and login. Make sure Docker is running in the background.

Now you can proceed to the terminal with the following command:

```
# Start a local validator on a development chain
$ docker run \
    -p 9933:9933 -p 9944:9944 \
<<<<<<< HEAD
    cennznet/cennznet:1.5.0 \
=======
    cennznet/cennznet:1.5.1 \
>>>>>>> 793ce1c0
    --dev \
    --unsafe-ws-external \
    --unsafe-rpc-external \
```

### Using the source code

Follow the steps to build and run a node from the source code.

#### 1. Make sure build environment is set up

For Linux (the example below is for Debian-based machines):
```
$ sudo apt install -y build-essential clang cmake gcc git libclang-dev libssl-dev pkg-config
```

For MacOS (via Homebrew):
```
$ brew install openssl cmake llvm
```

For Windows [TODO: may need a separate link]

#### 2. Install Rust and set up Rust environment

Install Rust on your machine through [here](https://rustup.rs/), and the following rust version and toolchains.
```
$ cargo --version
$ rustup install nightly
$ rustup target add --toolchain=nightly wasm32-unknown-unknown
```

#### 3. Build the node binary and run

Then clone the repo, build the binary and run it.
```
$ git clone https://github.com/cennznet/cennznet.git
$ cd cennznet
$ cargo build --release
$ ./target/release/cennznet --help

# start a validator node for development
$ ./target/release/cennznet --dev
```

------

## Contributing

All PRs are welcome! Please follow our contributing guidelines [here](docs/CONTRIBUTING.md).


------

## Community

Join our official CENNZnet Discord server 🤗

* Get CENNZnet technical support 🛠
* Meet startups and DApp developers 👯‍♂️
* Learn more about CENNZnet and blockchain 🙌
* Get updates on CENNZnet bounties and grants 💰
* Hear about the latest hackathons, meetups and more 👩‍💻

Join the Discord server by clicking on the badge below!

[![Support Server](https://img.shields.io/discord/801219591636254770.svg?label=Discord&logo=Discord&colorB=7289da&style=for-the-badge)](https://discord.gg/AnB3tRtkJ4)<|MERGE_RESOLUTION|>--- conflicted
+++ resolved
@@ -20,11 +20,7 @@
 # Start a local validator on a development chain
 $ docker run \
     -p 9933:9933 -p 9944:9944 \
-<<<<<<< HEAD
-    cennznet/cennznet:1.5.0 \
-=======
     cennznet/cennznet:1.5.1 \
->>>>>>> 793ce1c0
     --dev \
     --unsafe-ws-external \
     --unsafe-rpc-external \
