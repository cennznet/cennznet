[package]
name = "pallet-evm-precompiles-erc20"
version = "2.0.0"
authors = ["Centrality Developers <support@centrality.ai>"]
edition = "2018"
repository = "https://github.com/cennznet/cennznet"

[dependencies]
scale-info = { version = "1.0.0", default-features = false, features = ["derive"] }
codec = { version = "2.0.0", package = "parity-scale-codec", default-features = false }
cennznet-primitives = { path = "../../primitives", default-features = false }
crml-generic-asset = { path = "../../crml/generic-asset", default-features = false }
<<<<<<< HEAD
crml-token-approvals = { path = "../../crml/token-approvals", default-features = false }
fp-evm = { default-features = false, git = "https://github.com/cennznet/frontier", rev = "24cc355333c366efdfc01a66bbd4a212d50cfc49" }
pallet-evm = { default-features = false, git = "https://github.com/cennznet/frontier", rev = "24cc355333c366efdfc01a66bbd4a212d50cfc49" }
=======
fp-evm = { default-features = false, git = "https://github.com/cennznet/frontier", rev = "4879da8de4141a1bfb9706a71ae9ef9f82099dd5" }
pallet-evm = { default-features = false, git = "https://github.com/cennznet/frontier", rev = "4879da8de4141a1bfb9706a71ae9ef9f82099dd5" }
>>>>>>> 5086f23a
precompile-utils = { path = "../utils", default-features = false }
frame-support = { git = "https://github.com/cennznet/substrate", rev = "2db18f864ae2bb50e60e497b7ac2c521daf83af6", default-features = false, version = "4.0.0-dev" }
frame-system = { git = "https://github.com/cennznet/substrate", rev = "2db18f864ae2bb50e60e497b7ac2c521daf83af6", default-features = false, version = "4.0.0-dev" }
sp-core = { git = "https://github.com/cennznet/substrate", rev = "2db18f864ae2bb50e60e497b7ac2c521daf83af6", default-features = false, version = "4.0.0-dev" }
sp-runtime = { git = "https://github.com/cennznet/substrate", rev = "2db18f864ae2bb50e60e497b7ac2c521daf83af6", default-features = false, version = "4.0.0-dev" }
sp-std = { git = "https://github.com/cennznet/substrate", rev = "2db18f864ae2bb50e60e497b7ac2c521daf83af6", default-features = false, version = "4.0.0-dev" }
num_enum = { version = "0.5.3", default-features = false }

[features]
default = ["std"]
std = [
	"codec/std",
	"cennznet-primitives/std",
  	"scale-info/std",
	"crml-generic-asset/std",
	"crml-token-approvals/std",
	"fp-evm/std",
	"frame-support/std",
	"frame-system/std",
	"num_enum/std",
	"precompile-utils/std",
	"sp-core/std",
	"sp-runtime/std",
	"sp-std/std",
]<|MERGE_RESOLUTION|>--- conflicted
+++ resolved
@@ -10,14 +10,9 @@
 codec = { version = "2.0.0", package = "parity-scale-codec", default-features = false }
 cennznet-primitives = { path = "../../primitives", default-features = false }
 crml-generic-asset = { path = "../../crml/generic-asset", default-features = false }
-<<<<<<< HEAD
 crml-token-approvals = { path = "../../crml/token-approvals", default-features = false }
-fp-evm = { default-features = false, git = "https://github.com/cennznet/frontier", rev = "24cc355333c366efdfc01a66bbd4a212d50cfc49" }
-pallet-evm = { default-features = false, git = "https://github.com/cennznet/frontier", rev = "24cc355333c366efdfc01a66bbd4a212d50cfc49" }
-=======
 fp-evm = { default-features = false, git = "https://github.com/cennznet/frontier", rev = "4879da8de4141a1bfb9706a71ae9ef9f82099dd5" }
 pallet-evm = { default-features = false, git = "https://github.com/cennznet/frontier", rev = "4879da8de4141a1bfb9706a71ae9ef9f82099dd5" }
->>>>>>> 5086f23a
 precompile-utils = { path = "../utils", default-features = false }
 frame-support = { git = "https://github.com/cennznet/substrate", rev = "2db18f864ae2bb50e60e497b7ac2c521daf83af6", default-features = false, version = "4.0.0-dev" }
 frame-system = { git = "https://github.com/cennznet/substrate", rev = "2db18f864ae2bb50e60e497b7ac2c521daf83af6", default-features = false, version = "4.0.0-dev" }
