--- conflicted
+++ resolved
@@ -9,14 +9,9 @@
 scale-info = { version = "1.0.0", default-features = false, features = ["derive"] }
 codec = { version = "2.0.0", package = "parity-scale-codec", default-features = false }
 crml-nft = { path = "../../crml/nft", default-features = false }
-<<<<<<< HEAD
 crml-token-approvals = { path = "../../crml/token-approvals", default-features = false }
-fp-evm = { default-features = false, git = "https://github.com/cennznet/frontier", rev = "471b8c3c311b169a3583082fd4499d22367dbd7d" }
-pallet-evm = { default-features = false, git = "https://github.com/cennznet/frontier", rev = "471b8c3c311b169a3583082fd4499d22367dbd7d" }
-=======
 fp-evm = { default-features = false, git = "https://github.com/cennznet/frontier", rev = "24cc355333c366efdfc01a66bbd4a212d50cfc49" }
 pallet-evm = { default-features = false, git = "https://github.com/cennznet/frontier", rev = "24cc355333c366efdfc01a66bbd4a212d50cfc49" }
->>>>>>> 76ba01e4
 precompile-utils = { path = "../utils", default-features = false }
 frame-support = { git = "https://github.com/cennznet/substrate", rev = "2db18f864ae2bb50e60e497b7ac2c521daf83af6", default-features = false, version = "4.0.0-dev" }
 frame-system = { git = "https://github.com/cennznet/substrate", rev = "2db18f864ae2bb50e60e497b7ac2c521daf83af6", default-features = false, version = "4.0.0-dev" }
