/* Copyright 2019-2020 Centrality Investments Limited
*
* Licensed under the LGPL, Version 3.0 (the "License");
* you may not use this file except in compliance with the License.
* Unless required by applicable law or agreed to in writing, software
* distributed under the License is distributed on an "AS IS" BASIS,
* WITHOUT WARRANTIES OR CONDITIONS OF ANY KIND, either express or implied.
* See the License for the specific language governing permissions and
* limitations under the License.
* You may obtain a copy of the License at the root of this project source code,
* or at:
*     https://centrality.ai/licenses/gplv3.txt
*     https://centrality.ai/licenses/lgplv3.txt
*/

//! Staking reward tests

use cennznet_cli::chain_spec::AuthorityKeys;
use cennznet_primitives::types::{AccountId, Balance, DigestItem, Header};
use cennznet_runtime::{
<<<<<<< HEAD
	constants::{asset::*, currency::*},
	Babe, Call, CheckedExtrinsic, EpochDuration, Executive, GenericAsset, Header, ImOnline, Runtime, Session,
	SessionsPerEra, Staking, System, Timestamp, Treasury,
=======
	constants::{asset::*, currency::*, time::MILLISECS_PER_BLOCK},
	Babe, Call, CheckedExtrinsic, EpochDuration, Executive, GenericAsset, Runtime, Session, SessionsPerEra,
	SlashDeferDuration, Staking, System, Timestamp, Treasury,
>>>>>>> 4b12581b
};
use codec::Encode;
use crml_staking::{EraIndex, RewardDestination, StakingLedger};
use frame_support::{
	assert_ok,
	storage::StorageValue,
	traits::{OnInitialize, UnfilteredDispatchable},
};
use frame_system::RawOrigin;
use pallet_im_online::UnresponsivenessOffence;
use prml_generic_asset::MultiCurrencyAccounting as MultiCurrency;
use sp_consensus_babe::{digests, AuthorityIndex, BABE_ENGINE_ID};
<<<<<<< HEAD
use sp_runtime::{traits::Header as HeaderT, Perbill};
use sp_staking::{offence::Offence, offence::OnOffenceHandler, SessionIndex};

=======
use sp_runtime::{
	traits::{Header as HeaderT, Saturating, Zero},
	Perbill,
};
use sp_staking::{
	offence::{Offence, OffenceDetails, OnOffenceHandler},
	SessionIndex,
};
>>>>>>> 4b12581b
mod common;

use common::helpers::{extrinsic_fee_for, header, header_for_block_number, make_authority_keys, sign};
use common::keyring::{alice, bob, charlie, signed_extra};
use common::mock::ExtBuilder;
use frame_support::additional_traits::MultiCurrencyAccounting;
use pallet_im_online::UnresponsivenessOffence;

/// Get a list of stash accounts only from `authority_keys`
fn stashes_of(authority_keys: &[AuthorityKeys]) -> Vec<AccountId> {
	authority_keys.iter().map(|x| x.0.clone()).collect()
}

/// Get a block header and set the author of that block in a way that is recognisable by BABE.
/// The author will be specified by its index in the Session::validators() list. So the author
/// should be a current validator. Return the modified header.
fn set_author(mut header: Header, author_index: AuthorityIndex) -> Header {
	use digests::{PreDigest, SecondaryPlainPreDigest};

	let digest_data = PreDigest::SecondaryPlain(SecondaryPlainPreDigest {
		authority_index: author_index,
		slot_number: Babe::current_slot(),
	});

	let digest = header.digest_mut();
	digest
		.logs
		.push(DigestItem::PreRuntime(BABE_ENGINE_ID, digest_data.encode()));

	header
}

/// Send heartbeats for the current authorities
fn send_heartbeats() {
	for i in 0..Session::validators().len() {
		let heartbeat_data = pallet_im_online::Heartbeat {
			block_number: System::block_number(),
			network_state: Default::default(),
			session_index: Session::current_index(),
			authority_index: i as u32,
			validators_len: Session::validators().len() as u32,
		};
		let call = pallet_im_online::Call::heartbeat(heartbeat_data, Default::default());
		<pallet_im_online::Call<Runtime> as UnfilteredDispatchable>::dispatch_bypass_filter(
			call,
			RawOrigin::None.into(),
		)
		.unwrap();
	}
}

/// Prior to rotating to a new session, we should make sure the authority heartbeats are sent to the
/// ImOnline module, time is set accordingly and the babe's current slot is adjusted
fn pre_rotate_session() {
	send_heartbeats();
	Timestamp::set_timestamp(Timestamp::now() + 1000);
	pallet_babe::CurrentSlot::put(Babe::current_slot() + EpochDuration::get());
}

fn rotate_to_session(index: SessionIndex) {
	assert!(Session::current_index() <= index);
	Session::on_initialize(System::block_number());

	let rotations = index - Session::current_index();
	for _i in 0..rotations {
		pre_rotate_session();
		Session::rotate_session();
	}
}

fn start_session(session_index: SessionIndex) {
	// If we run the function for the first time, block_number is 1, which won't
	// trigger Babe::should_end_session() so we have to run one extra loop. But
	// successive calls don't need to run one extra loop. See Babe::should_epoch_change()
	let up_to_session_index = if Session::current_index().is_zero() {
		session_index + 1
	} else {
		session_index
	};
	for i in Session::current_index()..up_to_session_index {
		// TODO Untie the block number from the session index as they are independent concepts.
		System::set_block_number((i + 1).into());
		pallet_babe::CurrentSlot::put(Babe::current_slot() + EpochDuration::get());
		Timestamp::set_timestamp((System::block_number() * MILLISECS_PER_BLOCK as u32).into());
		Session::on_initialize(System::block_number()); // this ends session
	}
	assert_eq!(Session::current_index(), session_index);
}

fn advance_session() {
	let current_index = Session::current_index();
	start_session(current_index + 1);
}

// Starts all sessions up to `era_index` (eg, start_era(2) will start 14 sessions)
fn start_era(era_index: EraIndex) {
	start_session((era_index * SessionsPerEra::get()).into());
	assert_eq!(Staking::current_era(), era_index);
}

/// Issue validator rewards with constant points = `1`
fn reward_validators(validators: Vec<AccountId>) {
	let validators_points = validators.iter().map(|v| (v.clone(), 1_u32));
	Staking::reward_by_ids(validators_points);
}

#[test]
fn start_session_works() {
	ExtBuilder::default().build().execute_with(|| {
		start_session(1);
		start_session(3);
		start_session(5);
	});
}

#[test]
fn advance_session_works() {
	ExtBuilder::default().build().execute_with(|| {
		let session_index = 12;
		start_session(session_index);
		advance_session();
		advance_session();
		advance_session();
		assert_eq!(Session::current_index(), 15);
	});
}

#[test]
fn start_era_works() {
	ExtBuilder::default().build().execute_with(|| {
		assert_eq!(Staking::current_era(), 0);
		start_era(1);
		assert_eq!(Staking::current_era(), 1);
		start_era(10);
		assert_eq!(Staking::current_era(), 10);
	});
}

// Test to show that every extrinsic applied will add transfer fee to
// CurrentEraFeeRewards (until it's paid out at the end of an era)
#[test]
fn current_era_transaction_rewards_storage_update_works() {
	let initial_balance = 10_000 * DOLLARS;
	let mut total_transfer_fee: Balance = 0;

	let runtime_call_1 = Call::GenericAsset(prml_generic_asset::Call::transfer(CENTRAPAY_ASSET_ID, bob(), 123));
	let runtime_call_2 = Call::GenericAsset(prml_generic_asset::Call::transfer(CENTRAPAY_ASSET_ID, charlie(), 456));

	ExtBuilder::default()
		.initial_balance(initial_balance)
		.build()
		.execute_with(|| {
			let xt_1 = sign(CheckedExtrinsic {
				signed: Some((alice(), signed_extra(0, 0, None))),
				function: runtime_call_1.clone(),
			});
			let xt_2 = sign(CheckedExtrinsic {
				signed: Some((bob(), signed_extra(0, 0, None))),
				function: runtime_call_2.clone(),
			});

			Executive::initialize_block(&header());
			start_era(1);
			advance_session(); // advance a session to trigger the beginning of era 2
			assert_eq!(Staking::current_era(), 2);

			// Start with 0 transaction rewards
			assert_eq!(Staking::current_era_transaction_fee_reward(), 0);

			// Apply first extrinsic and check transaction rewards
			assert!(Executive::apply_extrinsic(xt_1.clone()).is_ok());
			total_transfer_fee += extrinsic_fee_for(&xt_1);
			assert_eq!(Staking::current_era_transaction_fee_reward(), total_transfer_fee);

			// Apply second extrinsic and check transaction rewards
			assert!(Executive::apply_extrinsic(xt_2.clone()).is_ok());
			total_transfer_fee += extrinsic_fee_for(&xt_2);
			assert_eq!(Staking::current_era_transaction_fee_reward(), total_transfer_fee);

			// Advancing sessions shouldn't change transaction rewards storage
			advance_session();
			assert_eq!(Staking::current_era_transaction_fee_reward(), total_transfer_fee);
			advance_session();
			assert_eq!(Staking::current_era_transaction_fee_reward(), total_transfer_fee);

			// At the start of the next era (13th session), transaction rewards should be cleared (and paid out)
			start_era(2);
			advance_session();
			assert_eq!(Staking::current_era(), 3);
			assert_eq!(Staking::current_era_transaction_fee_reward(), 0);
		});
}

#[test]
fn staking_genesis_config_works() {
	let validators = make_authority_keys(6);
	let balance_amount = 1 * DOLLARS;
	let staked_amount = balance_amount / validators.len() as Balance;
	ExtBuilder::default()
		.initial_authorities(validators.as_slice())
		.initial_balance(balance_amount)
		.stash(staked_amount)
		.build()
		.execute_with(|| {
			for (stash, controller, _, _, _, _) in validators {
				// Check validator is included in current elected accounts
				assert!(Staking::current_elected().contains(&stash));
				// Check that RewardDestination is Stash (default)
				assert_eq!(Staking::payee(&stash), RewardDestination::Stash);
				// Check validator free balance
				assert_eq!(
					<GenericAsset as MultiCurrency>::free_balance(&stash, Some(CENTRAPAY_ASSET_ID)),
					balance_amount
				);
				// Check how much is at stake
				assert_eq!(
					Staking::ledger(controller),
					Some(StakingLedger {
						stash,
						total: staked_amount,
						active: staked_amount,
						unlocking: vec![],
					})
				);
			}
		});
}

#[test]
fn staking_inflation_and_reward_should_work() {
	let balance_amount = 100_000_000 * DOLLARS;
	let total_issuance = balance_amount * 12; // 6 pre-configured + 6 stash accounts
	let validators = make_authority_keys(6);
	let staked_amount = balance_amount / validators.len() as Balance;

	ExtBuilder::default()
		.initial_authorities(validators.as_slice())
		.initial_balance(balance_amount)
		.stash(staked_amount)
		.build()
		.execute_with(|| {
			// Total issuance remains unchanged at era 0.
			start_session(0);
			assert_eq!(Staking::current_era(), 0);
			assert_eq!(GenericAsset::total_issuance(CENNZ_ASSET_ID), total_issuance);
			assert_eq!(GenericAsset::total_issuance(CENTRAPAY_ASSET_ID), total_issuance);
			// Add points to each validator which use to allocate staking reward in the next new era
			reward_validators(stashes_of(&validators));

			// Total issuance for CPAY is inflated at the start of era 1, and that for CENNZ is unchanged.
			start_session(1);
			assert_eq!(Staking::current_era(), 1);
			reward_validators(stashes_of(&validators));

			// Compute total payout and inflation for new era
			let (total_payout, inflation_era_1) = Staking::current_total_payout(total_issuance);
			assert_eq!(total_payout, 27_900);
			assert_eq!(inflation_era_1, 74_400);

			// Compute staking reward for each validator
			let validator_len = validators.len() as Balance;
			let per_staking_reward = total_payout / validator_len;

			// validators should receive staking reward after new era
			for stash in stashes_of(&validators) {
				assert_eq!(
					<GenericAsset as MultiCurrency>::free_balance(&stash, Some(CENTRAPAY_ASSET_ID)),
					balance_amount + per_staking_reward
				);
			}

			let sessions_era_1 = vec![2, 3, 4, 5, 6];
			for session in sessions_era_1 {
				start_session(session);
				assert_eq!(Staking::current_era(), 1);
				// Total issuance for CENNZ is unchanged
				assert_eq!(GenericAsset::total_issuance(CENNZ_ASSET_ID), total_issuance);
				// Total issuance for CPAY remain the same within the same era
				assert_eq!(
					GenericAsset::total_issuance(CENTRAPAY_ASSET_ID),
					total_issuance + inflation_era_1
				);

				// The balance of stash accounts remain the same within the same era
				for stash in stashes_of(&validators) {
					assert_eq!(
						<GenericAsset as MultiCurrency>::free_balance(&stash, Some(CENTRAPAY_ASSET_ID)),
						balance_amount + per_staking_reward
					);
				}
			}

			// Total issuance for CPAY is inflated at the start of era 2, and that for CENNZ is unchanged.
			start_session(7);
			assert_eq!(Staking::current_era(), 2);

			let (total_payout, inflation_era_2) = Staking::current_total_payout(total_issuance + inflation_era_1);
			assert_eq!(total_payout, 71_100);
			assert_eq!(inflation_era_2, 189_600);

			// validators should receive staking reward after new era
			let per_staking_reward = total_payout / validator_len + per_staking_reward;
			for (stash, _controller, _, _, _, _) in &validators {
				assert_eq!(
					<GenericAsset as MultiCurrency>::free_balance(&stash, Some(CENTRAPAY_ASSET_ID)),
					balance_amount + per_staking_reward
				);
			}

			let sessions_era_2 = vec![8, 9, 10, 11, 12];
			for session in sessions_era_2 {
				start_session(session);
				assert_eq!(Staking::current_era(), 2);
				// Total issuance for CENNZ is unchanged
				assert_eq!(GenericAsset::total_issuance(CENNZ_ASSET_ID), total_issuance);
				// Total issuance for CPAY remain the same within the same era
				assert_eq!(
					GenericAsset::total_issuance(CENTRAPAY_ASSET_ID),
					total_issuance + inflation_era_1 + inflation_era_2
				);

				// The balance of stash accounts remain the same within the same era
				for (stash, _controller, _, _, _, _) in &validators {
					assert_eq!(
						<GenericAsset as MultiCurrency>::free_balance(&stash, Some(CENTRAPAY_ASSET_ID)),
						balance_amount + per_staking_reward
					);
				}
			}
		});
}

#[test]
fn staking_validators_should_receive_equal_transaction_fee_reward() {
	let validators = make_authority_keys(6);
	let balance_amount = 100_000_000 * DOLLARS;
	let staked_amount = balance_amount / validators.len() as Balance;
	let transfer_amount = 50;
	let runtime_call = Call::GenericAsset(prml_generic_asset::Call::transfer(
		CENTRAPAY_ASSET_ID,
		bob(),
		transfer_amount,
	));

	ExtBuilder::default()
		.initial_authorities(validators.as_slice())
		.initial_balance(balance_amount)
		.stash(staked_amount)
		.build()
		.execute_with(|| {
			let xt = sign(CheckedExtrinsic {
				signed: Some((alice(), signed_extra(0, 0, None))),
				function: runtime_call,
			});

			let fee = extrinsic_fee_for(&xt);
			let per_fee_reward = fee / validators.len() as Balance;

			start_era(1);
			let validator_len = validators.len() as Balance;
			reward_validators(stashes_of(&validators));

			let r = Executive::apply_extrinsic(xt);
			assert!(r.is_ok());

			// Check if the transfer is successful
			assert_eq!(
				<GenericAsset as MultiCurrency>::free_balance(&alice(), Some(CENTRAPAY_ASSET_ID)),
				balance_amount - transfer_amount - fee
			);
			assert_eq!(
				<GenericAsset as MultiCurrency>::free_balance(&bob(), Some(CENTRAPAY_ASSET_ID)),
				balance_amount + transfer_amount
			);

			// Check if stash account balances are not yet changed
			for (stash, _controller, _, _, _, _) in &validators {
				assert_eq!(
					<GenericAsset as MultiCurrency>::free_balance(&stash, Some(CENTRAPAY_ASSET_ID)),
					balance_amount
				);
			}

			let total_issuance = GenericAsset::total_issuance(CENTRAPAY_ASSET_ID);
			start_era(2);
			let issued_fee_reward = per_fee_reward * validator_len; // Don't use "fee" itself directly
			let (staking_payout, max_payout) = Staking::current_total_payout(total_issuance + issued_fee_reward);
			let per_staking_reward = staking_payout / validator_len;

			// Check total issuance of Spending Asset updated after new era
			assert_eq!(
				GenericAsset::total_issuance(CENTRAPAY_ASSET_ID),
				total_issuance + max_payout + issued_fee_reward,
			);

			// Check if validator balance changed correctly
			for (stash, _controller, _, _, _, _) in validators {
				// Check tx fee reward went to the stash account of validator
				assert_eq!(
					<GenericAsset as MultiCurrency>::free_balance(&stash, Some(CENTRAPAY_ASSET_ID)),
					balance_amount + per_fee_reward + per_staking_reward
				);
			}
		});
}

#[test]
/// This tests if authorship reward of the last block in an era is factored in.
fn authorship_reward_of_last_block_in_an_era() {
	let validators = make_authority_keys(6);
	let initial_balance = 1_000 * DOLLARS;

	ExtBuilder::default()
		.initial_authorities(validators.as_slice())
		.initial_balance(initial_balance)
		.stash(initial_balance)
		.build()
		.execute_with(|| {
			let final_session_of_era_index = SessionsPerEra::get() - 1;
			rotate_to_session(final_session_of_era_index);

			// The final session falls in the era 0
			assert_eq!(Staking::current_era(), 0);

			// Make sure we have the correct number of validators elected
			assert_eq!(Staking::current_elected().len(), validators.len());

			// Make a block header whose author is specified as below
			let author_index = 0; // index 0 of validators
			let first_block_of_era_1 = System::block_number() + 1;
			let header_of_last_block = header_for_block_number(first_block_of_era_1.into());
			let header = set_author(header_of_last_block, author_index.clone());

			let author_stash_id = Session::validators()[(author_index as usize)].clone();

			// The previous session should come to its end
			pallet_babe::CurrentSlot::put(Babe::current_slot() + EpochDuration::get());

			send_heartbeats();

			let author_stash_balance_before_adding_block =
				GenericAsset::free_balance(SPENDING_ASSET_ID, &author_stash_id);

			// Let's go through the first stage of executing the block
			Executive::initialize_block(&header);

			// initializing the last block should have advanced the session and thus changed the era
			assert_eq!(Staking::current_era(), 1);

			// No offences should happened. Thus the number of validators shouldn't have changed
			assert_eq!(Staking::current_elected().len(), validators.len());

			// There should be a reward calculated for the author
			assert!(
				GenericAsset::free_balance(SPENDING_ASSET_ID, &author_stash_id)
					> author_stash_balance_before_adding_block
			);
		});
}

#[test]
/// This tests if authorship reward of the last block in an era is factored in, even when the author
/// is chilled and thus not going to be an authority in the next era.
fn authorship_reward_of_a_chilled_validator() {
	let validators = make_authority_keys(6);
	let initial_balance = 1_000 * DOLLARS;

	ExtBuilder::default()
		.initial_authorities(validators.as_slice())
		.initial_balance(initial_balance)
		.stash(initial_balance)
		.build()
		.execute_with(|| {
			let final_session_of_era_index = SessionsPerEra::get() - 1;
			rotate_to_session(final_session_of_era_index);

			// The last session falls in the era 0
			assert_eq!(Staking::current_era(), 0);

			// make sure we have the correct number of validators elected
			assert_eq!(Staking::current_elected().len(), validators.len());

			// Make a block header whose author is specified as below
			let author_index = 0; // index 0 of validators
			let first_block_of_era_1 = System::block_number() + 1;
			let header_of_last_block = header_for_block_number(first_block_of_era_1.into());
			let header = set_author(header_of_last_block, author_index.clone());

			let author_stash_id = Session::validators()[(author_index as usize)].clone();

			// Report an offence for the author of the block that is going to be initialised
			assert_ok!(Staking::on_offence(
				&[sp_staking::offence::OffenceDetails {
					offender: (author_stash_id.clone(), Staking::stakers(&author_stash_id)),
					reporters: vec![],
				}],
				&[Perbill::from_percent(0)],
				Session::current_index(),
			));

			// The previous session should come to its end
			pallet_babe::CurrentSlot::put(Babe::current_slot() + EpochDuration::get());

			send_heartbeats();

			let author_stash_balance_before_adding_block =
				GenericAsset::free_balance(SPENDING_ASSET_ID, &author_stash_id);

			// Let's go through the first stage of executing the block
			Executive::initialize_block(&header);

			// initializing the last block should have advanced the session and thus changed the era
			assert_eq!(Staking::current_era(), 1);

			// If the offended validator is chilled, in the new era, there should be one less elected validators than before
			assert_eq!(Staking::current_elected().len(), validators.len() - 1);

			// There should be a reward calculated for the author even though the author is chilled
			assert!(
				GenericAsset::free_balance(SPENDING_ASSET_ID, &author_stash_id)
					> author_stash_balance_before_adding_block
			);
		});
}

#[test]
<<<<<<< HEAD
/// This tests if slash goes to treasury as CENNZ.
fn slashed_cennz_gets_into_treasury() {
	let validators = make_authority_keys(6);
=======
fn slashed_cennz_goes_to_treasury() {
	let validators: Vec<AuthorityKeys> = make_authority_keys(6);
>>>>>>> 4b12581b
	let initial_balance = 1_000 * DOLLARS;
	ExtBuilder::default()
		.initial_authorities(validators.as_slice())
		.initial_balance(initial_balance)
		.stash(initial_balance)
		.build()
		.execute_with(|| {
<<<<<<< HEAD
			let initial_cennz_amount = 10_000;
			let validator_set_count: u32 = validators.len() as u32;
			let offenders: u32 = 6; // All validators are offenders

			// calculate the total slashed amount on Unresponsiveness offence
			let slashed_amount = UnresponsivenessOffence::<()>::slash_fraction(offenders, validator_set_count);
			let own_slash = slashed_amount * initial_balance;
			let total_slashed_cennz = own_slash.saturating_mul(offenders.into());

			// Deposit some CENNZ in treasury
			let _ = <GenericAsset as MultiCurrencyAccounting>::deposit_creating(
				&Treasury::account_id(),
				Some(STAKING_ASSET_ID),
				initial_cennz_amount,
			);

			// Check Treasury CENNZ balance before starting new era
			assert_eq!(
				GenericAsset::free_balance(&CENNZ_ASSET_ID, &Treasury::account_id()),
				initial_cennz_amount
			);

			assert_eq!(Staking::current_era(), 0);

			// Default slash_defer_duration is 168, so have to set era to 169 for slash to be applied.
			start_era(169);
			// Unresponsiveness offence will be reported on rotate_session() from all the validators
			assert_eq!(Staking::current_era(), 169);

			// Check the change in Treasury's CENNZ balance after starting new era
			assert_eq!(
				GenericAsset::free_balance(&CENNZ_ASSET_ID, &Treasury::account_id()),
				initial_cennz_amount + total_slashed_cennz
=======
			// Initially treasury has no CENNZ
			assert!(GenericAsset::free_balance(CENNZ_ASSET_ID, &Treasury::account_id()).is_zero());

			let validator_set_count = validators.len() as u32;
			let offenders_count = validator_set_count; // All validators are offenders

			// calculate the total slashed amount for an Unresponsiveness offence
			let slashed_amount = UnresponsivenessOffence::<()>::slash_fraction(offenders_count, validator_set_count);
			let per_offender_slash = slashed_amount * initial_balance;
			let total_slashed_cennz = per_offender_slash.saturating_mul(offenders_count.into());

			// Fast-forward eras, 'i'm online' heartbeats are not submitted during this process which will
			// result in automatic slash reports being generated by the protocol against all staked validators.
			// Once `SlashDeferDuration` + 1 eras have passed the offence from era(0) will be applied.
			start_era(SlashDeferDuration::get() + 1);

			// Treasury should receive all offenders stake
			assert_eq!(
				GenericAsset::free_balance(CENNZ_ASSET_ID, &Treasury::account_id()),
				total_slashed_cennz,
			);
			// All validators stashes are slashed entirely
			validators.iter().for_each(|validator_keys| {
				assert_eq!(
					GenericAsset::free_balance(CENNZ_ASSET_ID, &validator_keys.0),
					initial_balance - per_offender_slash
				)
			});
		});
}

#[test]
fn slashed_cennz_goes_to_reporter() {
	let validators: Vec<AuthorityKeys> = make_authority_keys(1);
	let initial_balance = 1_000 * DOLLARS;
	ExtBuilder::default()
		.initial_authorities(validators.as_slice())
		.initial_balance(initial_balance)
		.stash(initial_balance)
		.build()
		.execute_with(|| {
			// Initially treasury has no CENNZ
			assert!(GenericAsset::free_balance(CENNZ_ASSET_ID, &Treasury::account_id()).is_zero());
			let offender = &validators[0].0;
			let reporter = bob();

			// Make a slash-able offence report on validator[0]
			let offence = OffenceDetails {
				// validators[0].0 is the stash account of the first validator
				offender: (offender.clone(), Staking::stakers(&offender)),
				reporters: vec![reporter.clone()],
			};
			let slash_fraction = Perbill::from_percent(90);
			assert_ok!(Staking::on_offence(
				&[offence],
				&[slash_fraction],
				Staking::current_era_start_session_index(),
			));

			// Fast-forward eras so that the slash is applied
			start_era(SlashDeferDuration::get() + 1);

			// offender CENNZ funds are slashed
			let total_slash = slash_fraction * initial_balance;
			assert_eq!(
				GenericAsset::free_balance(CENNZ_ASSET_ID, &offender),
				initial_balance - total_slash
			);
			// reporter fee calculation doesn't have a nice API
			// so we reproduce it here from variables, this is the calculation for the first slash of a slashing span.
			let reporter_fee = (Staking::slash_reward_fraction().saturating_mul(crml_staking::REWARD_F1)) * total_slash;
			// reporter is paid a CENNZ reporter's fee
			assert_eq!(
				GenericAsset::free_balance(CENNZ_ASSET_ID, &reporter),
				initial_balance + reporter_fee
			);
			// Treasury should receive remainder of slash after the CENNZ reporter's fee
			assert_eq!(
				GenericAsset::free_balance(CENNZ_ASSET_ID, &Treasury::account_id()),
				total_slash - reporter_fee
>>>>>>> 4b12581b
			);
		});
}<|MERGE_RESOLUTION|>--- conflicted
+++ resolved
@@ -18,15 +18,9 @@
 use cennznet_cli::chain_spec::AuthorityKeys;
 use cennznet_primitives::types::{AccountId, Balance, DigestItem, Header};
 use cennznet_runtime::{
-<<<<<<< HEAD
-	constants::{asset::*, currency::*},
-	Babe, Call, CheckedExtrinsic, EpochDuration, Executive, GenericAsset, Header, ImOnline, Runtime, Session,
-	SessionsPerEra, Staking, System, Timestamp, Treasury,
-=======
 	constants::{asset::*, currency::*, time::MILLISECS_PER_BLOCK},
 	Babe, Call, CheckedExtrinsic, EpochDuration, Executive, GenericAsset, Runtime, Session, SessionsPerEra,
 	SlashDeferDuration, Staking, System, Timestamp, Treasury,
->>>>>>> 4b12581b
 };
 use codec::Encode;
 use crml_staking::{EraIndex, RewardDestination, StakingLedger};
@@ -39,11 +33,6 @@
 use pallet_im_online::UnresponsivenessOffence;
 use prml_generic_asset::MultiCurrencyAccounting as MultiCurrency;
 use sp_consensus_babe::{digests, AuthorityIndex, BABE_ENGINE_ID};
-<<<<<<< HEAD
-use sp_runtime::{traits::Header as HeaderT, Perbill};
-use sp_staking::{offence::Offence, offence::OnOffenceHandler, SessionIndex};
-
-=======
 use sp_runtime::{
 	traits::{Header as HeaderT, Saturating, Zero},
 	Perbill,
@@ -52,7 +41,6 @@
 	offence::{Offence, OffenceDetails, OnOffenceHandler},
 	SessionIndex,
 };
->>>>>>> 4b12581b
 mod common;
 
 use common::helpers::{extrinsic_fee_for, header, header_for_block_number, make_authority_keys, sign};
@@ -579,14 +567,8 @@
 }
 
 #[test]
-<<<<<<< HEAD
-/// This tests if slash goes to treasury as CENNZ.
-fn slashed_cennz_gets_into_treasury() {
-	let validators = make_authority_keys(6);
-=======
 fn slashed_cennz_goes_to_treasury() {
 	let validators: Vec<AuthorityKeys> = make_authority_keys(6);
->>>>>>> 4b12581b
 	let initial_balance = 1_000 * DOLLARS;
 	ExtBuilder::default()
 		.initial_authorities(validators.as_slice())
@@ -594,41 +576,6 @@
 		.stash(initial_balance)
 		.build()
 		.execute_with(|| {
-<<<<<<< HEAD
-			let initial_cennz_amount = 10_000;
-			let validator_set_count: u32 = validators.len() as u32;
-			let offenders: u32 = 6; // All validators are offenders
-
-			// calculate the total slashed amount on Unresponsiveness offence
-			let slashed_amount = UnresponsivenessOffence::<()>::slash_fraction(offenders, validator_set_count);
-			let own_slash = slashed_amount * initial_balance;
-			let total_slashed_cennz = own_slash.saturating_mul(offenders.into());
-
-			// Deposit some CENNZ in treasury
-			let _ = <GenericAsset as MultiCurrencyAccounting>::deposit_creating(
-				&Treasury::account_id(),
-				Some(STAKING_ASSET_ID),
-				initial_cennz_amount,
-			);
-
-			// Check Treasury CENNZ balance before starting new era
-			assert_eq!(
-				GenericAsset::free_balance(&CENNZ_ASSET_ID, &Treasury::account_id()),
-				initial_cennz_amount
-			);
-
-			assert_eq!(Staking::current_era(), 0);
-
-			// Default slash_defer_duration is 168, so have to set era to 169 for slash to be applied.
-			start_era(169);
-			// Unresponsiveness offence will be reported on rotate_session() from all the validators
-			assert_eq!(Staking::current_era(), 169);
-
-			// Check the change in Treasury's CENNZ balance after starting new era
-			assert_eq!(
-				GenericAsset::free_balance(&CENNZ_ASSET_ID, &Treasury::account_id()),
-				initial_cennz_amount + total_slashed_cennz
-=======
 			// Initially treasury has no CENNZ
 			assert!(GenericAsset::free_balance(CENNZ_ASSET_ID, &Treasury::account_id()).is_zero());
 
@@ -709,7 +656,6 @@
 			assert_eq!(
 				GenericAsset::free_balance(CENNZ_ASSET_ID, &Treasury::account_id()),
 				total_slash - reporter_fee
->>>>>>> 4b12581b
 			);
 		});
 }