// Copyright 2018-2021 Parity Technologies (UK) Ltd. and Centrality Investments Ltd.
// This file is part of Substrate.

// Substrate is free software: you can redistribute it and/or modify
// it under the terms of the GNU General Public License as published by
// the Free Software Foundation, either version 3 of the License, or
// (at your option) any later version.

// Substrate is distributed in the hope that it will be useful,
// but WITHOUT ANY WARRANTY; without even the implied warranty of
// MERCHANTABILITY or FITNESS FOR A PARTICULAR PURPOSE.  See the
// GNU General Public License for more details.

// You should have received a copy of the GNU General Public License
// along with Substrate.  If not, see <http://www.gnu.org/licenses/>.

//! The CENNZnet runtime. This can be compiled with ``#[no_std]`, ready for Wasm.

#![cfg_attr(not(feature = "std"), no_std)]
// `construct_runtime!` does a lot of recursion and requires us to increase the limit to 256.
#![recursion_limit = "256"]

use codec::Encode;
use sp_std::prelude::*;

use crml_generic_asset_rpc_runtime_api;
use pallet_authority_discovery;
use pallet_grandpa::fg_primitives;
use pallet_grandpa::{AuthorityId as GrandpaId, AuthorityList as GrandpaAuthorityList};
use pallet_identity::RegistrationImplementation;
use pallet_im_online::sr25519::AuthorityId as ImOnlineId;
use pallet_session;
use pallet_session::historical as session_historical;
use sp_api::impl_runtime_apis;
use sp_authority_discovery::AuthorityId as AuthorityDiscoveryId;
use sp_consensus_babe;
use sp_core::{crypto::KeyTypeId, OpaqueMetadata};
use sp_runtime::{
	create_runtime_str,
	generic::{self, Era},
	impl_opaque_keys,
	traits::{
		BlakeTwo256, Block as BlockT, Extrinsic, IdentityLookup, NumberFor, OpaqueKeys, SaturatedConversion, Verify,
	},
	transaction_validity::{TransactionSource, TransactionValidity},
	ApplyExtrinsicResult, FixedPointNumber,
};

#[cfg(feature = "std")]
use sp_version::NativeVersion;
use sp_version::RuntimeVersion;
use static_assertions::const_assert;

use crml_staking::rewards as crml_staking_rewards;
pub use crml_staking::StakerStatus;
pub use frame_support::{
	construct_runtime, debug,
	dispatch::marker::PhantomData,
	ord_parameter_types, parameter_types,
	traits::{
		Currency, Imbalance, KeyOwnerProofSystem, OnUnbalanced, Randomness, RegistrationInfo, U128CurrencyToVote,
	},
	weights::{
		constants::{BlockExecutionWeight, ExtrinsicBaseWeight, RocksDbWeight, WEIGHT_PER_SECOND},
		DispatchClass, IdentityFee, TransactionPriority, Weight,
	},
	PalletId, StorageValue,
};
use frame_system::{
	limits::{BlockLength, BlockWeights},
	EnsureRoot,
};
pub use pallet_timestamp::Call as TimestampCall;
#[cfg(any(feature = "std", test))]
pub use sp_runtime::BuildStorage;
pub use sp_runtime::{Perbill, Percent, Permill, Perquintill};

// CENNZnet only imports
use cennznet_primitives::{
	eth::crypto::AuthorityId as EthBridgeId,
	types::{AccountId, AssetId, Balance, BlockNumber, Hash, Header, Index, Moment, Signature},
};
pub use crml_cennzx::{ExchangeAddressGenerator, FeeRate, PerMillion, PerThousand};
use crml_cennzx_rpc_runtime_api::CennzxResult;
pub use crml_generic_asset::{
	impls::TransferDustImbalance, AllBalances, AssetInfo, Call as GenericAssetCall, SpendingAssetCurrency,
	StakingAssetCurrency,
};
use crml_governance::{ProposalId, ProposalVoteInfo};
use crml_nft::{CollectionId, CollectionInfo, Listing, ListingId, SerialNumber, SeriesId, TokenId, TokenInfo};
pub use crml_sylo::device as sylo_device;
pub use crml_sylo::e2ee as sylo_e2ee;
pub use crml_sylo::groups as sylo_groups;
pub use crml_sylo::inbox as sylo_inbox;
pub use crml_sylo::response as sylo_response;
pub use crml_sylo::vault as sylo_vault;
use crml_transaction_payment::{FeeDetails, RuntimeDispatchInfo};
pub use crml_transaction_payment::{Multiplier, TargetedFeeAdjustment};

/// Constant values used within the runtime.
pub mod constants;
use constants::{currency::*, time::*};

// Implementations of some helper traits passed into runtime modules as associated types.
pub mod impls;
use impls::{DealWithFees, ScheduledPayoutRunner, SlashFundsToTreasury, WeightToCpayFee};

/// Deprecated host functions required for syncing blocks prior to 2.0 upgrade
pub mod legacy_host_functions;

// Make the WASM binary available.
#[cfg(feature = "std")]
include!(concat!(env!("OUT_DIR"), "/wasm_binary.rs"));

/// Wasm binary unwrapped. If built with `SKIP_WASM_BUILD`, the function panics.
#[cfg(feature = "std")]
pub fn wasm_binary_unwrap() -> &'static [u8] {
	WASM_BINARY.expect(
		"Development wasm binary is not available. This means the client is \
						built with `SKIP_WASM_BUILD` flag and it is only usable for \
						production chains. Please rebuild with the flag disabled.",
	)
}

/// Runtime version.
pub const VERSION: RuntimeVersion = RuntimeVersion {
	spec_name: create_runtime_str!("cennznet"),
	impl_name: create_runtime_str!("cennznet-node"),
	authoring_version: 1,
	// Per convention: if the runtime behavior changes, increment `spec_version`
	// and set `impl_version` to equal spec_version. If only runtime
	// implementation changes and behavior does not, then leave `spec_version` as
	// is and increment `impl_version`.
	spec_version: 45,
	impl_version: 45,
	apis: RUNTIME_API_VERSIONS,
	transaction_version: 5,
};

/// The BABE epoch configuration at genesis.
pub const BABE_GENESIS_EPOCH_CONFIG: sp_consensus_babe::BabeEpochConfiguration =
	sp_consensus_babe::BabeEpochConfiguration {
		c: PRIMARY_PROBABILITY,
		allowed_slots: sp_consensus_babe::AllowedSlots::PrimaryAndSecondaryPlainSlots,
	};

/// Native version.
#[cfg(any(feature = "std", test))]
pub fn native_version() -> NativeVersion {
	NativeVersion {
		runtime_version: VERSION,
		can_author_with: Default::default(),
	}
}

// Configure modules to include in the runtime.

/// We assume that ~10% of the block weight is consumed by `on_initialize` handlers.
/// This is used to limit the maximal weight of a single extrinsic.
const AVERAGE_ON_INITIALIZE_RATIO: Perbill = Perbill::from_percent(10);
/// We allow `Normal` extrinsics to fill up the block up to 75%, the rest can be used
/// by  Operational  extrinsics.
const NORMAL_DISPATCH_RATIO: Perbill = Perbill::from_percent(75);
/// We allow for 2 seconds of compute with a 5 second average block time.
const MAXIMUM_BLOCK_WEIGHT: Weight = 2 * WEIGHT_PER_SECOND;

parameter_types! {
	pub const BlockHashCount: BlockNumber = 2400;
	pub const Version: RuntimeVersion = VERSION;
	pub RuntimeBlockLength: BlockLength =
		BlockLength::max_with_normal_ratio(5 * 1024 * 1024, NORMAL_DISPATCH_RATIO);
	pub RuntimeBlockWeights: BlockWeights = BlockWeights::builder()
		.base_block(BlockExecutionWeight::get())
		.for_class(DispatchClass::all(), |weights| {
			weights.base_extrinsic = ExtrinsicBaseWeight::get();
		})
		.for_class(DispatchClass::Normal, |weights| {
			weights.max_total = Some(NORMAL_DISPATCH_RATIO * MAXIMUM_BLOCK_WEIGHT);
		})
		.for_class(DispatchClass::Operational, |weights| {
			weights.max_total = Some(MAXIMUM_BLOCK_WEIGHT);
			// Operational transactions have some extra reserved space, so that they
			// are included even if block reached `MAXIMUM_BLOCK_WEIGHT`.
			weights.reserved = Some(
				MAXIMUM_BLOCK_WEIGHT - NORMAL_DISPATCH_RATIO * MAXIMUM_BLOCK_WEIGHT
			);
		})
		.avg_block_initialization(AVERAGE_ON_INITIALIZE_RATIO)
		.build_or_panic();
	pub const SS58Prefix: u8 = 42;
}

const_assert!(NORMAL_DISPATCH_RATIO.deconstruct() >= AVERAGE_ON_INITIALIZE_RATIO.deconstruct());

impl frame_system::Config for Runtime {
	/// The basic call filter to use in dispatchable.
	type BaseCallFilter = ();
	/// Block & extrinsics weights: base values and limits.
	type BlockWeights = RuntimeBlockWeights;
	/// The maximum length of a block (in bytes).
	type BlockLength = RuntimeBlockLength;
	/// The identifier used to distinguish between accounts.
	type AccountId = AccountId;
	/// The aggregated dispatch type that is available for extrinsics.
	type Call = Call;
	/// The lookup mechanism to get account ID from whatever is passed in dispatchers.
	type Lookup = IdentityLookup<AccountId>;
	/// The index type for storing how many extrinsics an account has signed.
	type Index = Index;
	/// The index type for blocks.
	type BlockNumber = BlockNumber;
	/// The type for hashing blocks and tries.
	type Hash = Hash;
	/// The hashing algorithm used.
	type Hashing = BlakeTwo256;
	/// The header type.
	type Header = generic::Header<BlockNumber, BlakeTwo256>;
	/// The ubiquitous event type.
	type Event = Event;
	/// The ubiquitous origin type.
	type Origin = Origin;
	/// Maximum number of block number to block hash mappings to keep (oldest pruned first).
	type BlockHashCount = BlockHashCount;
	/// The weight of database operations that the runtime can invoke.
	type DbWeight = RocksDbWeight;
	/// Version of the runtime.
	type Version = Version;
	/// Converts a module to the index of the module in `construct_runtime!`.
	type PalletInfo = PalletInfo;
	/// What to do if a new account is created.
	type OnNewAccount = ();
	/// What to do if an account is fully reaped from the system.
	type OnKilledAccount = ();
	/// The data to be stored in an account.
	type AccountData = ();
	/// Weight information for the extrinsics of this pallet.
	type SystemWeightInfo = frame_system::weights::SubstrateWeight<Runtime>;
	/// This is used as an identifier of the chain. 42 is the generic substrate prefix.
	type SS58Prefix = SS58Prefix;
}

parameter_types! {
	/// How long listings are open for by default
	pub const DefaultListingDuration: BlockNumber = DAYS * 3;
	/// The maximum length of an attribute value (140 = old tweet limit)
	/// Only applies to string/vec allocated types
	pub const MaxAttributeLength: u8 = 140;
}
impl crml_nft::Config for Runtime {
	type Event = Event;
	type MultiCurrency = GenericAsset;
	type MaxAttributeLength = MaxAttributeLength;
	type DefaultListingDuration = DefaultListingDuration;
	type WeightInfo = ();
}

parameter_types! {
	pub const UncleGenerations: BlockNumber = 5;
}
impl pallet_authorship::Config for Runtime {
	type FindAuthor = pallet_session::FindAccountFromAuthorIndex<Self, Babe>;
	type UncleGenerations = UncleGenerations;
	type FilterUncle = ();
	type EventHandler = (Rewards, ImOnline);
}

parameter_types! {
	pub const EpochDuration: u64 = EPOCH_DURATION_IN_SLOTS;
	pub const ExpectedBlockTime: Moment = MILLISECS_PER_BLOCK;
	pub const ReportLongevity: u64 =
		BondingDuration::get() as u64 * SessionsPerEra::get() as u64 * EpochDuration::get();
}
impl pallet_babe::Config for Runtime {
	type EpochDuration = EpochDuration;
	type ExpectedBlockTime = ExpectedBlockTime;
	type EpochChangeTrigger = pallet_babe::ExternalTrigger;
	type KeyOwnerProofSystem = Historical;
	type KeyOwnerProof =
		<Self::KeyOwnerProofSystem as KeyOwnerProofSystem<(KeyTypeId, pallet_babe::AuthorityId)>>::Proof;
	type KeyOwnerIdentification =
		<Self::KeyOwnerProofSystem as KeyOwnerProofSystem<(KeyTypeId, pallet_babe::AuthorityId)>>::IdentificationTuple;
	type HandleEquivocation = pallet_babe::EquivocationHandler<Self::KeyOwnerIdentification, Offences, ReportLongevity>;
	type WeightInfo = ();
}

impl pallet_grandpa::Config for Runtime {
	type Event = Event;
	type Call = Call;
	type KeyOwnerProofSystem = ();
	type KeyOwnerProof = <Self::KeyOwnerProofSystem as KeyOwnerProofSystem<(KeyTypeId, GrandpaId)>>::Proof;
	type KeyOwnerIdentification =
		<Self::KeyOwnerProofSystem as KeyOwnerProofSystem<(KeyTypeId, GrandpaId)>>::IdentificationTuple;
	type HandleEquivocation = ();
	type WeightInfo = ();
}

parameter_types! {
	pub MaximumSchedulerWeight: Weight = Perbill::from_percent(80) *
		RuntimeBlockWeights::get().max_block;
	pub const MaxScheduledPerBlock: u32 = 50;
}
impl pallet_scheduler::Config for Runtime {
	type Event = Event;
	type Origin = Origin;
	type PalletsOrigin = OriginCaller;
	type Call = Call;
	type MaximumWeight = MaximumSchedulerWeight;
	type ScheduleOrigin = EnsureRoot<AccountId>;
	type MaxScheduledPerBlock = MaxScheduledPerBlock;
	type WeightInfo = ();
}

parameter_types! {
	pub const SessionsPerEra: sp_staking::SessionIndex = SESSIONS_PER_ERA;
	// 28 eras/days for bond to be withdraw
	pub const BondingDuration: crml_staking::EraIndex = 28;
	// 27 eras/days for a slash to be deferrable
	pub const SlashDeferDuration: crml_staking::EraIndex = 27;
	/// the highest n stakers that will receive rewards only
	pub const MaxNominatorRewardedPerValidator: u32 = 128;
	// Allow election solution computation during the entire last session (~10 minutes)
	pub const ElectionLookahead: BlockNumber = EPOCH_DURATION_IN_BLOCKS;
	// maximum phragemn iterations
	pub const MaxIterations: u32 = 10;
	pub MinSolutionScoreBump: Perbill = Perbill::from_rational_approximation(5u32, 10_000);
	pub OffchainSolutionWeightLimit: Weight = RuntimeBlockWeights::get()
		.get(DispatchClass::Normal)
		.max_extrinsic.expect("Normal extrinsics have a weight limit configured; qed")
		.saturating_sub(BlockExecutionWeight::get());
}
impl crml_staking::Config for Runtime {
	type BondingDuration = BondingDuration;
	type Call = Call;
	type Currency = StakingAssetCurrency<Self>;
	type CurrencyToVote = U128CurrencyToVote;
	type Event = Event;
	type ElectionLookahead = ElectionLookahead;
	type MaxIterations = MaxIterations;
	type MaxNominatorRewardedPerValidator = MaxNominatorRewardedPerValidator;
	type MinSolutionScoreBump = MinSolutionScoreBump;
	type NextNewSession = Session;
	type OffchainSolutionWeightLimit = OffchainSolutionWeightLimit;
	type SessionInterface = Self;
	type SessionsPerEra = SessionsPerEra;
	type Slash = SlashFundsToTreasury; // send the slashed funds in CENNZ to the treasury.
	type SlashDeferDuration = SlashDeferDuration;
	type Rewarder = Rewards;
	type UnixTime = Timestamp;
	type UnsignedPriority = StakingUnsignedPriority;
	type WeightInfo = ();
}

impl_opaque_keys! {
	pub struct SessionKeys {
		pub grandpa: Grandpa,
		pub babe: Babe,
		pub im_online: ImOnline,
		pub authority_discovery: AuthorityDiscovery,
		pub eth_bridge: EthBridge,
	}
}

parameter_types! {
	pub const DisabledValidatorsThreshold: Perbill = Perbill::from_percent(17);
}
impl pallet_session::Config for Runtime {
	type Event = Event;
	type ValidatorId = <Self as frame_system::Config>::AccountId;
	type ValidatorIdOf = crml_staking::StashOf<Self>;
	type ShouldEndSession = Babe;
	type NextSessionRotation = Babe;
	type SessionManager = pallet_session::historical::NoteHistoricalRoot<Self, Staking>;
	type SessionHandler = <SessionKeys as OpaqueKeys>::KeyTypeIdProviders;
	type Keys = SessionKeys;
	type DisabledValidatorsThreshold = DisabledValidatorsThreshold;
	type WeightInfo = ();
}

parameter_types! {
	pub const MinimumPeriod: u64 = SLOT_DURATION / 2;
}
impl pallet_timestamp::Config for Runtime {
	/// A timestamp: milliseconds since the unix epoch.
	type Moment = u64;
	type OnTimestampSet = Babe;
	type MinimumPeriod = MinimumPeriod;
	type WeightInfo = ();
}

impl crml_generic_asset::Config for Runtime {
	type AssetId = AssetId;
	type Balance = Balance;
	type Event = Event;
	type OnDustImbalance = TransferDustImbalance<TreasuryPalletId>;
	type WeightInfo = ();
}

parameter_types! {
	pub const TransactionByteFee: Balance = 100 * MICROS;
	pub const TargetBlockFullness: Perquintill = Perquintill::from_percent(25);
	// weight:cpay/0.005%
	// optimising for a GA transfer fee of ~1.0000 CPAY
	pub const WeightToCpayFactor: Perbill = Perbill::from_parts(1_500);
	// `1/50_000` comes from  halving substrate's: `1/100,000` config.
	// due to CENNZnet having a blocktime ~2x slower.
	// We do this to constrain fee adjustment to the recommended +/-23% fee adjustment per day
	pub AdjustmentVariable: Multiplier = Multiplier::saturating_from_rational(1, 50_000);
	pub MinimumMultiplier: Multiplier = Multiplier::saturating_from_rational(1, 500_000_000u128);
}
impl crml_transaction_payment::Config for Runtime {
	type AssetId = AssetId;
	type OnChargeTransaction = crml_transaction_payment::CurrencyAdapter<SpendingAssetCurrency<Runtime>, DealWithFees>;
	type TransactionByteFee = TransactionByteFee;
	type WeightToFee = WeightToCpayFee<WeightToCpayFactor>;
	type FeeMultiplierUpdate = TargetedFeeAdjustment<Self, TargetBlockFullness, AdjustmentVariable, MinimumMultiplier>;
	type BuyFeeAsset = Cennzx;
}

pub const fn deposit(items: u32, bytes: u32) -> Balance {
	items as Balance * 15 + (bytes as Balance) * 6
}

parameter_types! {
	// One storage item; key size is 32; value is size 4+4+16+32 bytes = 56 bytes.
	pub const DepositBase: Balance = deposit(1, 88);
	// Additional storage item size of 32 bytes.
	pub const DepositFactor: Balance = deposit(0, 32);
	pub const MaxSignatories: u16 = 100;
}
impl pallet_multisig::Config for Runtime {
	type Event = Event;
	type Call = Call;
	type Currency = SpendingAssetCurrency<Self>;
	type DepositBase = DepositBase;
	type DepositFactor = DepositFactor;
	type MaxSignatories = MaxSignatories;
	type WeightInfo = ();
}

impl pallet_sudo::Config for Runtime {
	type Event = Event;
	type Call = Call;
}

parameter_types! {
	/// Max. members of the council
	pub const MaxCouncilSize: u16 = 255;
}
impl crml_governance::Config for Runtime {
	type Call = Call;
	type Currency = SpendingAssetCurrency<Self>;
	type MaxCouncilSize = MaxCouncilSize;
	type Scheduler = Scheduler;
	type PalletsOrigin = OriginCaller;
	type Event = Event;
	type WeightInfo = ();
<<<<<<< HEAD
	type StakingInfo = Staking;
=======
	type Registration = RegistrationImplementation<Self>;
	type StakingAmount = Staking;
>>>>>>> 9871b637
}

impl pallet_utility::Config for Runtime {
	type Event = Event;
	type Call = Call;
	type WeightInfo = ();
}

impl pallet_authority_discovery::Config for Runtime {}

impl frame_system::offchain::SigningTypes for Runtime {
	type Public = <Signature as sp_runtime::traits::Verify>::Signer;
	type Signature = Signature;
}

impl<C> frame_system::offchain::SendTransactionTypes<C> for Runtime
where
	Call: From<C>,
{
	type Extrinsic = UncheckedExtrinsic;
	type OverarchingCall = Call;
}

parameter_types! {
	pub const SessionDuration: BlockNumber = EPOCH_DURATION_IN_BLOCKS as _;
	pub const ImOnlineUnsignedPriority: TransactionPriority = TransactionPriority::max_value();
	/// We prioritize im-online heartbeats over election solution submission.
	pub const StakingUnsignedPriority: TransactionPriority = TransactionPriority::max_value() / 2;
}
impl pallet_im_online::Config for Runtime {
	type AuthorityId = ImOnlineId;
	type Event = Event;
	type ValidatorSet = Historical;
	type SessionDuration = SessionDuration;
	type ReportUnresponsiveness = Offences;
	type UnsignedPriority = ImOnlineUnsignedPriority;
	type WeightInfo = pallet_im_online::weights::SubstrateWeight<Runtime>;
}

parameter_types! {
	pub OffencesWeightSoftLimit: Weight = Perbill::from_percent(60) *
		RuntimeBlockWeights::get().max_block;
}
impl pallet_offences::Config for Runtime {
	type Event = Event;
	type IdentificationTuple = pallet_session::historical::IdentificationTuple<Self>;
	type OnOffenceHandler = Staking;
	type WeightSoftLimit = OffencesWeightSoftLimit;
}

impl pallet_session::historical::Config for Runtime {
	type FullIdentification = crml_staking::Exposure<AccountId, Balance>;
	type FullIdentificationOf = crml_staking::ExposureOf<Self>;
}

parameter_types! {
	// Minimum 4 CENTS/byte
	pub const BasicDeposit: Balance = deposit(1, 258);
	pub const FieldDeposit: Balance = deposit(0, 66);
	pub const SubAccountDeposit: Balance = deposit(1, 53);
	pub const MaxSubAccounts: u32 = 100;
	pub const MaxAdditionalFields: u32 = 100;
	pub const MaxRegistrars: u32 = 20;
}
impl pallet_identity::Config for Runtime {
	type Event = Event;
	type Currency = SpendingAssetCurrency<Self>;
	type BasicDeposit = BasicDeposit;
	type FieldDeposit = FieldDeposit;
	type SubAccountDeposit = SubAccountDeposit;
	type MaxSubAccounts = MaxSubAccounts;
	type MaxAdditionalFields = MaxAdditionalFields;
	type MaxRegistrars = MaxRegistrars;
	type Slashed = ();
	type ForceOrigin = EnsureRoot<AccountId>;
	type RegistrarOrigin = EnsureRoot<AccountId>;
	type WeightInfo = ();
}

parameter_types! {
	pub const ProposalBond: Permill = Permill::from_percent(5);
	pub const ProposalBondMinimum: Balance = 1 * DOLLARS;
	pub const SpendPeriod: BlockNumber = 1 * DAYS;
	pub const Burn: Permill = Permill::from_percent(50);
	pub const TipCountdown: BlockNumber = 1 * DAYS;
	pub const TipFindersFee: Percent = Percent::from_percent(20);
	pub const TipReportDepositBase: Balance = 1 * DOLLARS;
	pub const DataDepositPerByte: Balance = 1 * MICROS;
	pub const BountyDepositBase: Balance = 1 * DOLLARS;
	pub const BountyDepositPayoutDelay: BlockNumber = 1 * DAYS;
	pub const TreasuryPalletId: PalletId = PalletId(*b"py/trsry");
	pub const BountyUpdatePeriod: BlockNumber = 14 * DAYS;
	pub const MaximumReasonLength: u32 = 16_384;
	pub const BountyCuratorDeposit: Permill = Permill::from_percent(50);
	pub const BountyValueMinimum: Balance = 5 * DOLLARS;
}
impl pallet_treasury::Config for Runtime {
	type PalletId = TreasuryPalletId;
	type Currency = SpendingAssetCurrency<Self>;
	// root only is sufficient for launch phase
	type ApproveOrigin = EnsureRoot<AccountId>;
	type RejectOrigin = EnsureRoot<AccountId>;
	type Event = Event;
	type OnSlash = ();
	type ProposalBond = ProposalBond;
	type ProposalBondMinimum = ProposalBondMinimum;
	type SpendPeriod = SpendPeriod;
	type Burn = Burn;
	type BurnDestination = ();
	type SpendFunds = ();
	type WeightInfo = pallet_treasury::weights::SubstrateWeight<Runtime>;
}

parameter_types! {
	pub const HistoricalPayoutEras: u16 = 7;
	pub const FiscalEraLength: u32 = 365;
	pub const BlockPayoutInterval: u32 = 3;
}
impl crml_staking_rewards::Config for Runtime {
	type BlockPayoutInterval = BlockPayoutInterval;
	type CurrencyToReward = SpendingAssetCurrency<Self>;
	type Event = Event;
	type FiscalEraLength = FiscalEraLength;
	type HistoricalPayoutEras = HistoricalPayoutEras;
	type ScheduledPayoutRunner = ScheduledPayoutRunner<Self>;
	type TreasuryPalletId = TreasuryPalletId;
	type WeightInfo = ();
}

impl crml_sylo::e2ee::Config for Runtime {}
impl crml_sylo::device::Config for Runtime {}
impl crml_sylo::inbox::Config for Runtime {}
impl crml_sylo::response::Config for Runtime {}
impl crml_sylo::vault::Config for Runtime {}
impl crml_sylo::groups::Config for Runtime {}

impl crml_cennzx::Config for Runtime {
	type Balance = Balance;
	type AssetId = AssetId;
	type Event = Event;
	type MultiCurrency = GenericAsset;
	type ExchangeAddressFor = ExchangeAddressGenerator<Self>;
	type WeightInfo = ();
}

impl crml_attestation::Config for Runtime {
	type Event = Event;
	type WeightInfo = ();
}

parameter_types! {
	/// The threshold of notarizations required to approve an Eth deposit
	pub const NotarizationThreshold: Percent = Percent::from_percent(66_u8);
}
impl crml_eth_bridge::Config for Runtime {
	/// The identifier type for an offchain worker.
	type EthyId = EthBridgeId;
	/// The threshold of positive notarizations to approve an event claim
	type NotarizationThreshold = NotarizationThreshold;
	/// Reports the current validator / notary set
	type AuthoritySet = Historical;
	/// Handle rewards for notaries
	type RewardHandler = Rewards;
	/// Tuple of modules subscribed to bridge events
	type Subscribers = Erc20Peg;
	/// The overarching dispatch call type.
	type Call = Call;
	/// The overarching event type.
	type Event = Event;
	/// Timestamp provider
	type UnixTime = Timestamp;
	/// Reports final session status of an era
	type FinalSessionTracker = Staking;
}

// transaction must have an event/log of the deposit
// i.e. keccack256("Deposit(address,address,uint256,bytes32)")
const DEPOSIT_EVENT_SIGNATURE: [u8; 32] =
	hex_literal::hex!("76bb911c362d5b1feb3058bc7dc9354703e4b6eb9c61cc845f73da880cf62f61");
parameter_types! {
	/// The ERC20 bridge contract deposit event
	pub const DepositEventSignature: [u8; 32] = DEPOSIT_EVENT_SIGNATURE;
	/// The ERC20 peg address
	pub const PegPalletId: PalletId = PalletId(*b"erc20peg");
}
impl crml_erc20_peg::Config for Runtime {
	/// Handles Ethereum events
	type EthBridge = EthBridge;
	type DepositEventSignature = DepositEventSignature;
	/// Runtime currency system
	type MultiCurrency = GenericAsset;
	/// PalletId/Account for this module
	type PegPalletId = PegPalletId;
	/// The overarching event type.
	type Event = Event;
}

parameter_types! {
	/// lower priority than Staking and ImOnline txs
	pub const EcdsaUnsignedPriority: TransactionPriority = TransactionPriority::max_value() / 3;
}
impl crml_eth_wallet::Config for Runtime {
	type Event = Event;
	type Call = Call;
	type TransactionFeeHandler = TransactionPayment;
	type Signer = <Signature as Verify>::Signer;
	type UnsignedPriority = EcdsaUnsignedPriority;
}

/// Submits a transaction with the node's public and signature type. Adheres to the signed extension
/// format of the chain.
impl<LocalCall> frame_system::offchain::CreateSignedTransaction<LocalCall> for Runtime
where
	Call: From<LocalCall>,
{
	fn create_transaction<C: frame_system::offchain::AppCrypto<Self::Public, Self::Signature>>(
		call: Call,
		public: <Signature as Verify>::Signer,
		account: AccountId,
		nonce: Index,
	) -> Option<(Call, <UncheckedExtrinsic as Extrinsic>::SignaturePayload)> {
		let tip = 0;
		// take the biggest period possible.
		let period = BlockHashCount::get()
			.checked_next_power_of_two()
			.map(|c| c / 2)
			.unwrap_or(2) as u64;
		let current_block = System::block_number()
			.saturated_into::<u64>()
			// The `System::block_number` is initialized with `n+1`,
			// so the actual block number is `n`.
			.saturating_sub(1);
		let era = Era::mortal(period, current_block);
		let extra = (
			frame_system::CheckSpecVersion::<Runtime>::new(),
			frame_system::CheckTxVersion::<Runtime>::new(),
			frame_system::CheckGenesis::<Runtime>::new(),
			frame_system::CheckEra::<Runtime>::from(era),
			frame_system::CheckNonce::<Runtime>::from(nonce),
			frame_system::CheckWeight::<Runtime>::new(),
			crml_transaction_payment::ChargeTransactionPayment::<Runtime>::from(tip, None),
		);
		let raw_payload = SignedPayload::new(call, extra)
			.map_err(|e| {
				log::warn!("Unable to create signed payload: {:?}", e);
			})
			.ok()?;
		let signature = raw_payload.using_encoded(|payload| C::sign(payload, public))?;
		let (call, extra, _) = raw_payload.deconstruct();
		Some((call, (account, signature.into(), extra)))
	}
}

construct_runtime!(
	pub enum Runtime where
		Block = Block,
		NodeBlock = cennznet_primitives::types::Block,
		UncheckedExtrinsic = UncheckedExtrinsic
	{
		// Give modules fixed indexes in the runtime
		System: frame_system::{Module, Call, Storage, Config, Event<T>} = 0,
		Scheduler: pallet_scheduler::{Module, Call, Storage, Event<T>} = 1,
		Babe: pallet_babe::{Module, Call, Storage, Config, ValidateUnsigned} = 2,
		Timestamp: pallet_timestamp::{Module, Call, Storage, Inherent} = 3,
		GenericAsset: crml_generic_asset::{Module, Call, Storage, Event<T>, Config<T>} = 4,
		Authorship: pallet_authorship::{Module, Call, Storage} = 5,
		Staking: crml_staking::{Module, Call, Storage, Config<T>, Event<T>, ValidateUnsigned} = 6,
		Offences: pallet_offences::{Module, Call, Storage, Event} = 7,
		Session: pallet_session::{Module, Call, Storage, Event, Config<T>} = 8,
		Grandpa: pallet_grandpa::{Module, Call, Storage, Config, Event, ValidateUnsigned} = 10,
		ImOnline: pallet_im_online::{Module, Call, Storage, Event<T>, ValidateUnsigned, Config<T>} = 11,
		AuthorityDiscovery: pallet_authority_discovery::{Module, Call, Config} = 12,
		Sudo: pallet_sudo::{Module, Call, Config<T>, Storage, Event<T>} = 13,
		Treasury: pallet_treasury::{Module, Call, Storage, Event<T>} = 14,
		Utility: pallet_utility::{Module, Call, Event} = 15,
		Identity: pallet_identity::{Module, Call, Storage, Event<T>} = 16,
		TransactionPayment: crml_transaction_payment::{Module, Storage} = 17,
		Multisig: pallet_multisig::{Module, Call, Storage, Event<T>} = 18,
		RandomnessCollectiveFlip: pallet_randomness_collective_flip::{Module, Storage} = 19,
		Historical: session_historical::{Module} = 20,
		Cennzx: crml_cennzx::{Module, Call, Storage, Config<T>, Event<T>} = 21,
		SyloGroups: sylo_groups::{Module, Call, Storage} = 22,
		SyloE2EE: sylo_e2ee::{Module, Call, Storage} = 23,
		SyloDevice: sylo_device::{Module, Call, Storage} = 24,
		SyloInbox: sylo_inbox::{Module, Call, Storage} = 25,
		SyloResponse: sylo_response::{Module, Call, Storage} = 26,
		SyloVault: sylo_vault::{Module, Call, Storage} = 27,
		Attestation: crml_attestation::{Module, Call, Storage, Event<T>} = 28,
		Rewards: crml_staking_rewards::{Module, Call, Storage, Config, Event<T>} = 29,
		Nft: crml_nft::{Module, Call, Storage, Event<T>} = 30,
		Governance: crml_governance::{Module, Call, Storage, Event} = 31,
		EthBridge: crml_eth_bridge::{Module, Call, Storage, Event, ValidateUnsigned} = 32,
		Erc20Peg: crml_erc20_peg::{Module, Call, Storage, Config, Event<T>} = 33,
		EthWallet: crml_eth_wallet::{Module, Call, Event<T>, ValidateUnsigned} = 34,
	}
);

/// The address format for describing accounts.
pub type Address = AccountId;
/// Block type as expected by this runtime.
pub type Block = generic::Block<Header, UncheckedExtrinsic>;
/// A Block signed with a Justification
pub type SignedBlock = generic::SignedBlock<Block>;
/// BlockId type as expected by this runtime.
pub type BlockId = generic::BlockId<Block>;
/// The SignedExtension to the basic transaction logic.
pub type SignedExtra = (
	frame_system::CheckSpecVersion<Runtime>,
	frame_system::CheckTxVersion<Runtime>,
	frame_system::CheckGenesis<Runtime>,
	frame_system::CheckEra<Runtime>,
	frame_system::CheckNonce<Runtime>,
	frame_system::CheckWeight<Runtime>,
	crml_transaction_payment::ChargeTransactionPayment<Runtime>,
);

/// Unchecked extrinsic type as expected by this runtime.
pub type UncheckedExtrinsic = generic::UncheckedExtrinsic<Address, Call, Signature, SignedExtra>;
/// The payload being signed in transactions.
pub type SignedPayload = generic::SignedPayload<Call, SignedExtra>;
/// Extrinsic type that has already been checked.
pub type CheckedExtrinsic = generic::CheckedExtrinsic<AccountId, Call, SignedExtra>;
/// Executive: handles dispatch to the various modules.
pub type Executive =
	frame_executive::Executive<Runtime, Block, frame_system::ChainContext<Runtime>, Runtime, AllModules>;

impl_runtime_apis! {
	impl sp_api::Core<Block> for Runtime {
		fn version() -> RuntimeVersion {
			VERSION
		}

		fn execute_block(block: Block) {
			Executive::execute_block(block)
		}

		fn initialize_block(header: &<Block as BlockT>::Header) {
			Executive::initialize_block(header)
		}
	}

	impl sp_api::Metadata<Block> for Runtime {
		fn metadata() -> OpaqueMetadata {
			Runtime::metadata().into()
		}
	}

	impl sp_block_builder::BlockBuilder<Block> for Runtime {
		fn apply_extrinsic(extrinsic: <Block as BlockT>::Extrinsic) -> ApplyExtrinsicResult {
			Executive::apply_extrinsic(extrinsic)
		}

		fn finalize_block() -> <Block as BlockT>::Header {
			Executive::finalize_block()
		}

		fn inherent_extrinsics(data: sp_inherents::InherentData) -> Vec<<Block as BlockT>::Extrinsic> {
			data.create_extrinsics()
		}

		fn check_inherents(
			block: Block,
			data: sp_inherents::InherentData,
		) -> sp_inherents::CheckInherentsResult {
			data.check_extrinsics(&block)
		}

		fn random_seed() -> <Block as BlockT>::Hash {
			RandomnessCollectiveFlip::random_seed()
		}
	}

	impl sp_transaction_pool::runtime_api::TaggedTransactionQueue<Block> for Runtime {
		fn validate_transaction(
			source: TransactionSource,
			tx: <Block as BlockT>::Extrinsic,
		) -> TransactionValidity {
			Executive::validate_transaction(source, tx)
		}
	}

	impl sp_offchain::OffchainWorkerApi<Block> for Runtime {
		fn offchain_worker(header: &<Block as BlockT>::Header) {
			Executive::offchain_worker(header)
		}
	}

	impl crml_eth_wallet_rpc_runtime_api::EthWalletApi<Block> for Runtime {
		fn address_nonce(eth_address: &crml_support::H160) -> u32 {
			EthWallet::address_nonce(eth_address)
		}
	}

	impl sp_authority_discovery::AuthorityDiscoveryApi<Block> for Runtime {
		fn authorities() -> Vec<AuthorityDiscoveryId> {
			AuthorityDiscovery::authorities()
		}
	}

	impl sp_consensus_babe::BabeApi<Block> for Runtime {
		fn configuration() -> sp_consensus_babe::BabeGenesisConfiguration {
			// The choice of `c` parameter (where `1 - c` represents the
			// probability of a slot being empty), is done in accordance to the
			// slot duration and expected target block time, for safely
			// resisting network delays of maximum two seconds.
			// <https://research.web3.foundation/en/latest/polkadot/BABE/Babe/#6-practical-results>
			sp_consensus_babe::BabeGenesisConfiguration {
				slot_duration: Babe::slot_duration(),
				epoch_length: EpochDuration::get(),
				c: BABE_GENESIS_EPOCH_CONFIG.c,
				genesis_authorities: Babe::authorities(),
				randomness: Babe::randomness(),
				allowed_slots: BABE_GENESIS_EPOCH_CONFIG.allowed_slots,
			}
		}

		fn current_epoch_start() -> sp_consensus_babe::Slot {
			Babe::current_epoch_start()
		}

		fn current_epoch() -> sp_consensus_babe::Epoch {
			Babe::current_epoch()
		}

		fn next_epoch() -> sp_consensus_babe::Epoch {
			Babe::next_epoch()
		}

		fn generate_key_ownership_proof(
			_slot_number: sp_consensus_babe::Slot,
			authority_id: sp_consensus_babe::AuthorityId,
		) -> Option<sp_consensus_babe::OpaqueKeyOwnershipProof> {
			use codec::Encode;

			Historical::prove((sp_consensus_babe::KEY_TYPE, authority_id))
				.map(|p| p.encode())
				.map(sp_consensus_babe::OpaqueKeyOwnershipProof::new)
		}

		fn submit_report_equivocation_unsigned_extrinsic(
			equivocation_proof: sp_consensus_babe::EquivocationProof<<Block as BlockT>::Header>,
			key_owner_proof: sp_consensus_babe::OpaqueKeyOwnershipProof,
		) -> Option<()> {
			let key_owner_proof = key_owner_proof.decode()?;

			Babe::submit_unsigned_equivocation_report(
				equivocation_proof,
				key_owner_proof,
			)
		}
	}

	impl sp_session::SessionKeys<Block> for Runtime {
		fn generate_session_keys(seed: Option<Vec<u8>>) -> Vec<u8> {
			SessionKeys::generate(seed)
		}

		fn decode_session_keys(
			encoded: Vec<u8>,
		) -> Option<Vec<(Vec<u8>, KeyTypeId)>> {
			SessionKeys::decode_into_raw_public_keys(&encoded)
		}
	}

	impl fg_primitives::GrandpaApi<Block> for Runtime {
		fn grandpa_authorities() -> GrandpaAuthorityList {
			Grandpa::grandpa_authorities()
		}

		fn submit_report_equivocation_unsigned_extrinsic(
			_equivocation_proof: fg_primitives::EquivocationProof<
				<Block as BlockT>::Hash,
				NumberFor<Block>,
			>,
			_key_owner_proof: fg_primitives::OpaqueKeyOwnershipProof,
		) -> Option<()> {
			None
		}

		fn generate_key_ownership_proof(
			_set_id: fg_primitives::SetId,
			_authority_id: GrandpaId,
		) -> Option<fg_primitives::OpaqueKeyOwnershipProof> {
			// NOTE: this is the only implementation possible since we've
			// defined our key owner proof type as a bottom type (i.e. a type
			// with no values).
			None
		}
	}

	impl cennznet_primitives::eth::EthyApi<Block> for Runtime {
		fn validator_set() -> cennznet_primitives::eth::ValidatorSet<EthBridgeId> {
			EthBridge::validator_set()
		}
	}

	impl frame_system_rpc_runtime_api::AccountNonceApi<Block, AccountId, Index> for Runtime {
		fn account_nonce(account: AccountId) -> Index {
			System::account_nonce(account)
		}
	}

	impl crml_generic_asset_rpc_runtime_api::GenericAssetRuntimeApi<Block, AssetId, Balance, AccountId> for Runtime {
		fn asset_meta() -> Vec<(AssetId, AssetInfo)> {
			GenericAsset::registered_assets()
		}
		fn get_balance(account_id: AccountId, asset_id: AssetId) -> AllBalances<Balance> {
			GenericAsset::get_all_balances(&account_id, asset_id)
		}
	}

	impl crml_governance_rpc_runtime_api::GovernanceRuntimeApi<Block, AccountId> for Runtime {
		fn council() -> Vec<AccountId> {
			Governance::get_council()
		}
		fn proposal_votes() -> Vec<(ProposalId, ProposalVoteInfo)> {
			Governance::get_proposal_votes()
		}
	}

	impl crml_transaction_payment_rpc_runtime_api::TransactionPaymentApi<
		Block,
		Balance,
	> for Runtime {
		fn query_info(uxt: <Block as BlockT>::Extrinsic, len: u32) -> RuntimeDispatchInfo<Balance> {
			TransactionPayment::query_info(uxt, len)
		}
		fn query_fee_details(uxt: <Block as BlockT>::Extrinsic, len: u32) -> FeeDetails<Balance> {
			TransactionPayment::query_fee_details(uxt, len)
		}
	}

	impl crml_nft_rpc_runtime_api::NftApi<
		Block,
		AccountId,
		Runtime,
	> for Runtime {
		fn collected_tokens(collection_id: CollectionId, who: AccountId) -> Vec<TokenId> {
			Nft::collected_tokens(collection_id, &who)
		}
		fn collection_info(collection_id: CollectionId) -> Option<CollectionInfo<AccountId>> {
			Nft::collection_info::<AccountId>(collection_id)
		}
		fn token_info(
		   collection_id: CollectionId,
		   series_id: SeriesId,
		   serial_number: SerialNumber,
		) -> TokenInfo<AccountId> {
		   Nft::token_info(collection_id, series_id, serial_number)
		}
		fn collection_listings(
			collection_id: CollectionId,
			offset: u128,
			limit: u16,
		) -> (Option<u128>, Vec<(ListingId, Listing<Runtime>)>) {
			Nft::collection_listings(collection_id, offset, limit)
		}
	}

	impl crml_cennzx_rpc_runtime_api::CennzxApi<
		Block,
		AssetId,
		Balance,
		AccountId,
	> for Runtime {
		fn buy_price(
			buy_asset: AssetId,
			buy_amount: Balance,
			sell_asset: AssetId,
		) -> CennzxResult<Balance> {
			let result = Cennzx::get_buy_price(buy_asset, buy_amount, sell_asset);
			match result {
				Ok(value) => CennzxResult::Success(value),
				Err(_) => CennzxResult::Error,
			}
		}

		fn sell_price(
			sell_asset: AssetId,
			sell_amount: Balance,
			buy_asset: AssetId,
		) -> CennzxResult<Balance> {
			let result = Cennzx::get_sell_price(sell_asset, sell_amount, buy_asset);
			match result {
				Ok(value) => CennzxResult::Success(value),
				Err(_) => CennzxResult::Error,
			}
		}

		fn liquidity_value(
			account: AccountId,
			asset_id: AssetId,
		) -> (Balance, Balance, Balance) {
			let value = Cennzx::account_liquidity_value(&account, asset_id);
			(value.liquidity, value.core, value.asset)
		}

		fn liquidity_price(
			asset_id: AssetId,
			liquidity_to_buy: Balance
		) -> (Balance, Balance) {
			let value = Cennzx::liquidity_price(asset_id, liquidity_to_buy);
			(value.core, value.asset)
		}
	}

	impl crml_staking_rpc_runtime_api::StakingApi<Block, AccountId> for Runtime {
		fn accrued_payout(stash: &AccountId) -> u64 {
			Staking::accrued_payout(stash) as u64
		}
	}

	#[cfg(feature = "runtime-benchmarks")]
	impl frame_benchmarking::Benchmark<Block> for Runtime {
		fn dispatch_benchmark(
			config: frame_benchmarking::BenchmarkConfig
		) -> Result<Vec<frame_benchmarking::BenchmarkBatch>, sp_runtime::RuntimeString> {
			use frame_benchmarking::{Benchmarking, BenchmarkBatch, add_benchmark, TrackedStorageKey};

			let whitelist: Vec<TrackedStorageKey> = vec![
				// Block Number
				hex_literal::hex!("26aa394eea5630e07c48ae0c9558cef702a5c1b19ab7a04f536c519aca4983ac").to_vec().into(),
				// Total Issuance
				hex_literal::hex!("c2261276cc9d1f8598ea4b6a74b15c2f57c875e4cff74148e4628f264b974c80").to_vec().into(),
				// Execution Phase
				hex_literal::hex!("26aa394eea5630e07c48ae0c9558cef7ff553b5a9862a516939d82b3d3d8661a").to_vec().into(),
				// Event Count
				hex_literal::hex!("26aa394eea5630e07c48ae0c9558cef70a98fdbe9ce6c55837576c60c7af3850").to_vec().into(),
				// System Events
				hex_literal::hex!("26aa394eea5630e07c48ae0c9558cef780d41e5e16056765bc8461851072c9d7").to_vec().into(),
				// Treasury Account
				hex_literal::hex!("26aa394eea5630e07c48ae0c9558cef7b99d880ec681799c0cf30e8886371da95ecffd7b6c0f78751baa9d281e0bfa3a6d6f646c70792f74727372790000000000000000000000000000000000000000").to_vec().into(),
			];

			let mut batches = Vec::<BenchmarkBatch>::new();
			let params = (&config, &whitelist);

			add_benchmark!(params, batches, crml_cennzx, Cennzx);
			add_benchmark!(params, batches, crml_nft, Nft);

			if batches.is_empty() { return Err("Benchmark not found for this pallet.".into()) }
			Ok(batches)
		}
	}
}<|MERGE_RESOLUTION|>--- conflicted
+++ resolved
@@ -454,12 +454,8 @@
 	type PalletsOrigin = OriginCaller;
 	type Event = Event;
 	type WeightInfo = ();
-<<<<<<< HEAD
-	type StakingInfo = Staking;
-=======
 	type Registration = RegistrationImplementation<Self>;
 	type StakingAmount = Staking;
->>>>>>> 9871b637
 }
 
 impl pallet_utility::Config for Runtime {
