--- conflicted
+++ resolved
@@ -9,7 +9,6 @@
 #[macro_use]
 extern crate srml_support;
 
-<<<<<<< HEAD
 pub use balances::Call as BalancesCall;
 pub use consensus::Call as ConsensusCall;
 use council::{motions as council_motions, voting as council_voting};
@@ -23,34 +22,15 @@
 #[cfg(any(feature = "std", test))]
 pub use runtime_primitives::BuildStorage;
 use runtime_primitives::generic;
-use runtime_primitives::traits::{
-	BlakeTwo256, Block as BlockT, Convert, DigestFor, NumberFor, StaticLookup,
-};
+use runtime_primitives::traits::{BlakeTwo256, Block as BlockT, Convert, DigestFor, NumberFor, StaticLookup};
 use runtime_primitives::transaction_validity::TransactionValidity;
 #[cfg(feature = "std")]
 use srml_support::{Deserialize, Serialize};
 pub use srml_support::StorageValue;
-=======
-use cennznet_primitives::{AccountId, AccountIndex, Balance, BlockNumber, Hash, Index, SessionKey, Signature};
-#[cfg(feature = "std")]
-use council::seats as council_seats;
-use council::{motions as council_motions, voting as council_voting};
-use grandpa::fg_primitives::{self, ScheduledChange};
-use parity_codec_derive::{Decode, Encode};
-use rstd::prelude::*;
-use runtime_primitives::generic;
-use runtime_primitives::traits::{BlakeTwo256, Block as BlockT, Convert, DigestFor, NumberFor, StaticLookup};
-use runtime_primitives::transaction_validity::TransactionValidity;
-use runtime_primitives::ApplyResult;
-#[cfg(feature = "std")]
-use srml_support::{Deserialize, Serialize};
-use substrate_client::impl_runtime_apis;
->>>>>>> 126f5282
 use substrate_client::{
 	block_builder::api::{self as block_builder_api, CheckInherentsResult, InherentData},
 	runtime_api as client_api,
 };
-<<<<<<< HEAD
 use substrate_client::impl_runtime_apis;
 use substrate_primitives::OpaqueMetadata;
 use substrate_primitives::u32_trait::{_2, _4};
@@ -64,24 +44,7 @@
 	AccountId, AccountIndex, Balance, BlockNumber, Hash, Index, SessionKey, Signature,
 };
 pub use sylo::device as sylo_device;
-=======
-use substrate_primitives::u32_trait::{_2, _4};
-use substrate_primitives::OpaqueMetadata;
-#[cfg(any(feature = "std", test))]
-use version::NativeVersion;
-use version::RuntimeVersion;
-
-pub use balances::Call as BalancesCall;
-pub use consensus::Call as ConsensusCall;
-#[cfg(any(feature = "std", test))]
-pub use runtime_primitives::BuildStorage;
-pub use runtime_primitives::{Perbill, Permill};
-pub use srml_support::StorageValue;
-pub use timestamp::Call as TimestampCall;
-
-pub use sylo::device as sylo_device;
 pub use sylo::e2ee as sylo_e2ee;
->>>>>>> 126f5282
 pub use sylo::groups as sylo_groups;
 pub use sylo::inbox as sylo_inbox;
 pub use sylo::response as sylo_response;
@@ -239,17 +202,12 @@
 	type Event = Event;
 }
 
-<<<<<<< HEAD
 impl doughnut::Trait for Runtime {
 	type Event = Event;
 }
 
-
-impl sylo::groups::Trait for Runtime {
-=======
 impl sylo::groups::Trait for Runtime {}
 impl sylo::e2ee::Trait for Runtime {
->>>>>>> 126f5282
 	type Event = Event;
 }
 impl sylo::device::Trait for Runtime {
@@ -283,12 +241,8 @@
 		Sudo: sudo,
 		Fees: fees::{Module, Storage, Config<T>, Event<T>},
 		Attestation: attestation::{Module, Call, Storage, Event<T>},
-<<<<<<< HEAD
 		Doughnut: doughnut::{Module, Call, Event<T>},
-		CennzX: cennz_x::{Module, Call, Storage, Event<T>},
-=======
 		SpotExchange: cennz_x::{Module, Call, Storage, Config<T>, Event<T>},
->>>>>>> 126f5282
 		GenericAsset: generic_asset::{Module, Call, Storage, Config<T>, Event<T>},
 		SyloGroups: sylo_groups::{Module, Call, Storage},
 		SyloE2EE: sylo_e2ee::{Module, Call, Event<T>, Storage},
