--- conflicted
+++ resolved
@@ -159,23 +159,21 @@
 	type Event = Event;
 }
 
-<<<<<<< HEAD
 impl sylo::groups::Trait for Runtime {}
 impl sylo::e2ee::Trait for Runtime {
 	type Event = Event;
 }
 impl sylo::device::Trait for Runtime {
 	type Event = Event;
-=======
-parameter_types! {
-	pub const EpochDuration: u64 = EPOCH_DURATION_IN_SLOTS;
-	pub const ExpectedBlockTime: Moment = MILLISECS_PER_BLOCK;
->>>>>>> 5750745d
 }
 impl sylo::response::Trait for Runtime {}
 impl sylo::inbox::Trait for Runtime {}
 impl sylo::vault::Trait for Runtime {}
 
+parameter_types! {
+	pub const EpochDuration: u64 = EPOCH_DURATION_IN_SLOTS;
+	pub const ExpectedBlockTime: Moment = MILLISECS_PER_BLOCK;
+}
 impl babe::Trait for Runtime {
 	type EpochDuration = EpochDuration;
 	type ExpectedBlockTime = ExpectedBlockTime;
@@ -554,16 +552,13 @@
 		AuthorityDiscovery: authority_discovery::{Module, Call, Config<T>},
 		Offences: offences::{Module, Call, Storage, Event},
 		RandomnessCollectiveFlip: randomness_collective_flip::{Module, Call, Storage},
-<<<<<<< HEAD
 		SyloGroups: sylo_groups::{Module, Call, Storage},
 		SyloE2EE: sylo_e2ee::{Module, Call, Event<T>, Storage},
 		SyloDevice: sylo_device::{Module, Call, Event<T>, Storage},
 		SyloInbox: sylo_inbox::{Module, Call, Storage},
 		SyloResponse: sylo_response::{Module, Call, Storage},
 		SyloVault: sylo_vault::{Module, Call, Storage},
-=======
 		CennzxSpot: cennzx_spot::{Module, Call, Storage, Config<T>, Event<T>},
->>>>>>> 5750745d
 	}
 );
 
