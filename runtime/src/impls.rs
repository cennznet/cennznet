// Copyright 2018-2021 Parity Techn ologies(UK) Ltd. and Centrality Investments Ltd.
// This file is part of Substrate.

// Substrate is free software: you can redistribute it and/or modify
// it under the terms of the GNU General Public License as published by
// the Free Software Foundation, either version 3 of the License, or
// (at your option) any later version.

// Substrate is distributed in the hope that it will be useful,
// but WITHOUT ANY WARRANTY; without even the implied warranty of
// MERCHANTABILITY or FITNESS FOR A PARTICULAR PURPOSE.  See the
// GNU General Public License for more details.

// You should have received a copy of the GNU General Public License
// along with Substrate.  If not, see <http://www.gnu.org/licenses/>.

//! Some configurable implementations as associated type for the substrate runtime.

use crate::{
	BlockPayoutInterval, EpochDuration, Identity, Rewards, Runtime, Session, SessionsPerEra, Staking, Treasury,
};
use cennznet_primitives::types::{AccountId, Balance};
use crml_generic_asset::{NegativeImbalance, StakingAssetCurrency};
use crml_staking::{rewards::RunScheduledPayout, EraIndex};
use crml_support::{H160, U256};
use frame_support::{
	pallet_prelude::*,
	traits::{
		tokens::{fungible::Inspect, DepositConsequence, WithdrawConsequence},
		Contains, ContainsLengthBound, Currency, ExistenceRequirement, FindAuthor, Get, Imbalance, OnUnbalanced,
		SignedImbalance, WithdrawReasons,
	},
	weights::{Weight, WeightToFeeCoefficient, WeightToFeeCoefficients, WeightToFeePolynomial},
};
<<<<<<< HEAD
use pallet_evm::AddressMapping;
use precompile_utils::AddressMappingReversibleExt;
=======
>>>>>>> 76ba01e4
use smallvec::smallvec;
use sp_runtime::{
	traits::{SaturatedConversion, Zero},
	ConsensusEngineId, Perbill,
};
use sp_std::{marker::PhantomData, prelude::*};

/// Runs scheduled payouts for the rewards module.
pub struct ScheduledPayoutRunner<T: crml_staking::rewards::Config>(PhantomData<T>);

#[allow(dead_code)]
/// The max. number of validator payouts per era based on runtime config
const MAX_PAYOUT_CAPACITY: u32 = SessionsPerEra::get() * EpochDuration::get() as u32 / BlockPayoutInterval::get();

#[allow(dead_code)]
#[cfg(not(feature = "integration_config"))]
const MAX_VALIDATORS: u32 = 5_000;
#[allow(dead_code)]
#[cfg(feature = "integration_config")]
const MAX_VALIDATORS: u32 = 7; // low value for integration tests

// failure here means a bad config or a new reward scaling solution should be sought if validator count is expected to be > 5_000
static_assertions::const_assert!(MAX_PAYOUT_CAPACITY > MAX_VALIDATORS);

/// Constant factor for scaling CPAY to wei
const CPAY_TO_WEI_FACTOR: Balance = 10_u128.pow(14);

/// Convert 18dp wei values to 4dp equivalents
/// Most inputs are scaled down by 1e14
// values < 10e14 round to 1
// 0 is unchanged
fn scale_to_4dp(value: Balance) -> Balance {
	if value.is_zero() {
		value
	} else {
		sp_std::cmp::max(value / CPAY_TO_WEI_FACTOR, 1)
	}
}

/// Adapts spending currency (CPAY) for use by the EVM
/// Scales balances into 18dp equivalents which ethereum tooling and contracts expect
pub struct EvmCurrencyAdapter<I: Inspect<AccountId>>(PhantomData<I>);
impl<I: Inspect<AccountId, Balance = Balance> + Currency<AccountId>> Inspect<AccountId> for EvmCurrencyAdapter<I> {
	type Balance = Balance;

	/// The total amount of issuance in the system.
	fn total_issuance() -> Self::Balance {
		<I as Inspect<AccountId>>::total_issuance()
	}

	/// The minimum balance any single account may have.
	fn minimum_balance() -> Self::Balance {
		<I as Inspect<AccountId>>::minimum_balance()
	}

	/// Get the balance of `who`.
	/// Scaled up so values match expectations of an 18dp asset
	fn balance(who: &AccountId) -> Self::Balance {
		Self::reducible_balance(who, true)
	}

	/// Get the maximum amount that `who` can withdraw/transfer successfully.
	/// Scaled up so values match expectations of an 18dp asset
	fn reducible_balance(who: &AccountId, keep_alive: bool) -> Self::Balance {
		// Careful for overflow!
		let raw = I::reducible_balance(who, keep_alive);
		U256::from(raw)
			.saturating_mul(U256::from(10_u128.pow(14)))
			.saturated_into()
	}

	/// Returns `true` if the balance of `who` may be increased by `amount`.
	fn can_deposit(_who: &AccountId, _amount: Self::Balance) -> DepositConsequence {
		unimplemented!();
	}

	/// Returns `Failed` if the balance of `who` may not be decreased by `amount`, otherwise
	/// the consequence.
	fn can_withdraw(who: &AccountId, amount: Self::Balance) -> WithdrawConsequence<Self::Balance> {
		I::can_withdraw(who, amount)
	}
}

/// Currency impl for EVM usage
/// It proxies to the inner curreny impl while leaving some unused methods
/// unimplemented
impl<I> Currency<AccountId> for EvmCurrencyAdapter<I>
where
	I: Inspect<AccountId, Balance = Balance>,
	I: Currency<
		AccountId,
		Balance = Balance,
		PositiveImbalance = crml_generic_asset::PositiveImbalance<Runtime>,
		NegativeImbalance = crml_generic_asset::NegativeImbalance<Runtime>,
	>,
{
	type Balance = <I as Currency<AccountId>>::Balance;
	type PositiveImbalance = <I as Currency<AccountId>>::PositiveImbalance;
	type NegativeImbalance = <I as Currency<AccountId>>::NegativeImbalance;

	fn free_balance(who: &AccountId) -> Self::Balance {
		Self::balance(who)
	}
	fn total_issuance() -> Self::Balance {
		<I as Currency<AccountId>>::total_issuance()
	}
	fn minimum_balance() -> Self::Balance {
		<I as Currency<AccountId>>::minimum_balance()
	}
	fn total_balance(who: &AccountId) -> Self::Balance {
		Self::balance(who)
	}
	fn transfer(from: &AccountId, to: &AccountId, value: Self::Balance, req: ExistenceRequirement) -> DispatchResult {
		I::transfer(from, to, scale_to_4dp(value), req)
	}
	fn ensure_can_withdraw(
		_who: &AccountId,
		_amount: Self::Balance,
		_reasons: WithdrawReasons,
		_new_balance: Self::Balance,
	) -> DispatchResult {
		unimplemented!();
	}
	fn withdraw(
		who: &AccountId,
		value: Self::Balance,
		reasons: WithdrawReasons,
		req: ExistenceRequirement,
	) -> Result<Self::NegativeImbalance, DispatchError> {
		I::withdraw(who, scale_to_4dp(value), reasons, req)
	}
	fn deposit_into_existing(who: &AccountId, value: Self::Balance) -> Result<Self::PositiveImbalance, DispatchError> {
		I::deposit_into_existing(who, scale_to_4dp(value))
	}
	fn deposit_creating(who: &AccountId, value: Self::Balance) -> Self::PositiveImbalance {
		I::deposit_creating(who, scale_to_4dp(value))
	}
	fn make_free_balance_be(
		who: &AccountId,
		balance: Self::Balance,
	) -> SignedImbalance<Self::Balance, Self::PositiveImbalance> {
		I::make_free_balance_be(who, scale_to_4dp(balance))
	}
	fn can_slash(_who: &AccountId, _value: Self::Balance) -> bool {
		false
	}
	fn slash(_who: &AccountId, _value: Self::Balance) -> (Self::NegativeImbalance, Self::Balance) {
		unimplemented!();
	}
	fn burn(mut _amount: Self::Balance) -> Self::PositiveImbalance {
		unimplemented!();
	}
	fn issue(mut _amount: Self::Balance) -> Self::NegativeImbalance {
		unimplemented!();
	}
}

/// Find block author formatted for ethereum compat
pub struct EthereumFindAuthor<F>(PhantomData<F>);
impl<F: FindAuthor<u32>> FindAuthor<H160> for EthereumFindAuthor<F> {
	fn find_author<'a, I>(digests: I) -> Option<H160>
	where
		I: 'a + IntoIterator<Item = (ConsensusEngineId, &'a [u8])>,
	{
		F::find_author(digests).map(|author_index| {
			if let Some(controller) = Session::validators().get(author_index as usize) {
				// Take first 20 bytes of the CENNZnet AccountId
				// NB: this matches the behaviour of `EnsureAddressTruncated`
				// Thus the block author will be able to withdraw collected CPAY fees
				// TODO: this should be converted to the validator stash or controller account
				// the BABE session key of the validator: `let authority_id = Babe::authorities()[author_index as usize].clone();`
				H160::from_slice(&AsRef::<[u8; 32]>::as_ref(controller)[..20])
			} else {
				H160::default()
			}
		})
	}
}

<<<<<<< HEAD
/// EVM to CENNZnet address mapping impl
pub struct PrefixedAddressMapping<AccountId>(PhantomData<AccountId>);

/// Converts 20 byte EVM address to 32 byte CENNZnet/substrate address
/// Conversion process is:
/// 1. AccountId Prefix: concat("cvm:", "0x00000000000000"), length: 11 bytes
/// 2. EVM address: the original evm address, length: 20 bytes
/// 3. CheckSum:  byte_xor(AccountId Prefix + EVM address), length: 1 byte
impl<AccountId> AddressMapping<AccountId> for PrefixedAddressMapping<AccountId>
where
	AccountId: From<[u8; 32]>,
{
	fn into_account_id(address: H160) -> AccountId {
		let mut raw_account = [0u8; 32];

		raw_account[0..4].copy_from_slice(b"cvm:");
		raw_account[11..31].copy_from_slice(&address[..]);

		let checksum: u8 = raw_account[1..31].iter().fold(raw_account[0], |sum, &byte| sum ^ byte);

		raw_account[31] = checksum;

		raw_account.into()
	}
}

impl<AccountId> AddressMappingReversibleExt<AccountId> for PrefixedAddressMapping<AccountId>
where
	AccountId: From<[u8; 32]> + Into<[u8; 32]>,
{
	fn from_account_id(address: AccountId) -> H160 {
		let mut check_prefix = [0u8; 11];
		check_prefix[0..4].copy_from_slice(b"cvm:");

		let raw_account: [u8; 32] = address.into();

		return if raw_account[..11] == check_prefix {
			let new_account: [u8; 20] = raw_account[11..31].try_into().expect("expected 32 bytes"); // Guaranteed in bounds
			new_account.into()
		} else if raw_account == [0u8; 32] {
			H160::default()
		} else {
			b"crt:0000000000000000".into()
		};
	}
}

=======
>>>>>>> 76ba01e4
/// Handles block transaction fees tracking them using the Rewards module
pub struct DealWithFees;
impl OnUnbalanced<NegativeImbalance<Runtime>> for DealWithFees {
	fn on_unbalanceds<B>(mut fees_then_tips: impl Iterator<Item = NegativeImbalance<Runtime>>) {
		if let Some(_fees) = fees_then_tips.next() {
			if let Some(tips) = fees_then_tips.next() {
				Rewards::note_transaction_fees(tips.peek());
			}
		}
	}
}

// Move to Substrate identity module eventually
pub struct RegistrationImplementation<T: crml_governance::Config>(sp_std::marker::PhantomData<T>);
impl<T: crml_governance::Config> crml_support::RegistrationInfo for RegistrationImplementation<T> {
	// `T::AccountId` is missing `EncodeLike<AccountId32`
	type AccountId = cennznet_primitives::types::AccountId;

	fn registered_identity_count(who: &Self::AccountId) -> u32 {
		let registration = Identity::identity(who.clone());
		match registration {
			Some(registration) => registration
				.judgements
				.iter()
				.filter(|j| j.1 == pallet_identity::Judgement::KnownGood)
				.count() as u32,
			None => 0,
		}
	}
}

impl<T: crml_staking::rewards::Config> RunScheduledPayout for ScheduledPayoutRunner<T> {
	type AccountId = AccountId;
	type Balance = Balance;

	/// Feed exposure info from staking to run reward calculations
	/// This is called by Rewards on_initialize at scheduled intervals
	fn run_payout(validator_stash: &Self::AccountId, amount: Self::Balance, payout_era: EraIndex) -> Weight {
		use crml_staking::rewards::WeightInfo;

		// payouts for previous era
		let exposures = Staking::eras_stakers_clipped(payout_era, validator_stash);
		let commission = Staking::eras_validator_prefs(payout_era, validator_stash).commission;

		log::debug!(
			target: "runtime::rewards",
			"🏃‍♂️💰 reward payout for: ({:?}) worth: ({:?} CPAY) earned in: ({:?})",
			validator_stash,
			amount,
			payout_era,
		);

		Rewards::process_reward_payout(&validator_stash, commission, &exposures, amount);

		return T::WeightInfo::process_reward_payouts(exposures.others.len() as u32);
	}
}

/// Provides a simple weight to fee conversion function for
/// use with the CENNZnet 4dp spending asset, CPAY.
pub struct WeightToCpayFee<G: Get<Perbill>>(sp_std::marker::PhantomData<G>);

impl<G: Get<Perbill>> WeightToFeePolynomial for WeightToCpayFee<G> {
	/// The runtime Balance type
	type Balance = Balance;
	/// Scale weights to fees by a factor of 1/`G`
	fn polynomial() -> WeightToFeeCoefficients<Self::Balance> {
		smallvec!(WeightToFeeCoefficient {
			coeff_integer: 0,
			coeff_frac: G::get(),
			negative: false,
			degree: 1,
		})
	}
}

/// Provides a membership set with only the configured sudo user
pub struct RootMemberOnly<T: pallet_sudo::Config>(PhantomData<T>);
impl<T: pallet_sudo::Config> Contains<T::AccountId> for RootMemberOnly<T> {
	fn contains(t: &T::AccountId) -> bool {
		t == (&pallet_sudo::Pallet::<T>::key())
	}
}
impl<T: pallet_sudo::Config> ContainsLengthBound for RootMemberOnly<T> {
	fn min_len() -> usize {
		1
	}
	fn max_len() -> usize {
		1
	}
}

/// An on unbalanced handler which takes a slash amount in the staked currency
/// and moves it to the system `Treasury` account.
pub struct SlashFundsToTreasury;
impl OnUnbalanced<NegativeImbalance<Runtime>> for SlashFundsToTreasury {
	fn on_nonzero_unbalanced(slash_amount: NegativeImbalance<Runtime>) {
		StakingAssetCurrency::resolve_creating(&Treasury::account_id(), slash_amount);
	}
}

#[cfg(test)]
mod tests {
	use super::*;
	use crate::{
		constants::{
			currency::{DOLLARS, MICROS, WEI},
			time::DAYS,
		},
		AdjustmentVariable, MinimumMultiplier, Multiplier, Runtime, RuntimeBlockWeights as BlockWeights, System,
		TargetBlockFullness, TargetedFeeAdjustment, TransactionPayment, WeightToCpayFactor,
	};
	use frame_support::weights::{DispatchClass, Weight, WeightToFeePolynomial};
	use sp_runtime::{assert_eq_error_rate, traits::Convert, FixedPointNumber};

	fn max_normal() -> Weight {
		BlockWeights::get()
			.get(DispatchClass::Normal)
			.max_total
			.unwrap_or_else(|| BlockWeights::get().max_block)
	}

	fn min_multiplier() -> Multiplier {
		MinimumMultiplier::get()
	}

	fn target() -> Weight {
		TargetBlockFullness::get() * max_normal()
	}

	// update based on runtime impl.
	fn runtime_multiplier_update(fm: Multiplier) -> Multiplier {
		TargetedFeeAdjustment::<Runtime, TargetBlockFullness, AdjustmentVariable, MinimumMultiplier>::convert(fm)
	}

	// update based on reference impl.
	fn truth_value_update(block_weight: Weight, previous: Multiplier) -> Multiplier {
		let accuracy = Multiplier::accuracy() as f64;
		let previous_float = previous.into_inner() as f64 / accuracy;
		// bump if it is zero.
		let previous_float = previous_float.max(min_multiplier().into_inner() as f64 / accuracy);

		// maximum tx weight
		let m = max_normal() as f64;
		// block weight always truncated to max weight
		let block_weight = (block_weight as f64).min(m);
		let v: f64 = AdjustmentVariable::get().to_float();

		// Ideal saturation in terms of weight
		let ss = target() as f64;
		// Current saturation in terms of weight
		let s = block_weight;

		let t1 = v * (s / m - ss / m);
		let t2 = v.powi(2) * (s / m - ss / m).powi(2) / 2.0;
		let next_float = previous_float * (1.0 + t1 + t2);
		Multiplier::from_float(next_float)
	}

	fn run_with_system_weight<F>(w: Weight, assertions: F)
	where
		F: Fn() -> (),
	{
		let mut t: sp_io::TestExternalities = frame_system::GenesisConfig::default()
			.build_storage::<Runtime>()
			.unwrap()
			.into();
		t.execute_with(|| {
			System::set_block_consumed_resources(w, 0);
			assertions()
		});
	}

	#[test]
	fn truth_value_update_poc_works() {
		let fm = Multiplier::saturating_from_rational(1, 2);
		let test_set = vec![
			(0, fm.clone()),
			(100, fm.clone()),
			(1000, fm.clone()),
			(target(), fm.clone()),
			(max_normal() / 2, fm.clone()),
			(max_normal(), fm.clone()),
		];
		test_set.into_iter().for_each(|(w, fm)| {
			run_with_system_weight(w, || {
				assert_eq_error_rate!(
					truth_value_update(w, fm),
					runtime_multiplier_update(fm),
					// Error is only 1 in 100^18
					Multiplier::from_inner(100),
				);
			})
		})
	}

	#[test]
	fn multiplier_can_grow_from_zero() {
		// if the min is too small, then this will not change, and we are doomed forever.
		// the weight is 1/100th bigger than target.
		run_with_system_weight(target() * 101 / 100, || {
			let next = runtime_multiplier_update(min_multiplier());
			assert!(next > min_multiplier(), "{:?} !>= {:?}", next, min_multiplier());
		})
	}

	#[test]
	fn multiplier_cannot_go_below_limit() {
		// will not go any further below even if block is empty.
		run_with_system_weight(0, || {
			let next = runtime_multiplier_update(min_multiplier());
			assert_eq!(next, min_multiplier());
		})
	}

	#[test]
	fn time_to_reach_zero() {
		// blocks per 24h in substrate-node: 28,800 (k)
		// s* = 0.1875
		// The bound from the research in an empty chain is:
		// v <~ (p / k(0 - s*))
		// p > v * k * -0.1875
		// to get p == -1 we'd need
		// -1 > 0.00001 * k * -0.1875
		// 1 < 0.00001 * k * 0.1875
		// 10^9 / 1875 < k
		// k > 533_333 ~ 18,5 days.
		run_with_system_weight(0, || {
			// start from 1, the default.
			let mut fm = Multiplier::from(1);
			let mut iterations: u64 = 0;
			loop {
				let next = runtime_multiplier_update(fm);
				fm = next;
				if fm == min_multiplier() {
					break;
				}
				iterations += 1;
			}
			assert!(iterations > 533_333);
		})
	}

	#[test]
	#[ignore]
	fn min_change_per_day() {
		// Start with an adjustment multiplier of 1.
		// if every block in 24 hour period has a maximum weight then the multiplier should have increased
		// to > ~23% by the end of the period.
		run_with_system_weight(max_normal(), || {
			let mut fm = Multiplier::from(1);
			// `DAYS` is a function of `SECS_PER_BLOCK`
			// this function will be invoked `DAYS / SECS_PER_BLOCK` times, the original test from substrate assumes a
			// 3 second block time
			for _ in 0..DAYS {
				let next = runtime_multiplier_update(fm);
				fm = next;
			}
			assert!(fm > Multiplier::saturating_from_rational(1234, 1000));
		})
	}

	#[test]
	#[ignore]
	fn congested_chain_simulation() {
		// `cargo test congested_chain_simulation -- --nocapture` to get some insight.

		// almost full. The entire quota of normal transactions is taken.
		let block_weight = BlockWeights::get().get(DispatchClass::Normal).max_total.unwrap() - 100;

		// Default substrate weight.
		let tx_weight = frame_support::weights::constants::ExtrinsicBaseWeight::get();

		run_with_system_weight(block_weight, || {
			// initial value configured on module
			let mut fm = Multiplier::from(1);
			assert_eq!(fm, TransactionPayment::next_fee_multiplier());

			let mut iterations: u64 = 0;
			loop {
				let next = runtime_multiplier_update(fm);
				// if no change, panic. This should never happen in this case.
				if fm == next {
					panic!("The fee should ever increase");
				}
				fm = next;
				iterations += 1;
				let fee = <Runtime as crml_transaction_payment::Config>::WeightToFee::calc(&tx_weight);
				let adjusted_fee = fm.saturating_mul_acc_int(fee);
				println!(
					"iteration {}, new fm = {:?}. Fee at this point is: {} units / {} weis, \
					{} micros, {} dollars",
					iterations,
					fm,
					adjusted_fee,
					adjusted_fee / WEI,
					adjusted_fee / MICROS,
					adjusted_fee / DOLLARS,
				);
			}
		});
	}

	#[test]
	fn stateless_weight_mul() {
		let fm = Multiplier::saturating_from_rational(1, 2);
		run_with_system_weight(target() / 4, || {
			let next = runtime_multiplier_update(fm);
			assert_eq_error_rate!(next, truth_value_update(target() / 4, fm), Multiplier::from_inner(100),);

			// Light block. Multiplier is reduced a little.
			assert!(next < fm);
		});

		run_with_system_weight(target() / 2, || {
			let next = runtime_multiplier_update(fm);
			assert_eq_error_rate!(next, truth_value_update(target() / 2, fm), Multiplier::from_inner(100),);
			// Light block. Multiplier is reduced a little.
			assert!(next < fm);
		});
		run_with_system_weight(target(), || {
			let next = runtime_multiplier_update(fm);
			assert_eq_error_rate!(next, truth_value_update(target(), fm), Multiplier::from_inner(100),);
			// ideal. No changes.
			assert_eq!(next, fm)
		});
		run_with_system_weight(target() * 2, || {
			// More than ideal. Fee is increased.
			let next = runtime_multiplier_update(fm);
			assert_eq_error_rate!(next, truth_value_update(target() * 2, fm), Multiplier::from_inner(100),);

			// Heavy block. Fee is increased a little.
			assert!(next > fm);
		});
	}

	#[test]
	fn weight_mul_grow_on_big_block() {
		run_with_system_weight(target() * 2, || {
			let mut original = Multiplier::from(0);
			let mut next = Multiplier::default();

			(0..1_000).for_each(|_| {
				next = runtime_multiplier_update(original);
				assert_eq_error_rate!(
					next,
					truth_value_update(target() * 2, original),
					Multiplier::from_inner(100),
				);
				// must always increase
				assert!(next > original, "{:?} !>= {:?}", next, original);
				original = next;
			});
		});
	}

	#[test]
	fn weight_mul_decrease_on_small_block() {
		run_with_system_weight(target() / 2, || {
			let mut original = Multiplier::saturating_from_rational(1, 2);
			let mut next;

			for _ in 0..100 {
				// decreases
				next = runtime_multiplier_update(original);
				assert!(next < original, "{:?} !<= {:?}", next, original);
				original = next;
			}
		})
	}

	#[test]
	fn weight_to_fee_should_not_overflow_on_large_weights() {
		let kb = 1024 as Weight;
		let mb = kb * kb;
		let max_fm = Multiplier::saturating_from_integer(i128::max_value());

		// check that for all values it can compute, correctly.
		vec![
			0,
			1,
			10,
			1000,
			kb,
			10 * kb,
			100 * kb,
			mb,
			10 * mb,
			2147483647,
			4294967295,
			BlockWeights::get().max_block / 2,
			BlockWeights::get().max_block,
			Weight::max_value() / 2,
			Weight::max_value(),
		]
		.into_iter()
		.for_each(|i| {
			run_with_system_weight(i, || {
				let next = runtime_multiplier_update(Multiplier::from(1));
				let truth = truth_value_update(i, Multiplier::from(1));
				assert_eq_error_rate!(truth, next, Multiplier::from_inner(50_000_000));
			});
		});

		// Some values that are all above the target and will cause an increase.
		let t = target();
		vec![t + 100, t * 2, t * 4].into_iter().for_each(|i| {
			run_with_system_weight(i, || {
				let fm = runtime_multiplier_update(max_fm);
				// won't grow. The convert saturates everything.
				assert_eq!(fm, max_fm);
			})
		});
	}

	#[test]
	fn weight_to_cpay_fee_scaling() {
		// ~1,000,000:1, configured in runtime/src/lib.rs `WeightToCpayFactor`
		assert_eq!(WeightToCpayFee::<WeightToCpayFactor>::calc(&1_000_000), 1 * MICROS);
		assert_eq!(WeightToCpayFee::<WeightToCpayFactor>::calc(&0), 0);
		// check no issues at max. value
		let _ = WeightToCpayFee::<WeightToCpayFactor>::calc(&u64::max_value());
	}
}<|MERGE_RESOLUTION|>--- conflicted
+++ resolved
@@ -32,11 +32,8 @@
 	},
 	weights::{Weight, WeightToFeeCoefficient, WeightToFeeCoefficients, WeightToFeePolynomial},
 };
-<<<<<<< HEAD
 use pallet_evm::AddressMapping;
 use precompile_utils::AddressMappingReversibleExt;
-=======
->>>>>>> 76ba01e4
 use smallvec::smallvec;
 use sp_runtime::{
 	traits::{SaturatedConversion, Zero},
@@ -216,7 +213,6 @@
 	}
 }
 
-<<<<<<< HEAD
 /// EVM to CENNZnet address mapping impl
 pub struct PrefixedAddressMapping<AccountId>(PhantomData<AccountId>);
 
@@ -264,8 +260,6 @@
 	}
 }
 
-=======
->>>>>>> 76ba01e4
 /// Handles block transaction fees tracking them using the Rewards module
 pub struct DealWithFees;
 impl OnUnbalanced<NegativeImbalance<Runtime>> for DealWithFees {
@@ -689,4 +683,15 @@
 		// check no issues at max. value
 		let _ = WeightToCpayFee::<WeightToCpayFactor>::calc(&u64::max_value());
 	}
+
+	#[test]
+	fn address_mapping() {
+		let address: AccountId = PrefixedAddressMapping::into_account_id(H160::from_slice(&hex_literal::hex!(
+			"a86e122EdbDcBA4bF24a2Abf89F5C230b37DF49d"
+		)));
+		assert_eq!(
+			&AsRef::<[u8; 32]>::as_ref(&address),
+			&&hex_literal::hex!("63766d3a00000000000000a86e122edbdcba4bf24a2abf89f5c230b37df49d4a")
+		);
+	}
 }