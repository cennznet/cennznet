--- conflicted
+++ resolved
@@ -1,10 +1,6 @@
 [package]
 name = "cennznet-runtime"
-<<<<<<< HEAD
 version = "2.0.0"
-=======
-version = "1.5.1"
->>>>>>> 793ce1c0
 authors = ["Centrality Developers <support@centrality.ai>"]
 edition = "2018"
 build = "build.rs"
@@ -15,11 +11,7 @@
 
 [dev-dependencies]
 cennznet-cli = { path = "../cli", default-features = false }
-<<<<<<< HEAD
 sp-keyring = { git = "https://github.com/plugblockchain/plug-blockchain", default-features = false, rev = "3.0.0-rc5" }
-=======
-sp-keyring = { git = "https://github.com/plugblockchain/plug-blockchain", default-features = false, rev = "2.0.6" }
->>>>>>> 793ce1c0
 wabt = "0.9.1"
 # when running tests for the cennznet-runtime use the "integration_config" feature flag.
 # This save us from cases such as 24 hour eras in staking/session tests.
@@ -27,7 +19,6 @@
 cennznet-runtime = { path = ".", features = ["integration_config"] }
 
 [dependencies]
-<<<<<<< HEAD
 codec = { package = "parity-scale-codec", version = "2.0.0", default-features = false, features = ["derive"] }
 serde = { version = "1.0.102", optional = true, features = ["derive"] }
 log = { version = "0.4.14", default-features = false }
@@ -51,9 +42,6 @@
 pallet-sudo = { git = "https://github.com/plugblockchain/plug-blockchain", default-features = false, rev = "3.0.0-rc5" }
 pallet-timestamp = { git = "https://github.com/plugblockchain/plug-blockchain", default-features = false, rev = "3.0.0-rc5" }
 pallet-utility = { git = "https://github.com/plugblockchain/plug-blockchain", default-features = false, rev = "3.0.0-rc5" }
-pallet-contracts = { git = "https://github.com/plugblockchain/plug-blockchain", default-features = false, rev = "3.0.0-rc5" }
-pallet-contracts-primitives = { git = "https://github.com/plugblockchain/plug-blockchain", default-features = false, rev = "3.0.0-rc5" }
-pallet-contracts-rpc-runtime-api = { git = "https://github.com/plugblockchain/plug-blockchain", default-features = false, rev = "3.0.0-rc5" }
 
 frame-executive = { git = "https://github.com/plugblockchain/plug-blockchain", default-features = false, rev = "3.0.0-rc5" }
 frame-support = { git = "https://github.com/plugblockchain/plug-blockchain", default-features = false, rev = "3.0.0-rc5" }
@@ -79,71 +67,15 @@
 prml-generic-asset = { git = "https://github.com/plugblockchain/plug-blockchain", default-features = false, rev = "3.0.0-rc5" }
 prml-generic-asset-rpc-runtime-api = { git = "https://github.com/plugblockchain/plug-blockchain", default-features = false, rev = "3.0.0-rc5" }
 prml-support = { git = "https://github.com/plugblockchain/plug-blockchain", default-features = false, rev = "3.0.0-rc5" }
-=======
-codec = { package = "parity-scale-codec", version = "1.3.5", default-features = false, features = ["derive"] }
-serde = { version = "1.0.102", optional = true, features = ["derive"] }
-smallvec = "1.4.1"
-static_assertions = "1.1.0"
-
-pallet-authorship = { git = "https://github.com/plugblockchain/plug-blockchain", default-features = false, rev = "2.0.6" }
-pallet-authority-discovery = { git = "https://github.com/plugblockchain/plug-blockchain", default-features = false, rev = "2.0.6" }
-pallet-babe = { git = "https://github.com/plugblockchain/plug-blockchain", default-features = false, rev = "2.0.6" }
-pallet-grandpa = { git = "https://github.com/plugblockchain/plug-blockchain", default-features = false, rev = "2.0.6" }
-pallet-identity = { git = "https://github.com/plugblockchain/plug-blockchain", default-features = false, rev = "2.0.6" }
-pallet-im-online = { git = "https://github.com/plugblockchain/plug-blockchain", default-features = false, rev = "2.0.6" }
-pallet-multisig = { git = "https://github.com/plugblockchain/plug-blockchain", default-features = false, rev = "2.0.6" }
-pallet-offences = { git = "https://github.com/plugblockchain/plug-blockchain", default-features = false, rev = "2.0.6" }
-pallet-randomness-collective-flip = { git = "https://github.com/plugblockchain/plug-blockchain", default-features = false, rev = "2.0.6" }
-pallet-treasury = { git = "https://github.com/plugblockchain/plug-blockchain", default-features = false, rev = "2.0.6" }
-pallet-scheduler = { git = "https://github.com/plugblockchain/plug-blockchain", default-features = false, rev = "2.0.6" }
-pallet-session = { git = "https://github.com/plugblockchain/plug-blockchain", default-features = false, rev = "2.0.6", features = ["historical"] }
-pallet-sudo = { git = "https://github.com/plugblockchain/plug-blockchain", default-features = false, rev = "2.0.6" }
-pallet-timestamp = { git = "https://github.com/plugblockchain/plug-blockchain", default-features = false, rev = "2.0.6" }
-pallet-utility = { git = "https://github.com/plugblockchain/plug-blockchain", default-features = false, rev = "2.0.6" }
-
-frame-executive = { git = "https://github.com/plugblockchain/plug-blockchain", default-features = false, rev = "2.0.6" }
-frame-support = { git = "https://github.com/plugblockchain/plug-blockchain", default-features = false, rev = "2.0.6" }
-frame-system = { git = "https://github.com/plugblockchain/plug-blockchain", default-features = false, rev = "2.0.6" }
-
-sp-api = { git = "https://github.com/plugblockchain/plug-blockchain", default-features = false, rev = "2.0.6" }
-sp-authority-discovery = {  git = "https://github.com/plugblockchain/plug-blockchain", default-features = false, rev = "2.0.6"}
-sp-block-builder = {  git = "https://github.com/plugblockchain/plug-blockchain", default-features = false, rev = "2.0.6"}
-sp-consensus-babe = {  git = "https://github.com/plugblockchain/plug-blockchain", default-features = false, rev = "2.0.6" }
-sp-core = { git = "https://github.com/plugblockchain/plug-blockchain", default-features = false, rev = "2.0.6" }
-sp-inherents = {  git = "https://github.com/plugblockchain/plug-blockchain", default-features = false, rev = "2.0.6" }
-sp-io = {  git = "https://github.com/plugblockchain/plug-blockchain", default-features = false, rev = "2.0.6" }
-sp-offchain = { git = "https://github.com/plugblockchain/plug-blockchain", default-features = false, rev = "2.0.6" }
-sp-runtime = { git = "https://github.com/plugblockchain/plug-blockchain", default-features = false, rev = "2.0.6" }
-sp-runtime-interface = { git = "https://github.com/plugblockchain/plug-blockchain", default-features = false, rev = "2.0.6" }
-sp-session = { git = "https://github.com/plugblockchain/plug-blockchain", default-features = false, rev = "2.0.6" }
-sp-std = { git = "https://github.com/plugblockchain/plug-blockchain", default-features = false, rev = "2.0.6" }
-sp-transaction-pool = { git = "https://github.com/plugblockchain/plug-blockchain", default-features = false, rev = "2.0.6" }
-sp-version = { git = "https://github.com/plugblockchain/plug-blockchain", default-features = false, rev = "2.0.6" }
-sp-staking = { git = "https://github.com/plugblockchain/plug-blockchain", default-features = false, rev = "2.0.6" }
-
-prml-attestation = { git = "https://github.com/plugblockchain/plug-blockchain", default-features = false, rev = "2.0.6" }
-prml-generic-asset = { git = "https://github.com/plugblockchain/plug-blockchain", default-features = false, rev = "2.0.6" }
-prml-generic-asset-rpc-runtime-api = { git = "https://github.com/plugblockchain/plug-blockchain", default-features = false, rev = "2.0.6" }
-prml-support = { git = "https://github.com/plugblockchain/plug-blockchain", default-features = false, rev = "2.0.6" }
->>>>>>> 793ce1c0
 
 futures = { version = "0.3.1", features = ["compat"] }
 
 # Used for the node template's RPCs
-<<<<<<< HEAD
 frame-system-rpc-runtime-api = { git = "https://github.com/plugblockchain/plug-blockchain", default-features = false, rev = "3.0.0-rc5" }
 
 # Used for runtime benchmarking
 frame-benchmarking = { git = "https://github.com/plugblockchain/plug-blockchain", default-features = false, rev = "3.0.0-rc5", optional = true }
 frame-system-benchmarking = { git = "https://github.com/plugblockchain/plug-blockchain", default-features = false, rev = "3.0.0-rc5", optional = true }
-=======
-frame-system-rpc-runtime-api = { git = "https://github.com/plugblockchain/plug-blockchain", default-features = false, rev = "2.0.6" }
-pallet-transaction-payment-rpc-runtime-api = { git = "https://github.com/plugblockchain/plug-blockchain", default-features = false, rev = "2.0.6" }
-
-# Used for runtime benchmarking
-frame-benchmarking = { git = "https://github.com/plugblockchain/plug-blockchain", default-features = false, rev = "2.0.6", optional = true }
-frame-system-benchmarking = { git = "https://github.com/plugblockchain/plug-blockchain", default-features = false, rev = "2.0.6", optional = true }
->>>>>>> 793ce1c0
 hex-literal = { version = "0.3.1", optional = true }
 
 cennznet-primitives = { path = "../primitives", default-features = false }
@@ -159,11 +91,7 @@
 crml-transaction-payment-rpc-runtime-api = { path = "../crml/transaction-payment/rpc/runtime-api", default-features = false}
 
 [build-dependencies]
-<<<<<<< HEAD
 substrate-wasm-builder = { git = "https://github.com/plugblockchain/plug-blockchain", rev = "3.0.0-rc5" }
-=======
-wasm-builder-runner = { package = "substrate-wasm-builder-runner", git = "https://github.com/plugblockchain/plug-blockchain", rev = "2.0.6" }
->>>>>>> 793ce1c0
 
 [features]
 default = ["std"]
@@ -190,9 +118,6 @@
 	"pallet-tips/std",
 	"pallet-bounties/std",
 	"pallet-utility/std",
-	"pallet-contracts/std",
-	"pallet-contracts-primitives/std",
-	"pallet-contracts-rpc-runtime-api/std",
 	"crml-attestation/std",
 	"prml-generic-asset/std",
 	"prml-generic-asset-rpc-runtime-api/std",
@@ -243,7 +168,6 @@
 	"pallet-sudo/try-runtime",
 	"pallet-timestamp/try-runtime",
 	"pallet-tips/try-runtime",
-	"pallet-contracts/try-runtime",
 	"crml-transaction-payment/try-runtime",
 	"pallet-treasury/try-runtime",
 	"pallet-utility/try-runtime",
