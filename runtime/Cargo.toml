--- conflicted
+++ resolved
@@ -22,6 +22,8 @@
 crml-cennzx-spot-rpc-runtime-api = { path =  "../crml/cennzx-spot/rpc/runtime-api", default-features = false }
 cennznet-primitives = { path = "../primitives", default-features = false }
 crml-transaction-payment = { path = "../crml/transaction-payment", default-features = false }
+crml-staking = { path = "../crml/staking", default-features = false }
+crml-staking-reward-curve = { path = "../crml/staking/reward-curve", default-features = false}
 
 # primitives
 sp-authority-discovery = { git = "https://github.com/plugblockchain/plug-blockchain", default-features = false, branch = "develop" }
@@ -49,7 +51,6 @@
 frame-system-rpc-runtime-api = { git = "https://github.com/plugblockchain/plug-blockchain", default-features = false, branch = "develop" }
 frame-executive = { git = "https://github.com/plugblockchain/plug-blockchain", default-features = false, branch = "develop" }
 
-<<<<<<< HEAD
 pallet-authority-discovery = { git = "https://github.com/plugblockchain/plug-blockchain", default-features = false, branch = "develop" }
 pallet-authorship = { git = "https://github.com/plugblockchain/plug-blockchain", default-features = false, branch = "develop" }
 pallet-babe = { git = "https://github.com/plugblockchain/plug-blockchain", default-features = false, branch = "develop" }
@@ -67,38 +68,11 @@
 pallet-offences = { git = "https://github.com/plugblockchain/plug-blockchain", default-features = false, branch = "develop" }
 pallet-randomness-collective-flip = { git = "https://github.com/plugblockchain/plug-blockchain", default-features = false, branch = "develop" }
 pallet-session = { git = "https://github.com/plugblockchain/plug-blockchain", default-features = false, features = ["historical"], branch = "develop" }
-pallet-staking = { git = "https://github.com/plugblockchain/plug-blockchain", default-features = false, branch = "develop" }
-pallet-staking-reward-curve = { git = "https://github.com/plugblockchain/plug-blockchain", branch = "develop" }
 pallet-sudo = { git = "https://github.com/plugblockchain/plug-blockchain", default-features = false, branch = "develop" }
 pallet-timestamp = { git = "https://github.com/plugblockchain/plug-blockchain", default-features = false, branch = "develop" }
 pallet-treasury = { git = "https://github.com/plugblockchain/plug-blockchain", default-features = false, branch = "develop" }
 pallet-utility = { git = "https://github.com/plugblockchain/plug-blockchain", default-features = false, branch = "develop" }
 pallet-transaction-payment-rpc-runtime-api = { git = "https://github.com/plugblockchain/plug-blockchain", default-features = false, branch = "develop" }
-=======
-pallet-authority-discovery = { git = "https://github.com/plugblockchain/plug-blockchain", default-features = false, branch = "1.0.0-rc2" }
-pallet-authorship = { git = "https://github.com/plugblockchain/plug-blockchain", default-features = false, branch = "1.0.0-rc2" }
-pallet-babe = { git = "https://github.com/plugblockchain/plug-blockchain", default-features = false, branch = "1.0.0-rc2" }
-pallet-collective = { git = "https://github.com/plugblockchain/plug-blockchain", default-features = false, branch = "1.0.0-rc2" }
-pallet-contracts = { git = "https://github.com/plugblockchain/plug-blockchain", default-features = false, branch = "1.0.0-rc2" }
-pallet-contracts-rpc-runtime-api = { git = "https://github.com/plugblockchain/plug-blockchain", default-features = false, branch = "1.0.0-rc2" }
-pallet-democracy = { git = "https://github.com/plugblockchain/plug-blockchain", default-features = false, branch = "1.0.0-rc2" }
-pallet-elections-phragmen = { git = "https://github.com/plugblockchain/plug-blockchain", default-features = false, branch = "1.0.0-rc2" }
-pallet-finality-tracker = { git = "https://github.com/plugblockchain/plug-blockchain", default-features = false, branch = "1.0.0-rc2" }
-pallet-generic-asset = { git = "https://github.com/plugblockchain/plug-blockchain", default-features = false, branch = "1.0.0-rc2" }
-pallet-grandpa = { git = "https://github.com/plugblockchain/plug-blockchain", default-features = false, branch = "1.0.0-rc2" }
-pallet-im-online = { git = "https://github.com/plugblockchain/plug-blockchain", default-features = false, branch = "1.0.0-rc2" }
-pallet-membership = { git = "https://github.com/plugblockchain/plug-blockchain", default-features = false, branch = "1.0.0-rc2" }
-pallet-offences = { git = "https://github.com/plugblockchain/plug-blockchain", default-features = false, branch = "1.0.0-rc2" }
-pallet-randomness-collective-flip = { git = "https://github.com/plugblockchain/plug-blockchain", default-features = false, branch = "1.0.0-rc2" }
-pallet-session = { git = "https://github.com/plugblockchain/plug-blockchain", default-features = false, features = ["historical"], branch = "1.0.0-rc2" }
-crml-staking = { version = "1.0.0", default-features = false, path = "../crml/staking" }
-crml-staking-reward-curve = { version = "1.0.0", default-features = false, path = "../crml/staking/reward-curve" }
-pallet-sudo = { git = "https://github.com/plugblockchain/plug-blockchain", default-features = false, branch = "1.0.0-rc2" }
-pallet-timestamp = { git = "https://github.com/plugblockchain/plug-blockchain", default-features = false, branch = "1.0.0-rc2" }
-pallet-treasury = { git = "https://github.com/plugblockchain/plug-blockchain", default-features = false, branch = "1.0.0-rc2" }
-pallet-utility = { git = "https://github.com/plugblockchain/plug-blockchain", default-features = false, branch = "1.0.0-rc2" }
-pallet-transaction-payment-rpc-runtime-api = { git = "https://github.com/plugblockchain/plug-blockchain", default-features = false, branch = "1.0.0-rc2" }
->>>>>>> 19ca3f16
 
 # Imported just for the `no_cc` feature
 clear_on_drop = { version = "0.2.3", features = ["no_cc"] }
