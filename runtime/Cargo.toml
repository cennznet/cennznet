[package]
name = "cennznet-runtime"
version = "0.9.24-beta"
authors = ["Centrality Developers <support@centrality.ai>"]
edition = "2018"

[dependencies]
integer-sqrt = { version = "0.1.2" }
safe-mix = { version = "1.0", default-features = false }
<<<<<<< HEAD
parity-codec = { version = "3.5.4", default-features = false, features = ["derive"] }
substrate-primitives = { git = "https://github.com/cennznet/plug-blockchain", default-features = false }
=======
parity-codec = { version = "3.1", default-features = false, features = ["derive"] }
primitives = { package = "substrate-primitives", git = "https://github.com/cennznet/plug-blockchain", default-features = false }
>>>>>>> 2f7c324f
substrate-client = { git = "https://github.com/cennznet/plug-blockchain", default-features = false }
rstd = { package = "sr-std", git = "https://github.com/cennznet/plug-blockchain", default-features = false }
runtime-primitives = { package = "sr-primitives", git = "https://github.com/cennznet/plug-blockchain", default-features = false }
offchain-primitives = { package = "substrate-offchain-primitives", git = "https://github.com/cennznet/plug-blockchain", default-features = false }
consensus_authorities = { package = "substrate-consensus-authorities", git = "https://github.com/cennznet/plug-blockchain", default-features = false }
version = { package = "sr-version", git = "https://github.com/cennznet/plug-blockchain", default-features = false }
support = { package = "srml-support", git = "https://github.com/cennznet/plug-blockchain", default-features = false }
aura = { package = "srml-aura", git = "https://github.com/cennznet/plug-blockchain", default-features = false }
consensus = { package = "srml-consensus", git = "https://github.com/cennznet/plug-blockchain", default-features = false }
contract = { package= "srml-contract", git = "https://github.com/cennznet/plug-blockchain", default-features = false }
council = { package = "srml-council", git = "https://github.com/cennznet/plug-blockchain", default-features = false }
democracy = { package = "srml-democracy", git = "https://github.com/cennznet/plug-blockchain", default-features = false }
executive = { package = "srml-executive", git = "https://github.com/cennznet/plug-blockchain", default-features = false }
grandpa = { package = "srml-grandpa", git = "https://github.com/cennznet/plug-blockchain", default-features = false }
indices = { package = "srml-indices", git = "https://github.com/cennznet/plug-blockchain", default-features = false }
session = { package = "srml-session", git = "https://github.com/cennznet/plug-blockchain", default-features = false }
staking = { package = "srml-staking", git = "https://github.com/cennznet/plug-blockchain", default-features = false }
system = { package = "srml-system", git = "https://github.com/cennznet/plug-blockchain", default-features = false }
timestamp = { package = "srml-timestamp", git = "https://github.com/cennznet/plug-blockchain", default-features = false }
sudo = { package = "srml-sudo", git = "https://github.com/cennznet/plug-blockchain", default-features = false }
consensus_aura = { package = "substrate-consensus-aura-primitives", git = "https://github.com/cennznet/plug-blockchain", default-features = false }
rustc-hex = { version = "2.0", optional = true }
hex-literal = { version = "0.1.0", optional = true }
serde = { version = "1.0", optional = true }
substrate-keyring = {git = "https://github.com/cennznet/plug-blockchain", optional = true }
cennznet-primitives = { path = "../primitives", default-features = false }
rewards = { package = "crml-rewards", path = "../crml/rewards", default-features = false }
generic-asset = { package = "prml-generic-asset", path = "../prml/generic-asset", default-features = false }
fees = { package = "prml-fees", path = "../prml/fees", default-features = false }
attestation = { package = "prml-attestation", path = "../prml/attestation", default-features = false }
sylo = { package = "crml-sylo", path = "../crml/sylo", default-features = false }
cennzx-spot = { package = "crml-cennzx-spot", path = "../crml/cennzx-spot", default-features = false }

[dev-dependencies]
runtime-io = { package = "sr-io", git = "https://github.com/cennznet/plug-blockchain" }

[features]
default = ["std"]
core = [
	"contract/core",
]
std = [
	"parity-codec/std",
	"primitives/std",
	"rstd/std",
	"runtime-primitives/std",
	"support/std",
	"aura/std",
	"consensus/std",
	"contract/std",
	"council/std",
	"democracy/std",
	"executive/std",
	"grandpa/std",
	"indices/std",
	"session/std",
	"staking/std",
	"system/std",
	"timestamp/std",
	"sudo/std",
	"version/std",
	"cennznet-primitives/std",
	"serde/std",
	"safe-mix/std",
	"substrate-client/std",
	"consensus_aura/std",
	"rustc-hex",
	"hex-literal",
	"serde",
	"substrate-keyring",
	"offchain-primitives/std",
	"consensus_authorities/std",
	"attestation/std",
	"cennzx-spot/std",
	"sylo/std",
	"generic-asset/std",
	"fees/std",
	"rewards/std",
]<|MERGE_RESOLUTION|>--- conflicted
+++ resolved
@@ -7,13 +7,8 @@
 [dependencies]
 integer-sqrt = { version = "0.1.2" }
 safe-mix = { version = "1.0", default-features = false }
-<<<<<<< HEAD
 parity-codec = { version = "3.5.4", default-features = false, features = ["derive"] }
-substrate-primitives = { git = "https://github.com/cennznet/plug-blockchain", default-features = false }
-=======
-parity-codec = { version = "3.1", default-features = false, features = ["derive"] }
 primitives = { package = "substrate-primitives", git = "https://github.com/cennznet/plug-blockchain", default-features = false }
->>>>>>> 2f7c324f
 substrate-client = { git = "https://github.com/cennznet/plug-blockchain", default-features = false }
 rstd = { package = "sr-std", git = "https://github.com/cennznet/plug-blockchain", default-features = false }
 runtime-primitives = { package = "sr-primitives", git = "https://github.com/cennznet/plug-blockchain", default-features = false }
