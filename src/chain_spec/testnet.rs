--- conflicted
+++ resolved
@@ -229,13 +229,8 @@
 
 pub fn rimu_latest_config() -> Result<ChainSpec, String> {
 	Ok(ChainSpec::from_genesis(
-<<<<<<< HEAD
-		"Rimu CENNZnet 0.9.15",
-		"rimu-9.15",
-=======
 		"Rimu CENNZnet 0.9.16",
 		"rimu-9.16",
->>>>>>> c224a971
 		rimu_config_genesis,
 		vec![
 				String::from("/dns4/cennznet-bootnode-0.centrality.cloud/tcp/30333/p2p/QmQZ8TjTqeDj3ciwr93EJ95hxfDsb9pEYDizUAbWpigtQN"),
