[package]
name = "cennznet"
<<<<<<< HEAD
version = "0.9.25-beta"
=======
version = "0.9.24"
>>>>>>> 3f8a77ee
authors = ["Centrality Developers <support@centrality.ai>"]
build = "build.rs"
edition = "2018"

[[bin]]
name = "cennznet"
path = "src/main.rs"

[dependencies]
error-chain = "0.12"
futures = "0.1"
ctrlc = { version = "3.0", features = ["termination"] }
log = "0.4"
tokio = "0.1.7"
exit-future = "0.1"
<<<<<<< HEAD
hex-literal = "0.2"
=======
hex-literal = "0.2.0"
>>>>>>> 3f8a77ee
slog = "^2"
app_dirs = "1.2"
parity-codec = { version = "3.5.4" }
trie-root = { git = "https://github.com/paritytech/trie" }
sr-io = { git = "https://github.com/cennznet/plug-blockchain", branch = "stable-hotfix" }
sr-primitives = { git = "https://github.com/cennznet/plug-blockchain", branch = "stable-hotfix" }
substrate-cli = { git = "https://github.com/cennznet/plug-blockchain", branch = "stable-hotfix" }
substrate-primitives = { git = "https://github.com/cennznet/plug-blockchain", branch = "stable-hotfix" }
substrate-executor = { git = "https://github.com/cennznet/plug-blockchain", branch = "stable-hotfix" }
substrate-service = { git = "https://github.com/cennznet/plug-blockchain", branch = "stable-hotfix" }
substrate-transaction-pool = { git = "https://github.com/cennznet/plug-blockchain", branch = "stable-hotfix" }
substrate-network = { git = "https://github.com/cennznet/plug-blockchain", branch = "stable-hotfix" }
substrate-consensus-aura = { git = "https://github.com/cennznet/plug-blockchain", branch = "stable-hotfix" }
substrate-keystore = { git = "https://github.com/cennznet/plug-blockchain", branch = "stable-hotfix" }
substrate-client = { git = "https://github.com/cennznet/plug-blockchain", branch = "stable-hotfix", default-features = false }
substrate-consensus-common = { git = "https://github.com/cennznet/plug-blockchain", branch = "stable-hotfix" }
substrate-finality-grandpa = { git = "https://github.com/cennznet/plug-blockchain", branch = "stable-hotfix" }
substrate-basic-authorship = { git = "https://github.com/cennznet/plug-blockchain", branch = "stable-hotfix" }
substrate-inherents = { git = "https://github.com/cennznet/plug-blockchain", branch = "stable-hotfix" }
substrate-telemetry = { git = "https://github.com/cennznet/plug-blockchain", branch = "stable-hotfix" }
srml-grandpa = { git = "https://github.com/cennznet/plug-blockchain", branch = "stable-hotfix" }
structopt = "0.2.13"
cennznet-runtime = { path = "runtime" }
cennznet-primitives = { path = "primitives" }
generic-asset = { package = "prml-generic-asset", path = "prml/generic-asset" }
fees = { package = "prml-fees", path = "prml/fees" }

[build-dependencies]
vergen = "2"

[workspace]
members = [ "runtime", "primitives", "crml/*", "prml/*" ]
exclude = [ "runtime/wasm" ]

[profile.release]
# Substrate runtime requires unwinding.
panic = "unwind"<|MERGE_RESOLUTION|>--- conflicted
+++ resolved
@@ -1,10 +1,6 @@
 [package]
 name = "cennznet"
-<<<<<<< HEAD
 version = "0.9.25-beta"
-=======
-version = "0.9.24"
->>>>>>> 3f8a77ee
 authors = ["Centrality Developers <support@centrality.ai>"]
 build = "build.rs"
 edition = "2018"
@@ -20,32 +16,28 @@
 log = "0.4"
 tokio = "0.1.7"
 exit-future = "0.1"
-<<<<<<< HEAD
 hex-literal = "0.2"
-=======
-hex-literal = "0.2.0"
->>>>>>> 3f8a77ee
 slog = "^2"
 app_dirs = "1.2"
 parity-codec = { version = "3.5.4" }
 trie-root = { git = "https://github.com/paritytech/trie" }
-sr-io = { git = "https://github.com/cennznet/plug-blockchain", branch = "stable-hotfix" }
-sr-primitives = { git = "https://github.com/cennznet/plug-blockchain", branch = "stable-hotfix" }
-substrate-cli = { git = "https://github.com/cennznet/plug-blockchain", branch = "stable-hotfix" }
-substrate-primitives = { git = "https://github.com/cennznet/plug-blockchain", branch = "stable-hotfix" }
-substrate-executor = { git = "https://github.com/cennznet/plug-blockchain", branch = "stable-hotfix" }
-substrate-service = { git = "https://github.com/cennznet/plug-blockchain", branch = "stable-hotfix" }
-substrate-transaction-pool = { git = "https://github.com/cennznet/plug-blockchain", branch = "stable-hotfix" }
-substrate-network = { git = "https://github.com/cennznet/plug-blockchain", branch = "stable-hotfix" }
-substrate-consensus-aura = { git = "https://github.com/cennznet/plug-blockchain", branch = "stable-hotfix" }
-substrate-keystore = { git = "https://github.com/cennznet/plug-blockchain", branch = "stable-hotfix" }
-substrate-client = { git = "https://github.com/cennznet/plug-blockchain", branch = "stable-hotfix", default-features = false }
-substrate-consensus-common = { git = "https://github.com/cennznet/plug-blockchain", branch = "stable-hotfix" }
-substrate-finality-grandpa = { git = "https://github.com/cennznet/plug-blockchain", branch = "stable-hotfix" }
-substrate-basic-authorship = { git = "https://github.com/cennznet/plug-blockchain", branch = "stable-hotfix" }
-substrate-inherents = { git = "https://github.com/cennznet/plug-blockchain", branch = "stable-hotfix" }
-substrate-telemetry = { git = "https://github.com/cennznet/plug-blockchain", branch = "stable-hotfix" }
-srml-grandpa = { git = "https://github.com/cennznet/plug-blockchain", branch = "stable-hotfix" }
+sr-io = { git = "https://github.com/cennznet/plug-blockchain", rev = "ca14f9e6" }
+sr-primitives = { git = "https://github.com/cennznet/plug-blockchain", rev = "ca14f9e6" }
+substrate-cli = { git = "https://github.com/cennznet/plug-blockchain", rev = "ca14f9e6" }
+substrate-primitives = { git = "https://github.com/cennznet/plug-blockchain", rev = "ca14f9e6" }
+substrate-executor = { git = "https://github.com/cennznet/plug-blockchain", rev = "ca14f9e6" }
+substrate-service = { git = "https://github.com/cennznet/plug-blockchain", rev = "ca14f9e6" }
+substrate-transaction-pool = { git = "https://github.com/cennznet/plug-blockchain", rev = "ca14f9e6" }
+substrate-network = { git = "https://github.com/cennznet/plug-blockchain", rev = "ca14f9e6" }
+substrate-consensus-aura = { git = "https://github.com/cennznet/plug-blockchain", rev = "ca14f9e6" }
+substrate-keystore = { git = "https://github.com/cennznet/plug-blockchain", rev = "ca14f9e6" }
+substrate-client = { git = "https://github.com/cennznet/plug-blockchain", rev = "ca14f9e6", default-features = false }
+substrate-consensus-common = { git = "https://github.com/cennznet/plug-blockchain", rev = "ca14f9e6" }
+substrate-finality-grandpa = { git = "https://github.com/cennznet/plug-blockchain", rev = "ca14f9e6" }
+substrate-basic-authorship = { git = "https://github.com/cennznet/plug-blockchain", rev = "ca14f9e6" }
+substrate-inherents = { git = "https://github.com/cennznet/plug-blockchain", rev = "ca14f9e6" }
+substrate-telemetry = { git = "https://github.com/cennznet/plug-blockchain", rev = "ca14f9e6" }
+srml-grandpa = { git = "https://github.com/cennznet/plug-blockchain", rev = "ca14f9e6" }
 structopt = "0.2.13"
 cennznet-runtime = { path = "runtime" }
 cennznet-primitives = { path = "primitives" }
