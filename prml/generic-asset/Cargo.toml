--- conflicted
+++ resolved
@@ -5,17 +5,10 @@
 edition = "2018"
 
 [dependencies]
-<<<<<<< HEAD
-serde = { version = "1.0", default-features = false }
+serde = { version = "1.0", optional = true }
 parity-codec = { version = "3.5.4", default-features = false, features = ["derive"] }
-substrate-primitives = { git = "https://github.com/cennznet/plug-blockchain", default-features = false }
-primitives = { package = "sr-primitives", git = "https://github.com/cennznet/plug-blockchain", default-features = false }
-=======
-serde = { version = "1.0", optional = true }
-parity-codec = { version = "3.1", default-features = false, features = ["derive"] }
 primitives = { package = "substrate-primitives", git = "https://github.com/cennznet/plug-blockchain", default-features = false }
 runtime-primitives = { package = "sr-primitives", git = "https://github.com/cennznet/plug-blockchain", default-features = false }
->>>>>>> 2f7c324f
 rstd = { package = "sr-std", git = "https://github.com/cennznet/plug-blockchain", default-features = false }
 runtime_io = { package = "sr-io", git = "https://github.com/cennznet/plug-blockchain", default-features = false }
 support = { package="srml-support", git = "https://github.com/cennznet/plug-blockchain", default-features = false }
