// Copyright 2019 Centrality Investments Limited
//
// Licensed under the Apache License, Version 2.0 (the "License");
// you may not use this file except in compliance with the License.
// You may obtain a copy of the License at
//
//     http://www.apache.org/licenses/LICENSE-2.0
//
// Unless required by applicable law or agreed to in writing, software
// distributed under the License is distributed on an "AS IS" BASIS,
// WITHOUT WARRANTIES OR CONDITIONS OF ANY KIND, either express or implied.
// See the License for the specific language governing permissions and
// limitations under the License.
//! # Attestation Module
//!
//! The Attestation module provides functionality for entities to create attestation claims about one another.
//!
//! This module borrows heavily from ERC 780 https://github.com/ethereum/EIPs/issues/780
//!
//! ## Terminology
//!
//! Issuer: the entity creating the claim
//! Holder: the entity that the claim is about
//! Topic: the topic which the claim is about ie isOver18
//! Value: any value pertaining to the claim
//!
//! ## Usage
//!
//! Topic and Value are U256 integers. This means that Topic and Value can technically store any value that can be represented in 256 bits.
//!
//! The user of the module must convert whatever value that they would like to store into a value that can be stored as a U256.
//!
//! It is recommended that Topic be a string value converted to hex and stored on the blockchain as a U256.

#![cfg_attr(not(feature = "std"), no_std)]

extern crate parity_codec as codec;

#[macro_use]
extern crate srml_support as runtime_support;

extern crate primitives;
extern crate runtime_primitives;
extern crate sr_io as io;
<<<<<<< HEAD
extern crate srml_system as system;
=======
extern crate runtime_primitives;
extern crate srml_system as system;
extern crate primitives;
>>>>>>> 3f8a77ee

use primitives::uint::U256;
use runtime_support::rstd::prelude::*;
use runtime_support::{dispatch::Result, StorageMap};
<<<<<<< HEAD
=======
use primitives::uint::U256;
>>>>>>> 3f8a77ee
use system::ensure_signed;

pub trait Trait: system::Trait {
	type Event: From<Event<Self>> + Into<<Self as system::Trait>::Event>;
}

type AttestationTopic = U256;
type AttestationValue = U256;

decl_module! {
	pub struct Module<T: Trait> for enum Call where origin: T::Origin {
		fn deposit_event<T>() = default;

		/// Create a new claim
		pub fn set_claim(origin, holder: T::AccountId, topic: AttestationTopic, value: AttestationValue) -> Result {
			let issuer = ensure_signed(origin)?;

			Self::create_claim(holder, issuer, topic, value)?;
			Ok(())
		}

		/// Create a new claim where the holder and issuer are the same person
		pub fn set_self_claim(origin, topic: AttestationTopic, value: AttestationValue) -> Result {
			let holder_and_issuer = ensure_signed(origin)?;

			Self::create_claim(holder_and_issuer.clone(), holder_and_issuer, topic, value)?;
			Ok(())
		}

		/// Remove a claim, only the original issuer can remove a claim
		pub fn remove_claim(origin, holder: T::AccountId, topic: AttestationTopic) -> Result {
			let issuer = ensure_signed(origin)?;
			<Issuers<T>>::mutate(&holder,|issuers| issuers.retain(|vec_issuer| *vec_issuer != issuer));
			<Topics<T>>::mutate((holder.clone(), issuer.clone()),|topics| topics.retain(|vec_topic| *vec_topic != topic));
			<Values<T>>::remove((holder.clone(), issuer.clone(), topic));

			Self::deposit_event(RawEvent::ClaimRemoved(holder, issuer, topic));

			Ok(())
		}
	}
}

decl_event!(
	pub enum Event<T> where <T as system::Trait>::AccountId {
		ClaimSet(AccountId, AccountId, AttestationTopic, AttestationValue),
		ClaimRemoved(AccountId, AccountId, AttestationTopic),
	}
);

decl_storage! {
	trait Store for Module<T: Trait> as Attestation {
		/// The maps are layed out to support the nested structure shown below in JSON, will look to optimise later.
		///
		/// {
		///   holder: {
		///     issuer: {
		///       topic: value
		///     }
		///   }
		/// }
		///

		/// A map of HolderId => Vec<IssuerId>
		Issuers: map T::AccountId => Vec<T::AccountId>;
		/// A map of (HolderId, IssuerId) => Vec<AttestationTopic>
		Topics: map (T::AccountId, T::AccountId) => Vec<AttestationTopic>;
		/// A map of (HolderId, IssuerId, AttestationTopic) => AttestationValue
		Values: map (T::AccountId, T::AccountId, AttestationTopic) => AttestationValue;
	}
}

impl<T: Trait> Module<T> {
	fn create_claim(
		holder: T::AccountId,
		issuer: T::AccountId,
		topic: AttestationTopic,
		value: AttestationValue,
	) -> Result {
		<Issuers<T>>::mutate(&holder, |issuers| {
			if !issuers.contains(&issuer) {
				issuers.push(issuer.clone())
			}
		});

		<Topics<T>>::mutate((holder.clone(), issuer.clone()), |topics| {
			if !topics.contains(&topic) {
				topics.push(topic)
			}
		});

		<Values<T>>::insert((holder.clone(), issuer.clone(), topic), value);
		Self::deposit_event(RawEvent::ClaimSet(holder, issuer, topic, value));
		Ok(())
	}
}<|MERGE_RESOLUTION|>--- conflicted
+++ resolved
@@ -42,21 +42,12 @@
 extern crate primitives;
 extern crate runtime_primitives;
 extern crate sr_io as io;
-<<<<<<< HEAD
 extern crate srml_system as system;
-=======
-extern crate runtime_primitives;
-extern crate srml_system as system;
-extern crate primitives;
->>>>>>> 3f8a77ee
 
 use primitives::uint::U256;
 use runtime_support::rstd::prelude::*;
 use runtime_support::{dispatch::Result, StorageMap};
-<<<<<<< HEAD
-=======
 use primitives::uint::U256;
->>>>>>> 3f8a77ee
 use system::ensure_signed;
 
 pub trait Trait: system::Trait {
