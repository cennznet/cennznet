[package]
name = "prml-attestation"
version = "0.1.0"
authors = ["Centrality Developers <support@centrality.ai>"]
edition = "2018"

[dependencies]
parity-codec = { version = "3.5.4", default-features = false, features = ["derive"] }
<<<<<<< HEAD
primitives = { package = "substrate-primitives", git = "https://github.com/cennznet/plug-blockchain", default-features = false }
runtime-primitives = { package = "sr-primitives", git = "https://github.com/cennznet/plug-blockchain", default-features = false }
sr-std = { git = "https://github.com/cennznet/plug-blockchain", default-features = false }
sr-io = { git = "https://github.com/cennznet/plug-blockchain", default-features = false }
srml-support = { git = "https://github.com/cennznet/plug-blockchain", default-features = false }
srml-system = { git = "https://github.com/cennznet/plug-blockchain", default-features = false }
=======
primitives = { package = "substrate-primitives", git = "https://github.com/cennznet/plug-blockchain", branch = "stable-hotfix", default-features = false }
runtime-primitives = { package = "sr-primitives", git = "https://github.com/cennznet/plug-blockchain", branch = "stable-hotfix", default-features = false }
sr-std = { git = "https://github.com/cennznet/plug-blockchain", branch = "stable-hotfix", default-features = false }
sr-io = { git = "https://github.com/cennznet/plug-blockchain", branch = "stable-hotfix", default-features = false }
srml-support = { git = "https://github.com/cennznet/plug-blockchain", branch = "stable-hotfix", default-features = false }
srml-system = { git = "https://github.com/cennznet/plug-blockchain", branch = "stable-hotfix", default-features = false }
>>>>>>> 3f8a77ee

[features]
default = ["std"]
std = [
	"parity-codec/std",
	"primitives/std",
	"runtime-primitives/std",
	"sr-std/std",
	"sr-io/std",
	"srml-support/std",
	"srml-system/std",
]<|MERGE_RESOLUTION|>--- conflicted
+++ resolved
@@ -6,21 +6,12 @@
 
 [dependencies]
 parity-codec = { version = "3.5.4", default-features = false, features = ["derive"] }
-<<<<<<< HEAD
-primitives = { package = "substrate-primitives", git = "https://github.com/cennznet/plug-blockchain", default-features = false }
-runtime-primitives = { package = "sr-primitives", git = "https://github.com/cennznet/plug-blockchain", default-features = false }
-sr-std = { git = "https://github.com/cennznet/plug-blockchain", default-features = false }
-sr-io = { git = "https://github.com/cennznet/plug-blockchain", default-features = false }
-srml-support = { git = "https://github.com/cennznet/plug-blockchain", default-features = false }
-srml-system = { git = "https://github.com/cennznet/plug-blockchain", default-features = false }
-=======
-primitives = { package = "substrate-primitives", git = "https://github.com/cennznet/plug-blockchain", branch = "stable-hotfix", default-features = false }
-runtime-primitives = { package = "sr-primitives", git = "https://github.com/cennznet/plug-blockchain", branch = "stable-hotfix", default-features = false }
-sr-std = { git = "https://github.com/cennznet/plug-blockchain", branch = "stable-hotfix", default-features = false }
-sr-io = { git = "https://github.com/cennznet/plug-blockchain", branch = "stable-hotfix", default-features = false }
-srml-support = { git = "https://github.com/cennznet/plug-blockchain", branch = "stable-hotfix", default-features = false }
-srml-system = { git = "https://github.com/cennznet/plug-blockchain", branch = "stable-hotfix", default-features = false }
->>>>>>> 3f8a77ee
+primitives = { package = "substrate-primitives", git = "https://github.com/cennznet/plug-blockchain", rev = "ca14f9e6", default-features = false }
+runtime-primitives = { package = "sr-primitives", git = "https://github.com/cennznet/plug-blockchain", rev = "ca14f9e6", default-features = false }
+sr-std = { git = "https://github.com/cennznet/plug-blockchain", rev = "ca14f9e6", default-features = false }
+sr-io = { git = "https://github.com/cennznet/plug-blockchain", rev = "ca14f9e6", default-features = false }
+srml-support = { git = "https://github.com/cennznet/plug-blockchain", rev = "ca14f9e6", default-features = false }
+srml-system = { git = "https://github.com/cennznet/plug-blockchain", rev = "ca14f9e6", default-features = false }
 
 [features]
 default = ["std"]
