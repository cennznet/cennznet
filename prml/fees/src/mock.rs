// Copyright 2019 Centrality Investments Limited
//
// Licensed under the Apache License, Version 2.0 (the "License");
// you may not use this file except in compliance with the License.
// You may obtain a copy of the License at
//
//     http://www.apache.org/licenses/LICENSE-2.0
//
// Unless required by applicable law or agreed to in writing, software
// distributed under the License is distributed on an "AS IS" BASIS,
// WITHOUT WARRANTIES OR CONDITIONS OF ANY KIND, either express or implied.
// See the License for the specific language governing permissions and
// limitations under the License.

//! Test utilities
#![cfg(test)]

use crate::{system, GenesisConfig, Module, OnFeeCharged, Trait};
use generic_asset::SpendingAssetCurrency;
use parity_codec::{Decode, Encode};
use primitives::{Blake2Hasher, H256};
use runtime_io;
use runtime_primitives::BuildStorage;
use runtime_primitives::{
	testing::{Digest, DigestItem, Header},
	traits::{BlakeTwo256, IdentityLookup, Lazy, Verify},
};
use serde::{Deserialize, Serialize};
use support::{decl_module, decl_storage, dispatch::Result, impl_outer_event, impl_outer_origin, StorageValue};
use serde::{Deserialize, Serialize};
use runtime_primitives::traits::{Verify, Lazy};

impl_outer_origin! {
	pub enum Origin for Test {}
}

mod fees {
	pub use crate::{Call, Event};
}

impl_outer_event! {
	pub enum TestEvent for Test {
		fees<T>, generic_asset<T>,
	}
}

#[derive(Encode, Decode, Serialize, Deserialize, Debug)]
pub struct Signature;

impl Verify for Signature {
	type Signer = u64;
	fn verify<L: Lazy<[u8]>>(&self, _msg: L, _signer: &Self::Signer) -> bool {
		true
	}
}

#[derive(Clone, PartialEq, Eq, Debug, Encode, Decode)]
pub enum MockFee {
	Base,
	Bytes,
}

// Workaround for https://github.com/rust-lang/rust/issues/26925 . Remove when sorted.
#[derive(Clone, PartialEq, Eq, Debug)]
pub struct Test;
impl system::Trait for Test {
	type Origin = Origin;
	type Index = u64;
	type BlockNumber = u64;
	type Hash = H256;
	type Hashing = BlakeTwo256;
	type Digest = Digest;
	type AccountId = u64;
	type Lookup = IdentityLookup<u64>;
	type Header = Header;
	type Event = TestEvent;
	type Log = DigestItem;
<<<<<<< HEAD
	type DispatchVerifier = ();
	type Doughnut = ();
=======
	type Signature = Signature;
>>>>>>> 3f8a77ee
}

impl generic_asset::Trait for Test {
	type Balance = u64;
	type AssetId = u32;
	type Event = TestEvent;
}

pub trait OnFeeChargedMockTrait: system::Trait {}

decl_module! {
	pub struct OnFeeChargedMockModule<T: OnFeeChargedMockTrait> for enum Call where origin: T::Origin {
		pub fn do_nothing() -> Result { Ok(()) }
	}
}

decl_storage! {
	trait Store for OnFeeChargedMockModule<T: OnFeeChargedMockTrait> as F {
		Amount get(amount): u64;
	}
}

impl<T: OnFeeChargedMockTrait> OnFeeCharged<u64> for OnFeeChargedMockModule<T> {
	fn on_fee_charged(fee: &u64) {
		<Amount<T>>::put(fee);
	}
}

impl OnFeeChargedMockTrait for Test {}

impl Trait for Test {
	type Event = TestEvent;
	type Currency = SpendingAssetCurrency<Test>;
	type OnFeeCharged = OnFeeChargedMock;
	type BuyFeeAsset = ();
	type Fee = MockFee;
}

pub type System = system::Module<Test>;
pub type Fees = Module<Test>;
pub type OnFeeChargedMock = OnFeeChargedMockModule<Test>;

pub struct ExtBuilder {
	transaction_base_fee: u64,
	transaction_byte_fee: u64,
}

impl Default for ExtBuilder {
	fn default() -> Self {
		Self {
			transaction_base_fee: 0,
			transaction_byte_fee: 0,
		}
	}
}

impl ExtBuilder {
	pub fn build(self) -> runtime_io::TestExternalities<Blake2Hasher> {
		let (mut t, mut c) = system::GenesisConfig::<Test>::default().build_storage().unwrap();
		let _ = generic_asset::GenesisConfig::<Test> {
			staking_asset_id: 16_000,
			spending_asset_id: 16_001,
			assets: vec![16_001],
			endowed_accounts: vec![0],
			create_asset_stake: 10,
			initial_balance: u64::max_value(),
			next_asset_id: 10_000,
		}
		.assimilate_storage(&mut t, &mut c);
		let _ = GenesisConfig::<Test> {
			_genesis_phantom_data: rstd::marker::PhantomData::<Test>,
			fee_registry: vec![
				(MockFee::Base, self.transaction_base_fee),
				(MockFee::Bytes, self.transaction_byte_fee),
			],
		}
		.assimilate_storage(&mut t, &mut c);

		t.into()
	}
}<|MERGE_RESOLUTION|>--- conflicted
+++ resolved
@@ -75,12 +75,8 @@
 	type Header = Header;
 	type Event = TestEvent;
 	type Log = DigestItem;
-<<<<<<< HEAD
 	type DispatchVerifier = ();
 	type Doughnut = ();
-=======
-	type Signature = Signature;
->>>>>>> 3f8a77ee
 }
 
 impl generic_asset::Trait for Test {
