## Update plan
- update crates to 4.0.0-dev
- use this substrate commit to match frontier: https://github.com/paritytech/frontier/commit/bcae5695242cc346aa26814b1160fe7e041854b3#diff-13ee4b2252c9e516a0547f2891aa2105c3ca71c6d7a1e682c69be97998dfc87e
- switch deps to cennznet/substrate fork (ensure ethy bridge keys are derived correctly)

## Crate update progress
---
crml
- [x] attestation (removed*)
- [x] generic-asset
    - [] tests
- [x] governance
    - [] tests
- [x] nft
    - [] tests
- [x] transaction-payment
    - [] tests
- [x] eth-bridge
    - [] tests
- [x] eth-wallet
<<<<<<< HEAD
    - [] tests
=======
    - [x] tests
>>>>>>> 15acb1e5
- [x] erc20-peg
    - [] tests
- [x] support
- [x] sylo (removed*)
<<<<<<< HEAD
- [x] cennzx
- [] staking  
    - [] tests
- [] runtime  
    - [] tests    
- [] ethy-gadget  
    - [] tests  
- [] cli  
    - [] tests  
=======
- [x] cennzx  
- [] staking
    - [] tests
- [] ethy-gadget
    - [] tests
- [] cli
    - [] tests
- [] runtime
    - [] tests
>>>>>>> 15acb1e5

*modules unused, removed to speed up update process

## Migration Notes

- runtime deps updated to 4.0.0-dev
- cli deps updated to 0.10.0-dev
- scale-info import required on most crml crates
- scale-info derive `TypeInfo` needed on most types
- warning: <frame_system::Module<T>> -> <frame_system::Pallet<T>>
- new prelude imports for pallets: `frame_system::pallet_prelude::*` && `frame_support:pallet_prelude::*`
- structs using T and deriving `TypeInfo` require `#[scale_info(skip_type_params(T))]`
- For test runtimes, replace `Module` with `Pallet`
- For test runtimes, `type BaseCallFilter = frame_support::traits::Everything;` works
- For test runtimes, add `type OnSetCode = ();`<|MERGE_RESOLUTION|>--- conflicted
+++ resolved
@@ -18,28 +18,13 @@
 - [x] eth-bridge
     - [] tests
 - [x] eth-wallet
-<<<<<<< HEAD
-    - [] tests
-=======
     - [x] tests
->>>>>>> 15acb1e5
 - [x] erc20-peg
     - [] tests
 - [x] support
 - [x] sylo (removed*)
-<<<<<<< HEAD
-- [x] cennzx
-- [] staking  
-    - [] tests
-- [] runtime  
-    - [] tests    
-- [] ethy-gadget  
-    - [] tests  
-- [] cli  
-    - [] tests  
-=======
 - [x] cennzx  
-- [] staking
+- [x] staking
     - [] tests
 - [] ethy-gadget
     - [] tests
@@ -47,7 +32,6 @@
     - [] tests
 - [] runtime
     - [] tests
->>>>>>> 15acb1e5
 
 *modules unused, removed to speed up update process
 
