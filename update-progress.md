--- conflicted
+++ resolved
@@ -23,14 +23,9 @@
     - [] tests
 - [x] support
 - [x] sylo (removed*)
-<<<<<<< HEAD
 - [x] cennzx
     - [] tests
-- [] staking
-=======
-- [x] cennzx  
 - [x] staking
->>>>>>> 79c69d89
     - [] tests
 - [] ethy-gadget
     - [] tests
