--- conflicted
+++ resolved
@@ -29,15 +29,9 @@
 - [x] staking
     - [] tests
 - [x] ethy-gadget
-<<<<<<< HEAD
-    - [] tests
-- [x] cli
-    - [] tests
-=======
     - [] tests
 - [x] cli
     - [x] tests
->>>>>>> 6f5fba53
 - [x] runtime
     - [] tests
 
