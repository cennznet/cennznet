// Copyright 2020-2021 Plug New Zealand Limited & Centrality Investments Limited
// This file is part of Plug.

// Plug is free software: you can redistribute it and/or modify
// it under the terms of the GNU General Public License as published by
// the Free Software Foundation, either version 3 of the License, or
// (at your option) any later version.

// Plug is distributed in the hope that it will be useful,
// but WITHOUT ANY WARRANTY; without even the implied warranty of
// MERCHANTABILITY or FITNESS FOR A PARTICULAR PURPOSE.  See the
// GNU General Public License for more details.

// You should have received a copy of the GNU General Public License
// along with Plug.  If not, see <http://www.gnu.org/licenses/>.

#![cfg_attr(not(feature = "std"), no_std)]

//! # Common crml types and traits

use codec::Encode;
<<<<<<< HEAD
// Note: in the following traits the terms:
// - 'token' / 'asset' / 'currency' and
// - 'balance' / 'value' / 'amount'
// are used interchangeably as they make more sense in certain contexts.
use cennznet_primitives::types::TokenId;
=======
>>>>>>> 76ba01e4
use frame_support::{
	dispatch::GetDispatchInfo,
	traits::{ExistenceRequirement, Imbalance, SignedImbalance, WithdrawReasons},
};
use pallet_evm::AddressMapping;
pub use primitive_types::{H160, H256, U256};
use sp_runtime::{
	traits::{AtLeast32BitUnsigned, Dispatchable, MaybeSerializeDeserialize, Saturating},
	DispatchError, DispatchResult,
};
use sp_std::{fmt::Debug, marker::PhantomData, prelude::*, result};

/// EVM to CENNZnet address mapping impl
pub struct PrefixedAddressMapping<AccountId>(PhantomData<AccountId>);

/// Converts 20 byte EVM address to 32 byte CENNZnet/substrate address
/// Conversion process is:
/// 1. AccountId prefix: concat("cvm:", "0x00000000000000"), length: 11 bytes
/// 2. EVM address: the original evm address, length: 20 bytes
/// 3. CheckSum:  byte_xor(AccountId prefix + EVM address), length: 1 byte
///
/// e.g.given input EVM address `0x9d6a93a45c9372cc46c9bacfbdb0a2a9398ca903` -
/// output `0x63766d3a000000000000009d6a93a45c9372cc46c9bacfbdb0a2a9398ca90310` cennznet address (hex-ified)
/// breakdown:
/// 63766d3a   00000000000000 9d6a93a45c9372cc46c9bacfbdb0a2a9398ca903 10
/// [ prefix ] [  padding  ]  [            ethereum address          ] [checksum]
impl<AccountId> AddressMapping<AccountId> for PrefixedAddressMapping<AccountId>
where
	AccountId: From<[u8; 32]>,
{
	fn into_account_id(address: H160) -> AccountId {
		let mut raw_account = [0u8; 32];
		raw_account[0..4].copy_from_slice(b"cvm:");
		raw_account[11..31].copy_from_slice(&address[..]);
		let checksum: u8 = raw_account[1..31].iter().fold(raw_account[0], |sum, &byte| sum ^ byte);
		raw_account[31] = checksum;

		raw_account.into()
	}
}

/// Tracks the status of sessions in an era
pub trait FinalSessionTracker {
	/// Returns whether the next session the final session of an era
	/// (is_final, was_forced)
	fn is_next_session_final() -> (bool, bool);
	/// Returns whether the active session is final of an era
	fn is_active_session_final() -> bool;
}

/// Something that can be decoded from eth log data/ ABI
/// TODO: ethabi crate would be better for this however no support for `no_std`
pub trait EthAbiCodec: Sized {
	fn encode(&self) -> Vec<u8>;
	/// Decode `Self` from Eth log data
	fn decode(data: &[u8]) -> Option<Self>;
}

impl EthAbiCodec for u64 {
	fn encode(&self) -> Vec<u8> {
		let uint = U256::from(*self);
		Into::<[u8; 32]>::into(uint).to_vec()
	}

	fn decode(_data: &[u8]) -> Option<Self> {
		unimplemented!();
	}
}

/// Reward validators for notarizations
pub trait NotarizationRewardHandler {
	type AccountId;
	/// Note that the given account ID witnessed an eth-bridge claim
	fn reward_notary(notary: &Self::AccountId);
}

/// Something that subscribes to bridge event claims
#[impl_trait_for_tuples::impl_for_tuples(10)]
pub trait EventClaimSubscriber {
	/// Notify subscriber about a successful event claim for the given event data
	fn on_success(event_claim_id: u64, contract_address: &H160, event_signature: &H256, event_data: &[u8]);
	/// Notify subscriber about a failed event claim for the given event data
	fn on_failure(event_claim_id: u64, contract_address: &H160, event_signature: &H256, event_data: &[u8]);
}

/// Something that verifies event claims
pub trait EventClaimVerifier {
	/// Submit an event claim to the verifier
	/// Returns a unique claim Id on success
	fn submit_event_claim(
		contract_address: &H160,
		event_signature: &H256,
		tx_hash: &H256,
		event_data: &[u8],
	) -> Result<u64, DispatchError>;
	/// Generate proof of the given message
	/// Returns a unique proof Id on success
	fn generate_event_proof<M: EthAbiCodec>(message: &M) -> Result<u64, DispatchError>;
}

// Note: in the following traits the terms:
// - 'token' / 'asset' / 'currency' and
// - 'balance' / 'value' / 'amount'
// are used interchangeably as they make more sense in certain contexts.

/// Something which provides an ID with authority from chain storage
pub trait AssetIdAuthority {
	/// The asset ID type e.g a `u32`
	type AssetId;
	/// Return the authoritative asset ID (no `&self`)
	fn asset_id() -> Self::AssetId;
}

/// Handles transaction fee payment
pub trait TransactionFeeHandler {
	/// Ubiquitous account type
	type AccountId;
	/// Runtime call type
	type Call: Dispatchable + Encode + GetDispatchInfo;
	/// pay fee for `call_info` from `account`
	fn pay_fee(
		len: u32,
		call: &Self::Call,
		info: &<Self::Call as Dispatchable>::Info,
		account: &Self::AccountId,
	) -> Result<(), ()>;
}

/// An interface to count total registrations of an account
pub trait RegistrationInfo {
	type AccountId;
	/// Registration information for an identity
	fn registered_identity_count(who: &Self::AccountId) -> u32;
}

/// An abstraction over the accounting behaviour of a fungible, multi-currency system
/// Currencies in the system are identifiable by a unique `CurrencyId`
pub trait MultiCurrency {
	/// The ID type for an account in the system
	type AccountId: Debug + Default;
	/// The balance of an account for a particular currency
	type Balance: AtLeast32BitUnsigned + Copy + Debug + Default + Saturating + MaybeSerializeDeserialize;
	/// The ID type of a currency in the system
	type CurrencyId: Debug + Default;
	/// The opaque token type for an imbalance of a particular currency. This is returned by unbalanced operations
	/// and must be dealt with. It may be dropped but cannot be cloned.
	type NegativeImbalance: Imbalance<Self::Balance, Opposite = Self::PositiveImbalance>;
	/// The opaque token type for an imbalance of a particular currency. This is returned by unbalanced operations
	/// and must be dealt with. It may be dropped but cannot be cloned.
	type PositiveImbalance: Imbalance<Self::Balance, Opposite = Self::NegativeImbalance>;

	// PUBLIC IMMUTABLES

	/// The minimum balance any single account may have. This is equivalent to the `Balances` module's
	/// `ExistentialDeposit`.
	fn minimum_balance(currency: Self::CurrencyId) -> Self::Balance;

	/// Return the currency Id of the system fee currency
	fn fee_currency() -> Self::CurrencyId;

	/// Return the currency Id of the system staking currency
	fn staking_currency() -> Self::CurrencyId;

	/// The combined balance (free + reserved) of `who` for the given `currency`.
	fn total_balance(who: &Self::AccountId, currency: Self::CurrencyId) -> Self::Balance;

	/// The 'free' balance of a given account.
	///
	/// This is the only balance that matters in terms of most operations on tokens. It alone
	/// is used to determine the balance when in the contract execution environment. When this
	/// balance falls below the value of `ExistentialDeposit`, then the 'current account' is
	/// deleted: specifically `FreeBalance`. Further, the `OnFreeBalanceZero` callback
	/// is invoked, giving a chance to external modules to clean up data associated with
	/// the deleted account.
	///
	/// `system::AccountNonce` is also deleted if `ReservedBalance` is also zero (it also gets
	/// collapsed to zero if it ever becomes less than `ExistentialDeposit`.
	fn free_balance(who: &Self::AccountId, currency: Self::CurrencyId) -> Self::Balance;

	/// Returns `Ok` iff the account is able to make a withdrawal of the given amount
	/// for the given reason. Basically, it's just a dry-run of `withdraw`.
	///
	/// `Err(...)` with the reason why not otherwise.
	fn ensure_can_withdraw(
		who: &Self::AccountId,
		currency: Self::CurrencyId,
		_amount: Self::Balance,
		reasons: WithdrawReasons,
		new_balance: Self::Balance,
	) -> DispatchResult;

	// PUBLIC MUTABLES (DANGEROUS)

	/// Adds up to `value` to the free balance of `who`. If `who` doesn't exist, it is created.
	///
	/// Infallible.
	fn deposit_creating(
		who: &Self::AccountId,
		currency: Self::CurrencyId,
		value: Self::Balance,
	) -> Self::PositiveImbalance;

	/// Mints `value` to the free balance of `who`.
	///
	/// If `who` doesn't exist, nothing is done and an Err returned.
	fn deposit_into_existing(
		who: &Self::AccountId,
		currency: Self::CurrencyId,
		value: Self::Balance,
	) -> result::Result<Self::PositiveImbalance, DispatchError>;

	/// Ensure an account's free balance equals some value; this will create the account
	/// if needed.
	///
	/// Returns a signed imbalance and status to indicate if the account was successfully updated or update
	/// has led to killing of the account.
	fn make_free_balance_be(
		who: &Self::AccountId,
		currency: Self::CurrencyId,
		balance: Self::Balance,
	) -> SignedImbalance<Self::Balance, Self::PositiveImbalance>;

	/// Transfer some liquid free balance to another staker.
	///
	/// This is a very high-level function. It will ensure all appropriate fees are paid
	/// and no imbalance in the system remains.
	fn transfer(
		source: &Self::AccountId,
		dest: &Self::AccountId,
		currency: Self::CurrencyId,
		value: Self::Balance,
		existence_requirement: ExistenceRequirement,
	) -> DispatchResult;

	/// Removes some free balance from `who` account for `reason` if possible. If `liveness` is
	/// `KeepAlive`, then no less than `ExistentialDeposit` must be left remaining.
	///
	/// This checks any locks, vesting, and liquidity requirements. If the removal is not possible,
	/// then it returns `Err`.
	///
	/// If the operation is successful, this will return `Ok` with a `NegativeImbalance` whose value
	/// is `value`.
	fn withdraw(
		who: &Self::AccountId,
		currency: Self::CurrencyId,
		value: Self::Balance,
		reasons: WithdrawReasons,
		liveness: ExistenceRequirement,
	) -> result::Result<Self::NegativeImbalance, DispatchError>;

	/// Move `amount` from free balance to reserved balance.
	///
	/// If the free balance is lower than `amount`, then no funds will be moved and an `Err` will
	/// be returned. This is different behavior than `unreserve`.
	fn reserve(who: &Self::AccountId, currency: Self::CurrencyId, amount: Self::Balance) -> DispatchResult;

	/// Move upto `amount` of reserved balance from `who` to the free balance of `beneficiary`.
	fn repatriate_reserved(
		who: &Self::AccountId,
		currency: Self::CurrencyId,
		beneficiary: &Self::AccountId,
		amount: Self::Balance,
	) -> result::Result<Self::Balance, DispatchError>;

	/// Moves up to `amount` from reserved balance to free balance. This function cannot fail.
	///
	/// As many assets up to `amount` will be moved as possible. If the reserve balance of `who`
	/// is less than `amount`, then the remaining amount will be returned.
	fn unreserve(who: &Self::AccountId, currency: Self::CurrencyId, amount: Self::Balance) -> Self::Balance;

	/// Bring a new currency into existence
	/// Returns the new currency Id
	/// `owner` - the asset owner address
	/// `total_supply` - number of whole tokens to mint to `owner`
	/// `decimal_places` - metadata denoting the decimal places for balances of the asset
	/// `minimum_balance` - a minimum balance for an account to exist
	/// `symbol` - ticker for the asset
	fn create(
		owner: &Self::AccountId,
		initial_supply: Self::Balance,
		decimal_places: u8,
		minimum_balance: u64,
		symbol: Vec<u8>,
	) -> Result<Self::CurrencyId, DispatchError>;
}

/// The interface to provide amount staked by a controller account
pub trait StakingAmount {
	type AccountId;
	type Balance;
	/// Gets the active balance of a controller accounts staked amount
	fn active_balance(controller: &Self::AccountId) -> Self::Balance;
	/// Gets the total amount staked by all accounts
	fn total_staked() -> Self::Balance;
}

<<<<<<< HEAD
/// The interface that states whether an account owns a token
pub trait IsTokenOwner {
	type AccountId;

	/// Gets whether account owns NFT of TokenId
	fn check_ownership(account: &Self::AccountId, token_id: &TokenId) -> bool;
}

/// The nft with the given token_id was transferred.
pub trait OnTransferSubscriber {
	/// The nft with the given token_id was transferred.
	fn on_nft_transfer(token_id: &TokenId);
=======
#[cfg(test)]
mod test {
	use super::{PrefixedAddressMapping, H160};
	use hex_literal::hex;
	use pallet_evm::AddressMapping;
	use sp_runtime::AccountId32;

	#[test]
	fn address_mapping() {
		let address: AccountId32 = PrefixedAddressMapping::into_account_id(H160::from_slice(&hex!(
			"a86e122EdbDcBA4bF24a2Abf89F5C230b37DF49d"
		)));
		assert_eq!(
			AsRef::<[u8; 32]>::as_ref(&address),
			&hex!("63766d3a00000000000000a86e122edbdcba4bf24a2abf89f5c230b37df49d4a")
		);
	}
>>>>>>> 76ba01e4
}<|MERGE_RESOLUTION|>--- conflicted
+++ resolved
@@ -18,15 +18,8 @@
 
 //! # Common crml types and traits
 
+use cennznet_primitives::types::TokenId;
 use codec::Encode;
-<<<<<<< HEAD
-// Note: in the following traits the terms:
-// - 'token' / 'asset' / 'currency' and
-// - 'balance' / 'value' / 'amount'
-// are used interchangeably as they make more sense in certain contexts.
-use cennznet_primitives::types::TokenId;
-=======
->>>>>>> 76ba01e4
 use frame_support::{
 	dispatch::GetDispatchInfo,
 	traits::{ExistenceRequirement, Imbalance, SignedImbalance, WithdrawReasons},
@@ -323,7 +316,6 @@
 	fn total_staked() -> Self::Balance;
 }
 
-<<<<<<< HEAD
 /// The interface that states whether an account owns a token
 pub trait IsTokenOwner {
 	type AccountId;
@@ -336,7 +328,8 @@
 pub trait OnTransferSubscriber {
 	/// The nft with the given token_id was transferred.
 	fn on_nft_transfer(token_id: &TokenId);
-=======
+}
+
 #[cfg(test)]
 mod test {
 	use super::{PrefixedAddressMapping, H160};
@@ -354,5 +347,4 @@
 			&hex!("63766d3a00000000000000a86e122edbdcba4bf24a2abf89f5c230b37df49d4a")
 		);
 	}
->>>>>>> 76ba01e4
 }