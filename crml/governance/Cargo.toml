--- conflicted
+++ resolved
@@ -8,17 +8,9 @@
 description = "A runtime module for decentralized governance of the CENNZnet protocol"
 
 [dependencies]
-log = "0.4"
 codec = { version = "2.0.0", package = "parity-scale-codec", default-features = false }
 serde = { version = "1.0.102", optional = true }
 cennznet-primitives = { path = "../../primitives", default-features = false }
-<<<<<<< HEAD
-frame-support = { git = "https://github.com/cennznet/substrate", rev = "d05b61e9b948621416a3c6eea2e10fd2f1b62aba", default-features = false }
-frame-system = { git = "https://github.com/cennznet/substrate", rev = "d05b61e9b948621416a3c6eea2e10fd2f1b62aba", default-features = false }
-sp-std = { git = "https://github.com/cennznet/substrate", rev = "d05b61e9b948621416a3c6eea2e10fd2f1b62aba", default-features = false }
-crml-support = { path = "../support", default-features = false }
-sp-runtime = { git = "https://github.com/cennznet/substrate", default-features = false, rev = "d05b61e9b948621416a3c6eea2e10fd2f1b62aba" }
-=======
 frame-support = { git = "https://github.com/cennznet/substrate", rev = "86a3bab75c656f6f759dbd9e6513f314dc185abe", default-features = false }
 frame-system = { git = "https://github.com/cennznet/substrate", rev = "86a3bab75c656f6f759dbd9e6513f314dc185abe", default-features = false }
 sp-std = { git = "https://github.com/cennznet/substrate", rev = "86a3bab75c656f6f759dbd9e6513f314dc185abe", default-features = false }
@@ -31,7 +23,6 @@
 
 [dev-dependencies]
 crml-generic-asset = { path = "../generic-asset" }
->>>>>>> 9871b637
 
 [features]
 default = ["std"]
