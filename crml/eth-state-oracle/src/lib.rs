/* Copyright 2022 Centrality Investments Limited
*
* Licensed under the LGPL, Version 3.0 (the "License");
* you may not use this file except in compliance with the License.
* Unless required by applicable law or agreed to in writing, software
* distributed under the License is distributed on an "AS IS" BASIS,
* WITHOUT WARRANTIES OR CONDITIONS OF ANY KIND, either express or implied.
* See the License for the specific language governing permissions and
* limitations under the License.
* You may obtain a copy of the License at the root of this project source code,
* or at:
*     https://centrality.ai/licenses/gplv3.txt
*     https://centrality.ai/licenses/lgplv3.txt
*/
#![cfg_attr(not(feature = "std"), no_std)]

use cennznet_primitives::types::{AssetId, Balance, FeeExchange, FeePreferences};
use crml_support::{
<<<<<<< HEAD
	scale_wei_to_4dp, ContractExecutor, EthAbiCodec, EthCallFailure, EthCallOracle, EthCallOracleSubscriber,
	EthereumStateOracle, MultiCurrency, H160,
=======
	log, scale_wei_to_4dp, ContractExecutor, EthAbiCodec, EthCallOracle, EthCallOracleSubscriber, EthereumStateOracle,
	MultiCurrency, ReturnDataClaim, H160,
>>>>>>> 533b6472
};
use frame_support::{
	decl_error, decl_event, decl_module, decl_storage,
	pallet_prelude::*,
	traits::{ExistenceRequirement, UnixTime},
	weights::{constants::RocksDbWeight as DbWeight, Weight},
};
use frame_system::{ensure_root, ensure_signed};
use pallet_evm::{AddressMapping, GasWeightMapping};
use sp_runtime::traits::{SaturatedConversion, Zero};
use sp_std::{cmp::max, prelude::*};

#[cfg(test)]
mod mock;
mod tests;
mod types;
use cennznet_primitives::traits::BuyFeeAsset;
use types::*;

<<<<<<< HEAD
/// Avg ethereum block time
const ETH_BLOCK_TIME_S: u64 = 15;

pub(crate) const LOG_TARGET: &str = "state-oracle";

// syntactic sugar for logging.
#[macro_export]
macro_rules! log {
	($level:tt, $patter:expr $(, $values:expr)* $(,)?) => {
		log::$level!(
			target: crate::LOG_TARGET,
			$patter $(, $values)*
		)
	};
}
=======
/// logging target for this pallet
pub(crate) const LOG_TARGET: &str = "sorc";
>>>>>>> 533b6472

pub trait Config: frame_system::Config {
	/// Map evm address into ss58 address
	type AddressMapping: AddressMapping<Self::AccountId>;
	/// Challenge period in blocks for state oracle responses
	type ChallengePeriod: Get<Self::BlockNumber>;
	/// Handles invoking request callbacks
	type ContractExecutor: ContractExecutor<Address = EthAddress>;
	/// Configured address for the state oracle precompile
	type StateOraclePrecompileAddress: Get<H160>;
	/// Handles verifying challenged responses
	type EthCallOracle: EthCallOracle<Address = EthAddress, CallId = u64>;
	/// The overarching event type.
	type Event: From<Event<Self>> + IsType<<Self as frame_system::Config>::Event>;
	/// Returns current block time
	type UnixTime: UnixTime;
	/// Multi-currency system
	type MultiCurrency: MultiCurrency<AccountId = Self::AccountId, Balance = Balance, CurrencyId = AssetId>;
	/// Returns the network min gas price
	type MinGasPrice: Get<u64>;
	/// Convert gas to weight according to runtime config
	type GasWeightMapping: GasWeightMapping;
	/// Convert fee preference into payment asset
	type BuyFeeAsset: BuyFeeAsset<
		AccountId = Self::AccountId,
		Balance = Balance,
		FeeExchange = FeeExchange<AssetId, Balance>,
	>;
	/// Minimum bond amount for a relayer or challenger
	type RelayerBondAmount: Get<Balance>;
	/// Maximum number of requests allowed per block. Absolute max = 100
	type MaxRequestsPerBlock: Get<u32>;
	/// Maximum number of active relayers allowed at one time
	type MaxRelayerCount: Get<u32>;
}

decl_storage! {
	trait Store for Module<T: Config> as EthStateOracle {
		/// Map from challenge subscription Id to its request
		ChallengeSubscriptions: map hasher(twox_64_concat) ChallengeId => Option<RequestId>;
		/// Maximum allowed timestamp drift of responses (ethereum vs. cennznet timestamps) in # _blocks_
		/// Assumes an average block time of 15s
		MaxResponseDrift get(fn max_response_drift): u64 = 2;
		/// Unique identifier for remote call requests
		NextRequestId get(fn next_request_id): RequestId;
		/// Requests for remote 'eth_call's keyed by request Id
		Requests get(fn requests): map hasher(twox_64_concat) RequestId => Option<CallRequest>;
		/// Maps from account to balance bonded for relayer responses
		RelayerBonds get(fn relayer_bonds): map hasher(twox_64_concat) T::AccountId => Balance;
		/// Maps from account to balance bonded for challengers
		ChallengerBonds get(fn challenger_bonds): map hasher(twox_64_concat) T::AccountId => Balance;
		/// Reported response details keyed by request Id
		/// These are not necessarily valid until passed the challenge period
		Responses get(fn responses): map hasher(twox_64_concat) RequestId => Option<CallResponse<T::AccountId>>;
		/// Responses that are being actively challenged (value is the challenger)
		ResponsesChallenged: map hasher(twox_64_concat) RequestId => Option<T::AccountId>;
		/// Map from block number to a list of responses that will be valid at the block (i.e. past the challenged period)
		ResponsesValidAtBlock: map hasher(twox_64_concat) T::BlockNumber => Vec<RequestId>;
		/// Map from block number to a list of requests that will expire at the block (if no responses submitted)
		RequestsExpiredAtBlock: map hasher(twox_64_concat) T::BlockNumber => Vec<RequestId>;
		/// Queue of validated responses ready to issue callbacks
		ResponsesForCallback: Vec<RequestId>;
		/// Total number of requests that have been made in the current block. Resets in on_initialize
		RequestsThisBlock: u32 = 0;
	}
}

decl_event! {
	pub enum Event<T> where
		<T as frame_system::Config>::AccountId,
	{
		/// New state oracle request (Caller, Id)
		NewRequest(EthAddress, RequestId),
		/// executing the request callback failed (Id, Reason)
		CallbackErr(RequestId, DispatchError),
		/// executing the callback succeeded (Id, Weight)
		Callback(RequestId, Weight),
		/// An account has submitted a relayer bond (AccountId, Balance)
		RelayerBondSet(AccountId, Balance),
		/// An account has submitted a challenger bond (AccountId, Balance)
		ChallengerBondSet(AccountId, Balance),
		/// An account has removed their relayer bond (AccountId, Balance)
		RelayerBondRemoved(AccountId, Balance),
		/// An account has removed their challenger bond (AccountId, Balance)
		ChallengerBondRemoved(AccountId, Balance),
	}
}

decl_error! {
	pub enum Error for Module<T: Config> {
		/// A response has already been submitted for this request
		ResponseExists,
		/// The request does not exist (either expired, fulfilled, or never did)
		NoRequest,
		/// No response exists
		NoResponse,
		/// Paying for callback gas failed
		InsufficientFundsGas,
		/// Paying the callback bounty to relayer failed
		InsufficientFundsBounty,
		/// Timestamp is either stale or from the future
		InvalidResponseTimestamp,
		/// Challenge already in progress
		DuplicateChallenge,
		/// Return data exceeded the 32 byte limit
		ReturnDataExceedsLimit,
		/// The request did not receive any relayed response in the alloted time
		RequestExpired,
		/// Failed to exchange fee preference to CPay
		FeeExchangeFailed,
		/// Account already has CPay bonded
		AlreadyBonded,
		/// This account doesn't have enough CPay bonded
		NotEnoughBonded,
		/// The account has active responses so can't unbond
		CantUnbond,
		/// The max amount of relayers has been reached
		MaxRelayersReached,
		/// There are not enough challengers to challenge the response
		NoAvailableResponses,
		/// This challenger has an active challenge so can't unbond
		ActiveChallenger,
		/// There are no challengers available to challenge the request
		NoChallengers,
	}
}

decl_module! {
	pub struct Module<T: Config> for enum Call where origin: T::Origin {
		type Error = Error<T>;

		fn deposit_event() = default;

		/// Promote any unchallenged responses as ready for callback and
		/// remove expired requests
		fn on_initialize(now: T::BlockNumber) -> Weight {
			let mut consumed_weight = DbWeight::get().reads(2) + DbWeight::get().writes(1);
			// Reset number of requests per block
			RequestsThisBlock::put(0);

			if ResponsesValidAtBlock::<T>::contains_key(now) {
				// these responses have passed the challenge period successfully and
				// can be scheduled for callback immediately.
				// The exact timing depends on the capacity of idle block space
				for call_request_id in ResponsesValidAtBlock::<T>::take(now) {
					ResponsesForCallback::append(call_request_id);
					consumed_weight += DbWeight::get().writes(1);
				}
			}
			// requests marked to expire
			if RequestsExpiredAtBlock::<T>::contains_key(now) {
				for expired_request_id in RequestsExpiredAtBlock::<T>::take(now) {
					Requests::remove(expired_request_id);
					Self::deposit_event(Event::<T>::CallbackErr(
						expired_request_id,
						Error::<T>::RequestExpired.into(),
					));
					consumed_weight += DbWeight::get().writes(3);
				}
			}

			consumed_weight
		}

		/// Try run request callbacks using idle block space
		fn on_idle(_now: T::BlockNumber, remaining_weight: Weight) -> Weight {
			if ResponsesForCallback::decode_len().unwrap_or(0).is_zero() {
				return DbWeight::get().reads(1);
			}

			// (weight): + 2 read responses for Callback + ResponsesChallenged
			//           + 1 write ResponsesForCallback will be updated at the end
			let mut consumed_weight = DbWeight::get().reads(2) + DbWeight::get().writes(1);
			let mut processed_callbacks = 0_usize;
			let weight_per_callback = Self::per_callback_weight();
			let callbacks = ResponsesForCallback::get();

			for call_request_id in callbacks.clone() {
				if ResponsesChallenged::<T>::contains_key(call_request_id) {
					// skip running challenged callbacks
					// they'll be rescheduled by the challenge protocol
					continue;
				}
				let request = Requests::get(call_request_id).unwrap();

				// (weight) + max weight the EVM callback will consume
				let next_callback_weight_limit = T::GasWeightMapping::gas_to_weight(request.callback_gas_limit);
				// Check we can process the next callback in this block?
				if consumed_weight
					.saturating_add(weight_per_callback)
					.saturating_add(next_callback_weight_limit) > remaining_weight {
					break;
				} else {
					processed_callbacks += 1;
				}

				// Remove all state related to the request and try to run the callback
				Requests::remove(call_request_id);
				let response = Responses::<T>::take(call_request_id).unwrap();

				// Try run the callback, recording weight consumed
				let callback_weight = match Self::try_callback(
					call_request_id,
					&request,
					&response,
				) {
					Ok(info) => {
						let callback_weight = info.actual_weight.unwrap_or(0);
						Self::deposit_event(Event::<T>::Callback(
							call_request_id,
							callback_weight,
						));
						callback_weight
					},
					Err(info) => {
						let callback_weight = info.post_info.actual_weight.unwrap_or(0);
						Self::deposit_event(Event::<T>::CallbackErr(
							call_request_id,
							info.error,
						));
						callback_weight
					}
				};
				// add total weight for processing this callback
				consumed_weight = consumed_weight
					.saturating_add(weight_per_callback)
					.saturating_add(callback_weight);
			}
			// write remaining callbacks
			ResponsesForCallback::put(&callbacks[processed_callbacks..]);

			consumed_weight
		}

<<<<<<< HEAD
		/// Deposits a bond which is required to submit call responses
		#[weight = 500_000]
		pub fn bond_relayer(origin) {
			let origin = ensure_signed(origin)?;

			// Check account doesn't already have a bond
			if !Self::relayer_bonds(&origin).is_zero() {
				// Account already has CPay bonded
				return Err(Error::<T>::AlreadyBonded.into())
			};

			// Make sure there are relayer slots available
			let max_relayers = T::MaxRelayerCount::get();
			let current_relayer_count = RelayerBonds::<T>::iter().count();
			ensure!(current_relayer_count < max_relayers as usize, Error::<T>::MaxRelayersReached);

			// Take bond for the relayer
			let relayer_bond = T::RelayerBondAmount::get();
			let _ = T::MultiCurrency::reserve(&origin, T::MultiCurrency::fee_currency(), relayer_bond)?;

			RelayerBonds::<T>::insert(&origin, relayer_bond);
			Self::deposit_event(Event::<T>::RelayerBondSet(origin, relayer_bond));
		}

		/// Unbonds an accounts assets
		#[weight = 500_000]
		pub fn unbond_relayer(origin) {
			let origin = ensure_signed(origin)?;
			// Ensure account has bonded amount
			let bonded_amount: Balance = Self::relayer_bonds(&origin);
			ensure!(!bonded_amount.is_zero(), Error::<T>::NotEnoughBonded);

			// Check that there isn't an existing request for the account
			let responses: Vec<(RequestId, CallResponse<T::AccountId>)> = Responses::<T>::iter().collect();
			for (_, call_response) in responses {
				if call_response.relayer == origin {
					return Err(Error::<T>::CantUnbond.into());
				}
			}

			// Unreserve bonded amount
			T::MultiCurrency::unreserve(&origin, T::MultiCurrency::fee_currency(), bonded_amount);
			RelayerBonds::<T>::remove(&origin);
			Self::deposit_event(Event::<T>::RelayerBondRemoved(origin, bonded_amount));
=======
		/// Number of Ethereum blocks lag tolerated in responses
		#[weight = 100_000]
		pub fn set_max_response_drift(origin, n: u64) {
			let _ = ensure_root(origin)?;
			MaxResponseDrift::put(n);
>>>>>>> 533b6472
		}

		/// Submit response for a a remote call request
		///
		/// `return_data` - the claimed `returndata` of the `eth_call` RPC using the requested contract and input buffer
		/// `eth_block_number` - the ethereum block number where the 'returndata' was obtained
		/// `eth_block_timestamp` - the ethereum block timestamp where the 'returndata' was obtained (unix timestamp, seconds)
		///
		/// Caller should be a configured relayer (i.e. authorized or staked)
		/// Only accepts the first response for a given request
		/// The response is not valid until `T::ChallengePeriod` blocks have passed
		///
		#[weight = 500_000]
		pub fn submit_call_response(origin, request_id: RequestId, return_data: ReturnDataClaim, eth_block_number: u64, eth_block_timestamp: u64) {
			let origin = ensure_signed(origin)?;
			ensure!(Self::relayer_bonds(&origin) >= T::RelayerBondAmount::get(), Error::<T>::NotEnoughBonded);
			ensure!(Requests::contains_key(request_id), Error::<T>::NoRequest);
			ensure!(!<Responses<T>>::contains_key(request_id), Error::<T>::ResponseExists);

			// The `return_data` from a valid contract call is always Ethereum abi encoded as a 32 byte word for _fixed size_ data types
			// e.g. bool, uint<N>, bytes<N>, address etc.
			//
			// This table describes the transformation and proper decoding approaches:
			//
			// | abi type             | real value                                   | abi encoded value                                                    | decoding approach              |
			// |----------------------|----------------------------------------------|----------------------------------------------------------------------|--------------------------------|
			// | `uint256`            | `10113`                                      | `0x0000000000000000000000000000000000000000000000000000000000002781` | `uint256(returnData)`          |
			// | `address`(`uint160`) | `0x111122223333444455556666777788889999aAaa` | `0x000000000000000000000000111122223333444455556666777788889999aAaa` | `address(uint160(returnData))` |
			// | `bool`(`uint8`)      | `true`                                       | `0x0000000000000000000000000000000000000000000000000000000000000001` | `bool(uint8(returnData))`      |
			// | `bytes4`             | `0x61620000`                                 | `0x6162000000000000000000000000000000000000000000000000000000000000` | `bytes4(returnData)`           |
			//
			// if the type is dynamic i.e `[]T` or `bytes`, `returndata` length will be 32 * (offset + length + n)

			if let Some(request) = Requests::get(request_id) {
<<<<<<< HEAD
				// check response timestamp is within a sensible bound +3/-2 Ethereum blocks from the request timestamp
				ensure!(
					eth_block_timestamp >= (request.timestamp.saturating_sub(2 * ETH_BLOCK_TIME_S)) &&
					eth_block_timestamp <= (request.timestamp.saturating_add(3 * ETH_BLOCK_TIME_S)),
=======
				// ~ average ethereum block time
				let eth_block_time_s = 15;
				let max_response_drift_s = eth_block_time_s * Self::max_response_drift();
				// check response timestamp is within a sensible bound +3/-2 Ethereum blocks from the request timestamp
				ensure!(
					eth_block_timestamp >= (request.timestamp.saturating_sub(max_response_drift_s)) &&
					eth_block_timestamp <= (request.timestamp.saturating_add(max_response_drift_s)),
>>>>>>> 533b6472
					Error::<T>::InvalidResponseTimestamp
				);

				let response = CallResponse {
					return_data,
					eth_block_number,
					eth_block_timestamp,
					relayer: origin,
				};
				<Responses<T>>::insert(request_id, response);
				let execute_block = <frame_system::Pallet<T>>::block_number() + T::ChallengePeriod::get();
				<ResponsesValidAtBlock<T>>::append(execute_block, request_id);

				// The request will not be expired
				RequestsExpiredAtBlock::<T>::mutate(T::BlockNumber::from(request.expiry_block), |r| {
					r.retain(|&x| x != request_id);
				});
			}
		}

		/// Deposits a bond which is required to submit challenges
		/// call requests can't be made if there are no challengers available to challenge them
		#[weight = 500_000]
		pub fn bond_challenger(origin) {
			let origin = ensure_signed(origin)?;

			// Check account doesn't already have a bond
			if !Self::challenger_bonds(&origin).is_zero() {
				// Account already has CPay bonded
				return Err(Error::<T>::AlreadyBonded.into())
			};

			// check user has the requisite funds to make this bond
			let challenger_bond = T::RelayerBondAmount::get();
			T::MultiCurrency::reserve(&origin,  T::MultiCurrency::fee_currency(), challenger_bond)?;
			ChallengerBonds::<T>::insert(&origin, challenger_bond);
			Self::deposit_event(Event::<T>::ChallengerBondSet(origin, challenger_bond));
		}

		/// Unbonds an accounts bonded challenger assets
		#[weight = 500_000]
		pub fn unbond_challenger(origin) {
			let origin = ensure_signed(origin)?;
			// Ensure account has bonded amount
			let bonded_amount: Balance = Self::challenger_bonds(&origin);
			ensure!(!bonded_amount.is_zero(), Error::<T>::NotEnoughBonded);

			// Check that there isn't an existing challenge for the account
			let challenged_responses: Vec<(RequestId, T::AccountId)> = ResponsesChallenged::<T>::iter().collect();
			for (_, challenger) in challenged_responses {
				if challenger == origin {
					return Err(Error::<T>::ActiveChallenger.into());
				}
			}

			// Unreserve bonded amount
			T::MultiCurrency::unreserve(&origin, T::MultiCurrency::fee_currency(), bonded_amount);
			ChallengerBonds::<T>::remove(&origin);
			Self::deposit_event(Event::<T>::ChallengerBondRemoved(origin, bonded_amount));
		}

		/// Initiate a challenge on the current response for `request_id`
		/// Valid challenge scenarios are:
		/// - incorrect value
		/// - The block number of the response is stale or from the future
		/// - the block timestamp of the response is inaccurate
		#[weight = 500_000]
		pub fn submit_response_challenge(origin, request_id: RequestId) {
			let origin = ensure_signed(origin)?;
			ensure!(Requests::contains_key(request_id), Error::<T>::NoRequest);
			ensure!(!ResponsesChallenged::<T>::contains_key(request_id), Error::<T>::DuplicateChallenge);
			ensure!(Self::challenger_bonds(&origin) >= T::RelayerBondAmount::get(), Error::<T>::NotEnoughBonded);

			if let Some(response) = Responses::<T>::get(request_id) {
				let request = Requests::get(request_id).unwrap();
				let time_since_request = request.timestamp - T::UnixTime::now().as_secs();
				let challenge_subscription_id = T::EthCallOracle::checked_eth_call(
					&request.destination,
					request.input_data.as_ref(),
					request.timestamp,
					response.eth_block_number,
					// allow the call to happen at the earliest ~3 ethereum blocks ago
					// or more depending on the cennznet timestamp of the request til now
					max(3, time_since_request / ETH_BLOCK_TIME_S),
				);
				ResponsesChallenged::<T>::insert(request_id, origin);
				ChallengeSubscriptions::insert(challenge_subscription_id, request_id);
			} else {
				return Err(Error::<T>::NoResponse.into());
			}
		}
	}
}

impl<T: Config> EthCallOracleSubscriber for Module<T> {
	type CallId = u64;
	/// Compare response from relayer with response from validators
	/// Either the challenger will be slashed or the relayer
	fn on_eth_call_complete(
		_call_id: Self::CallId,
		_validator_return_data: &[u8; 32],
		_block_number: u64,
		_block_timestamp: u64,
	) {
		// TODO: compare result with relayer report
		// reward/slash and queue callback
		unimplemented!();
	}

	fn on_eth_call_failed(_call_id: Self::CallId, _reason: EthCallFailure) {
		// TODO: compare result with relayer report
		// - if `ReturnDataExceedsLimit` slash relayer
		// - else inconclusive
		unimplemented!();
	}
}

impl<T: Config> Module<T> {
	/// Try to execute a callback
	/// `request_id` - the request identifier
	/// `request` - the original request
	/// `response` - the response info (validated)
	fn try_callback(
		request_id: RequestId,
		request: &CallRequest,
		response: &CallResponse<T::AccountId>,
	) -> DispatchResultWithPostInfo {
		// check returndata type
		let return_data = match response.return_data {
			ReturnDataClaim::Ok(return_data) => return_data,
			// this returndata exceeded the length limit so it will not be processed
			ReturnDataClaim::ExceedsLengthLimit => return Err(Error::<T>::ReturnDataExceedsLimit.into()),
		};

		// The overall gas payment process for state oracle interaction is as follows:
		// 1) requestor pays the state oracle request fee to network via gas fees and sets a bounty amount
		// 	  bounty should be in cpay, relayers can take jobs at their discretion (free market)
		//
		// we can't buy gas in advance due to the potential price of gas changing between blocks, therefore:
		// 2) require caller to precommit to a future gas_limit at time of request
		// 3) pay for this gas_limit at the current price at the time of execution from caller account
		let caller_ss58_address = T::AddressMapping::into_account_id(request.caller);
		log!(
			debug,
			"🔮 preparing callback for: {:?}, caller: {:?}, caller(ss58): {:?}",
			request_id,
			request.caller,
			caller_ss58_address
		);

		// state oracle precompile address
		let state_oracle_precompile = T::StateOraclePrecompileAddress::get();
		let state_oracle_precompile_ss58_address = T::AddressMapping::into_account_id(state_oracle_precompile);
		// calculate required gas
		let max_fee_per_gas = U256::from(T::MinGasPrice::get());
		let max_priority_fee_per_gas = U256::one();

		// `min_fee_per_gas` and `max_priority_fee_per_gas` are expressed in wei, scale to 4dp to work with CPAY amounts
		let total_fee: Balance = scale_wei_to_4dp(
			(max_fee_per_gas * request.callback_gas_limit + max_priority_fee_per_gas).saturated_into(),
		);

		// Exchange for fee asset if fee preferences have been set
		if let Some(fee_preferences) = &request.fee_preferences {
			let exchange_total = request.bounty + total_fee;
			let max_payment = exchange_total.saturating_add(fee_preferences.slippage * exchange_total);
			let exchange = FeeExchange::new_v1(fee_preferences.asset_id, max_payment);
			T::BuyFeeAsset::buy_fee_asset(&caller_ss58_address, exchange_total, &exchange)?;
			log!(
				debug,
				"🔮 exchanging fee preference asset: {:?}",
				fee_preferences.asset_id,
			);
		}

		// 2) payout bounty to the relayer
		log!(
			debug,
			"🔮 paying bounty for callback({:?}), bounty: {:?}",
			request_id,
			request.bounty
		);
		let _ = T::MultiCurrency::transfer(
			&caller_ss58_address,
			&response.relayer,
			T::MultiCurrency::fee_currency(),
			request.bounty,
			ExistenceRequirement::AllowDeath,
		)
		.map_err(|_| Error::<T>::InsufficientFundsBounty)?;

		// 3) fund `state_oracle_address` for `gas_limit`
		// The caller could be underpaying for gas here, if so the execution will fail when the EVM handles the fee withdrawal
		log!(
			debug,
			"🔮 required gas fee for callback({:?}), total_fee: {:?}, gas_limit: {:?}",
			request_id,
			total_fee,
			request.callback_gas_limit
		);
		let _ = T::MultiCurrency::transfer(
			&caller_ss58_address,
			&state_oracle_precompile_ss58_address,
			T::MultiCurrency::fee_currency(),
			total_fee,
			ExistenceRequirement::AllowDeath,
		)
		.map_err(|_| Error::<T>::InsufficientFundsGas)?;

		// abi encode callback input `<callbackSelector>(uint256 requestId, uint256 timestamp, bytes32 returnData)`
		let callback_input = [
			request.callback_signature.as_ref(),
			EthAbiCodec::encode(&request_id).as_ref(),
			EthAbiCodec::encode(&response.eth_block_timestamp).as_ref(),
			&return_data, // bytes32 are encoded as is
		]
		.concat();

		log!(
			debug,
			"🔮 execute callback {:?}, input: {:?}",
			request_id,
			callback_input
		);
		T::ContractExecutor::execute(
			&state_oracle_precompile, // evm caller is the state oracle
			&request.caller,          // callback address is the original caller
			callback_input.as_ref(),
			request.callback_gas_limit,
			max_fee_per_gas,
			max_priority_fee_per_gas,
		)
	}
	/// Returns the ~weight per callback
	fn per_callback_weight() -> Weight {
		// (weight) + all reads and clean up of request/response storage
		DbWeight::get().writes(3) +
		DbWeight::get().reads(4) +
		// (weight) + 2x GA transfer weight (bounty + gas fee transfer)
		(2 * 203_000_000 as Weight)
			.saturating_add(DbWeight::get().reads(8 as Weight))
			.saturating_add(DbWeight::get().writes(5 as Weight))
	}
}

impl<T: Config> EthereumStateOracle for Module<T> {
	type Address = EthAddress;
	type RequestId = RequestId;
	/// Create a new remote call request
	/// `caller` - should be `msg.sender` and will pay for the callback fulfillment
	/// `bounty` - CPAY amount as incentive for relayer to fulfil the job
	fn new_request(
		caller: &Self::Address,
		destination: &Self::Address,
		input_data: &[u8],
		callback_signature: &[u8; 4],
		callback_gas_limit: u64,
		fee_preferences: Option<FeePreferences>,
		bounty: Balance,
	) -> Result<Self::RequestId, DispatchError> {
		// Limit number of requests per block
		ensure!(
			RequestsThisBlock::get() < T::MaxRequestsPerBlock::get(),
			Error::<T>::NoAvailableResponses
		);

		// Ensure there is at least one challenger to challenge the request
		let challenger_count = ChallengerBonds::<T>::iter().count();
		ensure!(!challenger_count.is_zero(), Error::<T>::NoChallengers);

		let request_id = NextRequestId::get();
		// The request will expire after `ChallengePeriod` blocks if no response it submitted
		let expiry_block = <frame_system::Pallet<T>>::block_number() + T::ChallengePeriod::get();
		let request_info = CallRequest {
			caller: *caller,
			destination: *destination,
			callback_signature: *callback_signature,
			callback_gas_limit,
			fee_preferences,
			bounty,
			timestamp: T::UnixTime::now().as_secs(),
			input_data: input_data.to_vec(),
			expiry_block: expiry_block.saturated_into(),
		};
		Requests::insert(request_id, request_info);
		NextRequestId::mutate(|i| *i += U256::from(1u64));
		RequestsThisBlock::mutate(|i| *i += 1);
		RequestsExpiredAtBlock::<T>::append(expiry_block, request_id);

		Ok(request_id)
	}

	/// Return state oracle request fee
	/// This covers the worst case gas consumption
	fn new_request_fee() -> u64 {
		T::GasWeightMapping::weight_to_gas(DbWeight::get().writes(15).saturating_add(DbWeight::get().reads(15)))
	}
}<|MERGE_RESOLUTION|>--- conflicted
+++ resolved
@@ -16,13 +16,8 @@
 
 use cennznet_primitives::types::{AssetId, Balance, FeeExchange, FeePreferences};
 use crml_support::{
-<<<<<<< HEAD
-	scale_wei_to_4dp, ContractExecutor, EthAbiCodec, EthCallFailure, EthCallOracle, EthCallOracleSubscriber,
+	log, scale_wei_to_4dp, ContractExecutor, EthAbiCodec, EthCallFailure, EthCallOracle, EthCallOracleSubscriber,
 	EthereumStateOracle, MultiCurrency, H160,
-=======
-	log, scale_wei_to_4dp, ContractExecutor, EthAbiCodec, EthCallOracle, EthCallOracleSubscriber, EthereumStateOracle,
-	MultiCurrency, ReturnDataClaim, H160,
->>>>>>> 533b6472
 };
 use frame_support::{
 	decl_error, decl_event, decl_module, decl_storage,
@@ -42,26 +37,10 @@
 use cennznet_primitives::traits::BuyFeeAsset;
 use types::*;
 
-<<<<<<< HEAD
 /// Avg ethereum block time
 const ETH_BLOCK_TIME_S: u64 = 15;
-
-pub(crate) const LOG_TARGET: &str = "state-oracle";
-
-// syntactic sugar for logging.
-#[macro_export]
-macro_rules! log {
-	($level:tt, $patter:expr $(, $values:expr)* $(,)?) => {
-		log::$level!(
-			target: crate::LOG_TARGET,
-			$patter $(, $values)*
-		)
-	};
-}
-=======
 /// logging target for this pallet
 pub(crate) const LOG_TARGET: &str = "sorc";
->>>>>>> 533b6472
 
 pub trait Config: frame_system::Config {
 	/// Map evm address into ss58 address
@@ -296,7 +275,6 @@
 			consumed_weight
 		}
 
-<<<<<<< HEAD
 		/// Deposits a bond which is required to submit call responses
 		#[weight = 500_000]
 		pub fn bond_relayer(origin) {
@@ -341,13 +319,13 @@
 			T::MultiCurrency::unreserve(&origin, T::MultiCurrency::fee_currency(), bonded_amount);
 			RelayerBonds::<T>::remove(&origin);
 			Self::deposit_event(Event::<T>::RelayerBondRemoved(origin, bonded_amount));
-=======
-		/// Number of Ethereum blocks lag tolerated in responses
+		}
+
+		/// Number of Ethereum blocks drift tolerated in responses
 		#[weight = 100_000]
 		pub fn set_max_response_drift(origin, n: u64) {
 			let _ = ensure_root(origin)?;
 			MaxResponseDrift::put(n);
->>>>>>> 533b6472
 		}
 
 		/// Submit response for a a remote call request
@@ -382,20 +360,12 @@
 			// if the type is dynamic i.e `[]T` or `bytes`, `returndata` length will be 32 * (offset + length + n)
 
 			if let Some(request) = Requests::get(request_id) {
-<<<<<<< HEAD
-				// check response timestamp is within a sensible bound +3/-2 Ethereum blocks from the request timestamp
-				ensure!(
-					eth_block_timestamp >= (request.timestamp.saturating_sub(2 * ETH_BLOCK_TIME_S)) &&
-					eth_block_timestamp <= (request.timestamp.saturating_add(3 * ETH_BLOCK_TIME_S)),
-=======
 				// ~ average ethereum block time
-				let eth_block_time_s = 15;
-				let max_response_drift_s = eth_block_time_s * Self::max_response_drift();
-				// check response timestamp is within a sensible bound +3/-2 Ethereum blocks from the request timestamp
+				let max_response_drift_s = ETH_BLOCK_TIME_S * Self::max_response_drift();
+				// check response timestamp is within a sensible bound +/- Ethereum blocks from the request timestamp
 				ensure!(
 					eth_block_timestamp >= (request.timestamp.saturating_sub(max_response_drift_s)) &&
 					eth_block_timestamp <= (request.timestamp.saturating_add(max_response_drift_s)),
->>>>>>> 533b6472
 					Error::<T>::InvalidResponseTimestamp
 				);
 
