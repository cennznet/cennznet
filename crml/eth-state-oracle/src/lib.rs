/* Copyright 2022 Centrality Investments Limited
*
* Licensed under the LGPL, Version 3.0 (the "License");
* you may not use this file except in compliance with the License.
* Unless required by applicable law or agreed to in writing, software
* distributed under the License is distributed on an "AS IS" BASIS,
* WITHOUT WARRANTIES OR CONDITIONS OF ANY KIND, either express or implied.
* See the License for the specific language governing permissions and
* limitations under the License.
* You may obtain a copy of the License at the root of this project source code,
* or at:
*     https://centrality.ai/licenses/gplv3.txt
*     https://centrality.ai/licenses/lgplv3.txt
*/
#![cfg_attr(not(feature = "std"), no_std)]

use cennznet_primitives::types::{Balance, FeePreferences};
use crml_support::{
	scale_wei_to_4dp, ContractExecutor, EthAbiCodec, EthCallOracle, EthCallOracleSubscriber, EthereumStateOracle,
	MultiCurrency, ReturnDataClaim, H160,
};
use frame_support::{
	decl_error, decl_event, decl_module, decl_storage, log,
	pallet_prelude::*,
	traits::{ExistenceRequirement, UnixTime},
	weights::{constants::RocksDbWeight as DbWeight, Weight},
};
use frame_system::ensure_signed;
use pallet_evm::{AddressMapping, GasWeightMapping};
use sp_runtime::traits::{SaturatedConversion, Zero};
use sp_std::prelude::*;

#[cfg(test)]
mod mock;
mod tests;
mod types;
use types::*;

pub(crate) const LOG_TARGET: &str = "state-oracle";

// syntactic sugar for logging.
#[macro_export]
macro_rules! log {
	($level:tt, $patter:expr $(, $values:expr)* $(,)?) => {
		log::$level!(
			target: crate::LOG_TARGET,
			$patter $(, $values)*
		)
	};
}

pub trait Config: frame_system::Config {
	/// Map evm address into ss58 address
	type AddressMapping: AddressMapping<Self::AccountId>;
	/// Challenge period in blocks for state oracle responses
	type ChallengePeriod: Get<Self::BlockNumber>;
	/// Handles invoking request callbacks
	type ContractExecutor: ContractExecutor<Address = EthAddress>;
	/// Configured address for the state oracle precompile
	type StateOraclePrecompileAddress: Get<H160>;
	/// Handles verifying challenged responses
	type EthCallOracle: EthCallOracle<Address = EthAddress, CallId = u64>;
	/// The overarching event type.
	type Event: From<Event> + IsType<<Self as frame_system::Config>::Event>;
	/// Returns current block time
	type UnixTime: UnixTime;
	/// Multi-currency system
	type MultiCurrency: MultiCurrency<AccountId = Self::AccountId, Balance = Balance>;
	/// Returns the network min gas price
	type MinGasPrice: Get<u64>;
	/// Convert gas to weight according to runtime config
	type GasWeightMapping: GasWeightMapping;
}

decl_storage! {
	trait Store for Module<T: Config> as EthStateOracle {
		/// Map from challenge subscription Id to its request
		ChallengeSubscriptions: map hasher(twox_64_concat) ChallengeId => Option<RequestId>;
		/// Unique identifier for remote call requests
		NextRequestId get(fn next_request_id): RequestId;
		/// Requests for remote 'eth_call's keyed by request Id
		Requests get(fn requests): map hasher(twox_64_concat) RequestId => Option<CallRequest>;
		/// Reported response details keyed by request Id
		/// These are not necessarily valid until passed the challenge period
		Responses get(fn responses): map hasher(twox_64_concat) RequestId => Option<CallResponse<T::AccountId>>;
		/// Responses that are being actively challenged (value is the challenger)
		ResponsesChallenged: map hasher(twox_64_concat) RequestId => Option<T::AccountId>;
		/// Map from block number to a list of responses that will be valid at the block (i.e. past the challenged period)
		ResponsesValidAtBlock: map hasher(twox_64_concat) T::BlockNumber => Vec<RequestId>;
		/// Map from block number to a list of requests that will expire at the block (if no responses submitted)
		RequestsExpiredAtBlock: map hasher(twox_64_concat) T::BlockNumber => Vec<RequestId>;
		/// Queue of validated responses ready to issue callbacks
		ResponsesForCallback: Vec<RequestId>;
	}
}

decl_event! {
	pub enum Event {
		/// New state oracle request (Caller, Id)
		NewRequest(EthAddress, RequestId),
		/// executing the request callback failed (Id, Reason)
		CallbackErr(RequestId, DispatchError),
		/// executing the callback succeeded (Id, Weight)
		Callback(RequestId, Weight),
	}
}

decl_error! {
	pub enum Error for Module<T: Config> {
		/// A response has already been submitted for this request
		ResponseExists,
		/// The request does not exist (either expired, fulfilled, or never did)
		NoRequest,
		/// No response exists
		NoResponse,
		/// Paying for callback gas failed
		InsufficientFundsGas,
		/// Paying the callback bounty to relayer failed
		InsufficientFundsBounty,
		/// Challenge already in progress
		DuplicateChallenge,
		/// Return data exceeded the 32 byte limit
		ReturnDataExceedsLimit,
		/// The request did not receive any relayed response in the alloted time
		RequestExpired,
	}
}

decl_module! {
	pub struct Module<T: Config> for enum Call where origin: T::Origin {
		type Error = Error<T>;

		fn deposit_event() = default;

		/// Promote any unchallenged responses as ready for callback and
		/// remove expired requests
		fn on_initialize(now: T::BlockNumber) -> Weight {
			let mut consumed_weight = DbWeight::get().reads(2);
			if ResponsesValidAtBlock::<T>::contains_key(now) {
				// these responses have passed the challenge period successfully and
				// can be scheduled for callback immediately.
				// The exact timing depends on the capacity of idle block space
				for call_request_id in ResponsesValidAtBlock::<T>::take(now) {
					ResponsesForCallback::append(call_request_id);
					consumed_weight += DbWeight::get().writes(1);
				}
			}
			// requests marked to expire
			if RequestsExpiredAtBlock::<T>::contains_key(now) {
				for expired_request_id in RequestsExpiredAtBlock::<T>::take(now) {
					Requests::remove(expired_request_id);
					Self::deposit_event(Event::CallbackErr(
						expired_request_id,
						Error::<T>::RequestExpired.into(),
					));
					consumed_weight += DbWeight::get().writes(3);
				}
			}

			consumed_weight
		}

		/// Try run request callbacks using idle block space
		/// TODO: on_idle could be executed after extrinsics, is this ok?
		fn on_idle(_now: T::BlockNumber, remaining_weight: Weight) -> Weight {
			if ResponsesForCallback::decode_len().unwrap_or(0).is_zero() {
				return DbWeight::get().reads(1);
			}

			// (weight): + 2 read responses for Callback + ResponsesChallenged
			//           + 1 write ResponsesForCallback will be updated at the end
			let mut consumed_weight = DbWeight::get().reads(2) + DbWeight::get().writes(1);
			let mut processed_callbacks = 0_usize;
			let weight_per_callback = Self::per_callback_weight();
			let callbacks = ResponsesForCallback::get();

			for call_request_id in callbacks.clone() {
				if ResponsesChallenged::<T>::contains_key(call_request_id) {
					// skip running challenged callbacks
					// they'll be rescheduled by the challenge protocol
					continue;
				}
				let request = Requests::get(call_request_id).unwrap();

				// (weight) + max weight the EVM callback will consume
				let next_callback_weight_limit = T::GasWeightMapping::gas_to_weight(request.callback_gas_limit);
				// Check we can process the next callback in this block?
				if consumed_weight
					.saturating_add(weight_per_callback)
					.saturating_add(next_callback_weight_limit) > remaining_weight {
					break;
				} else {
					processed_callbacks += 1;
				}

				// Remove all state related to the request and try to run the callback
				Requests::remove(call_request_id);
				let response = Responses::<T>::take(call_request_id).unwrap();

				// At this point the claimed 'return_data' is considered valid as it has
				// passed the challenge period
				let return_data = match response.return_data {
					ReturnDataClaim::Ok(return_data) => return_data,
					// this returndata exceeded the length limit so it will not be processed
					ReturnDataClaim::ExceedsLengthLimit => {
						Self::deposit_event(Event::CallbackErr(
							call_request_id,
							Error::<T>::ReturnDataExceedsLimit.into(),
						));
						consumed_weight = consumed_weight.saturating_add(weight_per_callback);
						continue;
					}
				};

				// Try run the callback, recording weight consumed
				let callback_weight = match Self::try_callback(
					call_request_id,
					&request,
					&response.reporter,
					&return_data,
				) {
					Ok(info) => {
						let callback_weight = info.actual_weight.unwrap_or(0);
						Self::deposit_event(Event::Callback(
							call_request_id,
							callback_weight,
						));
						callback_weight
					},
					Err(info) => {
						let callback_weight = info.post_info.actual_weight.unwrap_or(0);
						Self::deposit_event(Event::CallbackErr(
							call_request_id,
							info.error,
						));
						callback_weight
					}
				};
				// add total weight for processing this callback
				consumed_weight = consumed_weight
					.saturating_add(weight_per_callback)
					.saturating_add(callback_weight);
			}
			// write remaining callbacks
			ResponsesForCallback::put(&callbacks[processed_callbacks..]);

			consumed_weight
		}

		/// Submit response for a a remote call request
		///
		/// `return_data` - the claimed `returndata` of the `eth_call` RPC using the requested contract and input buffer
		/// `eth_block_number` - the ethereum block number the request was made
		///
		/// Caller should be a configured relayer (i.e. authorized or staked)
		/// Only accepts the first response for a given request
		/// The response is not valid until `T::ChallengePeriod` blocks have passed
		///
		#[weight = 500_000]
		pub fn submit_call_response(origin, request_id: RequestId, return_data: ReturnDataClaim, eth_block_number: u64) {
			// TODO: relayer should have some bond
			let origin = ensure_signed(origin)?;

			ensure!(Requests::contains_key(request_id), Error::<T>::NoRequest);
			ensure!(!<Responses<T>>::contains_key(request_id), Error::<T>::ResponseExists);

			// The `return_data` from a valid contract call is always Ethereum abi encoded as a 32 byte word for _fixed size_ data types
			// e.g. bool, uint<N>, bytes<N>, address etc.
			//
			// This table describes the transformation and proper decoding approaches:
			//
			// | abi type             | real value                                   | abi encoded value                                                    | decoding approach              |
			// |----------------------|----------------------------------------------|----------------------------------------------------------------------|--------------------------------|
			// | `uint256`            | `10113`                                      | `0x0000000000000000000000000000000000000000000000000000000000002781` | `uint256(returnData)`          |
			// | `address`(`uint160`) | `0x111122223333444455556666777788889999aAaa` | `0x000000000000000000000000111122223333444455556666777788889999aAaa` | `address(uint160(returnData))` |
			// | `bool`(`uint8`)      | `true`                                       | `0x0000000000000000000000000000000000000000000000000000000000000001` | `bool(uint8(returnData))`      |
			// | `bytes4`             | `0x61620000`                                 | `0x6162000000000000000000000000000000000000000000000000000000000000` | `bytes4(returnData)`           |
			//
			// if the type is dynamic i.e `[]T` or `bytes`, `returndata` length will be 32 * (offset + length + n)

			if let Some(request) = Requests::get(request_id) {
				let response = CallResponse {
					return_data,
					eth_block_number,
					reporter: origin,
				};
				<Responses<T>>::insert(request_id, response);
				let execute_block = <frame_system::Pallet<T>>::block_number() + T::ChallengePeriod::get();
				<ResponsesValidAtBlock<T>>::append(execute_block, request_id);

				// The request will not be expired
				RequestsExpiredAtBlock::<T>::mutate(T::BlockNumber::from(request.expiry_block), |r| {
					r.retain(|&x| x != request_id);
				});
			}
		}

		/// Initiate a challenge on the current response for `request_id`
		/// Valid challenge scenarios are:
		/// - incorrect value
		/// - The block number of the response is stale or from the future
		///   request.timestamp - lenience > block.timestamp > request.timestamp + lenience
		#[weight = 500_000]
		pub fn submit_response_challenge(origin, request_id: RequestId) {
			// TODO: challenger should have some bond
			let origin = ensure_signed(origin)?;
			ensure!(Requests::contains_key(request_id), Error::<T>::NoRequest);
			ensure!(!ResponsesChallenged::<T>::contains_key(request_id), Error::<T>::DuplicateChallenge);

			if let Some(response) = Responses::<T>::get(request_id) {
				let request = Requests::get(request_id).unwrap();
				let challenge_subscription_id = T::EthCallOracle::call_at(
<<<<<<< HEAD
					&request.destination,
					request_input.as_ref(),
=======
					request.destination,
					request.input_data.as_ref(),
>>>>>>> 576ac4fa
					request.timestamp,
				);
				ResponsesChallenged::<T>::insert(request_id, origin);
				ChallengeSubscriptions::insert(challenge_subscription_id, request_id);
			} else {
				return Err(Error::<T>::NoResponse.into());
			}
		}
	}
}

impl<T: Config> EthCallOracleSubscriber for Module<T> {
	type CallId = u64;
	/// Compare response from relayer with response from validators
	/// Either the challenger will be slashed or
	fn on_call_at_complete(
		call_id: Self::CallId,
		validator_return_data: &ReturnDataClaim,
		block_number: u64,
		block_timestamp: u64,
	) {
		unimplemented!();
	}
}

impl<T: Config> Module<T> {
	/// Try to execute a callback
	/// `request` - the original request
	/// `relayer` - the address of the relayer
	/// `return_data` - the returndata of the request (fulfilled by the relayer)
	fn try_callback(
		request_id: RequestId,
		request: &CallRequest,
		relayer: &T::AccountId,
		return_data: &[u8; 32],
	) -> DispatchResultWithPostInfo {
		// The overall gas payment process for state oracle interaction is as follows:
		// 1) requestor pays the state oracle request fee to network via gas fees and sets a bounty amount
		// 	  bounty should be in cpay, relayers can take jobs at their discretion (free market)
		//
		// we can't buy gas in advance due to the potential price of gas changing between blocks, therefore:
		// 2) require caller to precommit to a future gas_limit at time of request
		// 3) pay for this gas_limit at the current price at the time of execution from caller account

		let caller_ss58_address = T::AddressMapping::into_account_id(request.caller);
		log!(
			debug,
			"🔮 preparing callback for: {:?}, caller: {:?}, caller(ss58): {:?}",
			request_id,
			request.caller,
			caller_ss58_address
		);
		// 2) payout bounty to the relayer
		// TODO: enable multi-currency payment for bounty & gas
		log!(
			debug,
			"🔮 paying bounty for callback({:?}), bounty: {:?}",
			request_id,
			request.bounty
		);
		let _ = T::MultiCurrency::transfer(
			&caller_ss58_address,
			relayer,
			T::MultiCurrency::fee_currency(),
			request.bounty,
			ExistenceRequirement::AllowDeath,
		)
		.map_err(|_| Error::<T>::InsufficientFundsBounty)?;

		// state oracle precompile address
		let state_oracle_precompile = T::StateOraclePrecompileAddress::get();
		let state_oracle_precompile_ss58_address = T::AddressMapping::into_account_id(state_oracle_precompile);
		// calculate required gas
		let max_fee_per_gas = U256::from(T::MinGasPrice::get());
		let max_priority_fee_per_gas = U256::one();

		// `min_fee_per_gas` and `max_priority_fee_per_gas` are expressed in wei, scale to 4dp to work with CPAY amounts
		let total_fee: Balance = scale_wei_to_4dp(
			(max_fee_per_gas * request.callback_gas_limit + max_priority_fee_per_gas).saturated_into(),
		);

		// 3) fund `state_oracle_address` for `gas_limit`
		// The caller could be underpaying for gas here, if so the execution will fail when the EVM handles the fee withdrawal
		log!(
			debug,
			"🔮 required gas fee for callback({:?}), total_fee: {:?}, gas_limit: {:?}",
			request_id,
			total_fee,
			request.callback_gas_limit
		);
		let _ = T::MultiCurrency::transfer(
			&caller_ss58_address,
			&state_oracle_precompile_ss58_address,
			T::MultiCurrency::fee_currency(),
			total_fee,
			ExistenceRequirement::AllowDeath,
		)
		.map_err(|_| Error::<T>::InsufficientFundsGas)?;

		// abi encode callback input
		let callback_input = [
			request.callback_signature.as_ref(),
			EthAbiCodec::encode(&request_id).as_ref(),
			return_data, // bytes32 are encoded as is
		]
		.concat();

		log!(
			debug,
			"🔮 execute callback {:?}, input: {:?}",
			request_id,
			callback_input
		);
		T::ContractExecutor::execute(
			&state_oracle_precompile, // evm caller is the state oracle
			&request.caller,          // callback address is the original caller
			callback_input.as_ref(),
			request.callback_gas_limit,
			max_fee_per_gas,
			max_priority_fee_per_gas,
		)
	}
	/// Returns the ~weight per callback
	fn per_callback_weight() -> Weight {
		// (weight) + all reads and clean up of request/response storage
		DbWeight::get().writes(3) +
		DbWeight::get().reads(4) +
		// (weight) + 2x GA transfer weight (bounty + gas fee transfer)
		(2 * 203_000_000 as Weight)
			.saturating_add(DbWeight::get().reads(8 as Weight))
			.saturating_add(DbWeight::get().writes(5 as Weight))
	}
}

impl<T: Config> EthereumStateOracle for Module<T> {
	type Address = EthAddress;
	type RequestId = RequestId;
	/// Create a new remote call request
	/// `caller` - should be `msg.sender` and will pay for the callback fulfillment
	/// `bounty` - CPAY amount as incentive for relayer to fulfil the job
	fn new_request(
		caller: &Self::Address,
		destination: &Self::Address,
		input_data: &[u8],
		callback_signature: &[u8; 4],
		callback_gas_limit: u64,
		fee_preferences: Option<FeePreferences>,
		bounty: Balance,
	) -> Self::RequestId {
		let request_id = NextRequestId::get();
		// The request will expire after `ChallengePeriod` blocks if no response it submitted
		let expiry_block = <frame_system::Pallet<T>>::block_number() + T::ChallengePeriod::get();
		let request_info = CallRequest {
			caller: *caller,
			destination: *destination,
			callback_signature: *callback_signature,
			callback_gas_limit,
			fee_preferences,
			bounty,
			timestamp: T::UnixTime::now().as_secs(),
			input_data: input_data.to_vec(),
			expiry_block: expiry_block.saturated_into(),
		};
		Requests::insert(request_id, request_info);
		NextRequestId::mutate(|i| *i += U256::from(1));
		RequestsExpiredAtBlock::<T>::append(expiry_block, request_id);

		request_id
	}

	/// Return state oracle request fee
	/// This covers the worst case gas consumption
	fn new_request_fee() -> u64 {
		T::GasWeightMapping::weight_to_gas(DbWeight::get().writes(15).saturating_add(DbWeight::get().reads(15)))
	}
}<|MERGE_RESOLUTION|>--- conflicted
+++ resolved
@@ -310,13 +310,8 @@
 			if let Some(response) = Responses::<T>::get(request_id) {
 				let request = Requests::get(request_id).unwrap();
 				let challenge_subscription_id = T::EthCallOracle::call_at(
-<<<<<<< HEAD
-					&request.destination,
-					request_input.as_ref(),
-=======
 					request.destination,
 					request.input_data.as_ref(),
->>>>>>> 576ac4fa
 					request.timestamp,
 				);
 				ResponsesChallenged::<T>::insert(request_id, origin);
