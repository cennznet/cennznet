// Copyright 2019 Centrality Investments Limited
//
// Licensed under the Apache License, Version 2.0 (the "License");
// you may not use this file except in compliance with the License.
// You may obtain a copy of the License at
//
//     http://www.apache.org/licenses/LICENSE-2.0
//
// Unless required by applicable law or agreed to in writing, software
// distributed under the License is distributed on an "AS IS" BASIS,
// WITHOUT WARRANTIES OR CONDITIONS OF ANY KIND, either express or implied.
// See the License for the specific language governing permissions and
// limitations under the License.
#[cfg(test)]
mod tests {
	use codec::Decode;
	use serde::{Deserialize, Serialize};
	use runtime_primitives::traits::{Verify, Lazy};
	use groups::sr_io::with_externalities;
<<<<<<< HEAD
	use groups::{vault, AcceptPayload, Encode, Group, Invite, Member, MemberRoles, Module};
	use mock::{new_test_ext, Origin, Test};
	use primitives::{ed25519, Pair, H256};

=======
	use groups::primitives::{ed25519, Pair};
	use groups::primitives::{Blake2Hasher, H256};
	// The testing primitives are very useful for avoiding having to work with signatures
	// or public keys. `u64` is used as the `AccountId` and no `Signature`s are requried.
	use groups::runtime_primitives::{
		testing::{Digest, DigestItem, Header},
		traits::{BlakeTwo256, IdentityLookup},
		BuildStorage,
	};

	use groups::{
		device, inbox, system, vault, AcceptPayload, Encode, Group, Invite, Member, MemberRoles, Module, Trait,
	};

	impl_outer_origin! {
	  pub enum Origin for Test {}
	}

	impl_outer_event! {
		pub enum Event for Test {}
	}

	#[derive(Encode, Decode, Serialize, Deserialize, Debug)]
	pub struct Signature;

	impl Verify for Signature {
		type Signer = H256;
		fn verify<L: Lazy<[u8]>>(&self, _msg: L, _signer: &Self::Signer) -> bool {
			true
		}
	}

	// For testing the module, we construct most of a mock runtime. This means
	// first constructing a configuration type (`Test`) which `impl`s each of the
	// configuration traits of modules we want to use.
	#[derive(Clone, Eq, PartialEq)]
	pub struct Test;
	impl system::Trait for Test {
		type Origin = Origin;
		type Index = u64;
		type BlockNumber = u64;
		type Hash = H256;
		type Hashing = BlakeTwo256;
		type Digest = Digest;
		type AccountId = H256;
		type Lookup = IdentityLookup<H256>;
		type Header = Header;
		type Event = ();
		type Log = DigestItem;
		type Signature = Signature;
	}
	impl Trait for Test {}
	impl device::Trait for Test {
		type Event = ();
	}
	impl inbox::Trait for Test {}
	impl vault::Trait for Test {}
>>>>>>> 3f8a77ee
	type Groups = Module<Test>;
	type Vault = vault::Module<Test>;

	#[test]
	fn it_works_creating_a_group() {
		with_externalities(&mut new_test_ext(), || {
			let meta_1 = vec![(b"key".to_vec(), b"value".to_vec())];
			let group_id = H256::from([1; 32]);
			//Create a group
			assert_ok!(Groups::create_group(
				Origin::signed(H256::from_low_u64_be(1)),
				group_id.clone(),
				meta_1.clone(),
				vec![],
				(b"group".to_vec(), b"data".to_vec())
			));

			assert_eq!(
				Groups::group(group_id.clone()),
				Group {
					group_id: group_id.clone(),
					members: vec![Member {
						user_id: H256::from_low_u64_be(1),
						roles: vec![MemberRoles::Admin],
						meta: vec![],
					}],
					invites: vec![],
					meta: meta_1.clone(),
				}
			);

			assert_eq!(
				Vault::values(H256::from_low_u64_be(1)),
				vec![(b"group".to_vec(), b"data".to_vec())]
			);

			assert_eq!(
				Groups::create_group(
					Origin::signed(H256::from_low_u64_be(1)),
					group_id.clone(),
					meta_1.clone(),
					vec![],
					(vec![], vec![])
				),
				Err("Group already exists")
			);
		});
	}

	#[test]
	fn it_works_modifying_meta() {
		with_externalities(&mut new_test_ext(), || {
			let group_id = H256::from([1; 32]);
			let mut meta_1 = vec![(b"key".to_vec(), b"value".to_vec())];
			let mut meta_2 = vec![(b"key2".to_vec(), b"value2".to_vec())];

			//Create a group
			assert_ok!(Groups::create_group(
				Origin::signed(H256::from_low_u64_be(1)),
				group_id.clone(),
				meta_1.clone(),
				vec![],
				(vec![], vec![])
			));

			// Check initial meta
			assert_eq!(Groups::group(group_id.clone()).meta, meta_1.clone());

			// Add another key
			assert_ok!(Groups::upsert_group_meta(
				Origin::signed(H256::from_low_u64_be(1)),
				group_id.clone(),
				meta_2.clone()
			));

			let mut meta_res = meta_1.clone();
			meta_res.append(&mut meta_2);

			// Check key added
			assert_eq!(Groups::group(group_id.clone()).meta, meta_res.clone());

			meta_1[0].1 = b"foo".to_vec();
			// Update value
			assert_ok!(Groups::upsert_group_meta(
				Origin::signed(H256::from_low_u64_be(1)),
				group_id.clone(),
				meta_1.clone()
			));

			meta_res[0].1 = b"foo".to_vec();
			assert_eq!(Groups::group(group_id.clone()).meta, meta_res.clone());
		});
	}

	#[test]
	fn should_leave_group() {
		with_externalities(&mut new_test_ext(), || {
			let group_id = H256::from([1; 32]);

			//Create a group
			assert_ok!(Groups::create_group(
				Origin::signed(H256::from_low_u64_be(1)),
				group_id.clone(),
				vec![],
				vec![],
				(b"key".to_vec(), b"value".to_vec())
			));

			// leave wrong group
			assert_eq!(
				Groups::leave_group(Origin::signed(H256::from_low_u64_be(1)), H256::from([3; 32]), None),
				Err("Group not found")
			);

			// trying to live group user who is not a member
			assert_eq!(
				Groups::leave_group(Origin::signed(H256::from_low_u64_be(2)), group_id.clone(), None),
				Err("Not a member of group")
			);

			assert_ok!(Groups::leave_group(
				Origin::signed(H256::from_low_u64_be(1)),
				group_id.clone(),
				Some(b"key".to_vec())
			));

			// check member has left group
			assert_eq!(Groups::group(group_id.clone()).members, vec![]);

			// check group data has been removed from user's vault
			assert_eq!(Vault::values(H256::from_low_u64_be(1)), vec![]);
		});
	}

	#[test]
	fn should_accept_invite() {
		with_externalities(&mut new_test_ext(), || {
			let group_id = H256::from([2; 32]);

			//Create a group
			assert_ok!(Groups::create_group(
				Origin::signed(H256::from_low_u64_be(1)),
				group_id.clone(),
				vec![],
				vec![],
				(b"group".to_vec(), b"data".to_vec())
			));

			let payload = AcceptPayload {
				account_id: H256::from_low_u64_be(2),
			};
			let encoded = payload.encode();
			let message = encoded.as_slice();
			let (invite_key, signature) = {
				let pair = ed25519::Pair::generate();
				(H256::from(pair.public().0), pair.sign(&message[..]))
			};

			let invite = Invite {
				peer_id: H256::from_low_u64_be(2),
				invite_data: vec![],
				invite_key: invite_key.clone(),
				meta: vec![],
				roles: vec![],
			};

			// create invite
			assert_ok!(Groups::create_invites(
				Origin::signed(H256::from_low_u64_be(1)),
				group_id.clone(),
				vec![invite],
			));

			// invite should be added
			let invites = Groups::group(group_id.clone()).invites;
			assert_eq!(invites.len(), 1);
			assert_eq!(invites[0].invite_key, invite_key.clone());

			let wrong_sig = ed25519::Pair::generate().sign(&message[..]);
			// Check generating diff signature
			assert_ne!(signature, wrong_sig);

			// accept wrong invite
			assert_eq!(
				Groups::accept_invite(
					Origin::signed(H256::from_low_u64_be(2)),
					group_id.clone(),
					payload.clone(),
					invite_key.clone(),
					0,
					wrong_sig,
					(vec![], vec![])
				),
				Err("Failed to verify invite")
			);

			// accept right sig
			assert_ok!(Groups::accept_invite(
				Origin::signed(H256::from_low_u64_be(2)),
				group_id.clone(),
				payload.clone(),
				invite_key.clone(),
				0,
				signature,
				(vec![], vec![])
			));

			let group = Groups::group(group_id.clone());
			// user should be added to group
			assert_eq!(group.members.len(), 2);
			assert_eq!(
				group.members[1],
				Member {
					user_id: H256::from_low_u64_be(2),
					roles: vec![MemberRoles::Member],
					meta: vec![],
				}
			);
			// invite should be deleted
			assert_eq!(group.invites.len(), 0);

			assert_eq!(
				Vault::values(H256::from_low_u64_be(1)),
				vec![(b"group".to_vec(), b"data".to_vec())]
			);
		});
	}

	#[test]
	fn should_revoke_invites() {
		with_externalities(&mut new_test_ext(), || {
			let group_id = H256::from([1; 32]);

			//Create a group
			assert_ok!(Groups::create_group(
				Origin::signed(H256::from_low_u64_be(1)),
				group_id.clone(),
				vec![],
				vec![],
				(vec![], vec![])
			));
			let invite_keys = vec![H256::from([1; 32]), H256::from([2; 32]), H256::from([3; 32])];
			let invites = invite_keys
				.clone()
				.into_iter()
				.map(|invite_key| Invite {
					peer_id: H256::from_low_u64_be(2),
					invite_data: vec![],
					invite_key: invite_key,
					meta: vec![],
					roles: vec![],
				})
				.collect();

			assert_ok!(Groups::create_invites(
				Origin::signed(H256::from_low_u64_be(1)),
				group_id.clone(),
				invites
			));

			// invite should be added
			let invites = Groups::group(group_id.clone()).invites;
			assert_eq!(invites.len(), 3);
			assert_eq!(invites[0].invite_key, invite_keys[0]);

			// revoke 2 invites
			assert_ok!(Groups::revoke_invites(
				Origin::signed(H256::from_low_u64_be(1)),
				group_id.clone(),
				invite_keys[1..].to_vec()
			));

			// invites should be revoked
			let invites = Groups::group(group_id.clone()).invites;
			assert_eq!(invites.len(), 1);
			assert_eq!(invites[0].invite_key, invite_keys[0]);
		});
	}

	#[test]
	fn should_update_member() {
		with_externalities(&mut new_test_ext(), || {
			let group_id = H256::from([1; 32]);
			let meta_1 = vec![(b"key".to_vec(), b"value".to_vec())];

			//Create a group
			assert_ok!(Groups::create_group(
				Origin::signed(H256::from_low_u64_be(1)),
				group_id.clone(),
				vec![],
				vec![],
				(vec![], vec![])
			));

			// update member's meta
			assert_ok!(Groups::update_member(
				Origin::signed(H256::from_low_u64_be(1)),
				group_id.clone(),
				meta_1.clone()
			));

			assert_eq!(Groups::group(group_id.clone()).members[0].meta, meta_1.clone())
		});
	}
}<|MERGE_RESOLUTION|>--- conflicted
+++ resolved
@@ -17,70 +17,10 @@
 	use serde::{Deserialize, Serialize};
 	use runtime_primitives::traits::{Verify, Lazy};
 	use groups::sr_io::with_externalities;
-<<<<<<< HEAD
 	use groups::{vault, AcceptPayload, Encode, Group, Invite, Member, MemberRoles, Module};
 	use mock::{new_test_ext, Origin, Test};
 	use primitives::{ed25519, Pair, H256};
 
-=======
-	use groups::primitives::{ed25519, Pair};
-	use groups::primitives::{Blake2Hasher, H256};
-	// The testing primitives are very useful for avoiding having to work with signatures
-	// or public keys. `u64` is used as the `AccountId` and no `Signature`s are requried.
-	use groups::runtime_primitives::{
-		testing::{Digest, DigestItem, Header},
-		traits::{BlakeTwo256, IdentityLookup},
-		BuildStorage,
-	};
-
-	use groups::{
-		device, inbox, system, vault, AcceptPayload, Encode, Group, Invite, Member, MemberRoles, Module, Trait,
-	};
-
-	impl_outer_origin! {
-	  pub enum Origin for Test {}
-	}
-
-	impl_outer_event! {
-		pub enum Event for Test {}
-	}
-
-	#[derive(Encode, Decode, Serialize, Deserialize, Debug)]
-	pub struct Signature;
-
-	impl Verify for Signature {
-		type Signer = H256;
-		fn verify<L: Lazy<[u8]>>(&self, _msg: L, _signer: &Self::Signer) -> bool {
-			true
-		}
-	}
-
-	// For testing the module, we construct most of a mock runtime. This means
-	// first constructing a configuration type (`Test`) which `impl`s each of the
-	// configuration traits of modules we want to use.
-	#[derive(Clone, Eq, PartialEq)]
-	pub struct Test;
-	impl system::Trait for Test {
-		type Origin = Origin;
-		type Index = u64;
-		type BlockNumber = u64;
-		type Hash = H256;
-		type Hashing = BlakeTwo256;
-		type Digest = Digest;
-		type AccountId = H256;
-		type Lookup = IdentityLookup<H256>;
-		type Header = Header;
-		type Event = ();
-		type Log = DigestItem;
-		type Signature = Signature;
-	}
-	impl Trait for Test {}
-	impl device::Trait for Test {
-		type Event = ();
-	}
-	impl inbox::Trait for Test {}
-	impl vault::Trait for Test {}
->>>>>>> 3f8a77ee
 	type Groups = Module<Test>;
 	type Vault = vault::Module<Test>;
 
