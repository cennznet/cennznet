/* Copyright 2019-2020 Centrality Investments Limited
*
* Licensed under the LGPL, Version 3.0 (the "License");
* you may not use this file except in compliance with the License.
* Unless required by applicable law or agreed to in writing, software
* distributed under the License is distributed on an "AS IS" BASIS,
* WITHOUT WARRANTIES OR CONDITIONS OF ANY KIND, either express or implied.
* See the License for the specific language governing permissions and
* limitations under the License.
* You may obtain a copy of the License at the root of this project source code,
* or at:
*     https://centrality.ai/licenses/gplv3.txt
*     https://centrality.ai/licenses/lgplv3.txt
*/

<<<<<<< HEAD
use frame_support::{decl_module, decl_storage, dispatch::Vec, ensure, weights::SimpleDispatchInfo};
use frame_system::{self, ensure_signed};
=======
use frame_support::{decl_error, decl_module, decl_storage, dispatch::Vec, ensure};
use frame_system::ensure_signed;
>>>>>>> 89f0bae4

pub const MAX_KEYS: usize = 100;
const MAX_VALUE_LENGTH: usize = 100_000;
const MAX_DELETE_KEYS: usize = 100;

pub trait Trait: frame_system::Trait {}

pub type VaultKey = Vec<u8>;
pub type VaultValue = Vec<u8>;

decl_error! {
	pub enum Error for Module<T: Trait> {
		/// Cannot store more than MAX_KEYS
		MaxKeys,
		/// Cannot store value larger than MAX_VALUE_LENGTH
		MaxValueLength,
		/// Cannot delete more than MAX_DELETE_KEYS at a time
		MaxDeleteKeys,
	}
}

decl_module! {
	pub struct Module<T: Trait> for enum Call where origin: T::Origin, system = frame_system {
<<<<<<< HEAD
		/// Insert or update a vault Key
		///
		/// weight:
		/// O(1)
		/// 1 write
		#[weight = SimpleDispatchInfo::FixedNormal(5_000)]
=======
		type Error = Error<T>;

>>>>>>> 89f0bae4
		fn upsert_value(origin, key: VaultKey, value: VaultValue) {
			let user_id = ensure_signed(origin)?;
			ensure!(value.len() <= MAX_VALUE_LENGTH, Error::<T>::MaxValueLength);
			ensure!(<Vault<T>>::get(&user_id).len() < MAX_KEYS, Error::<T>::MaxKeys);
			Self::upsert(user_id, key, value);
		}

		/// Removes a vault key
		///
		/// weight:
		/// O(1)
		/// 1 write
		#[weight = SimpleDispatchInfo::FixedNormal(5_000)]
		fn delete_values(origin, keys: Vec<VaultKey>) {
			let user_id = ensure_signed(origin)?;
			ensure!(keys.len() <= MAX_DELETE_KEYS, Error::<T>::MaxDeleteKeys);
			Self::delete(user_id, keys);
		}
	}
}

decl_storage! {
	trait Store for Module<T: Trait> as SyloVault {
		pub Vault get(values): map hasher(blake2_128_concat) T::AccountId => Vec<(VaultKey, VaultValue)>;
	}
}

impl<T: Trait> Module<T> {
	pub fn upsert(user_id: T::AccountId, key: VaultKey, value: VaultValue) {
		let mut values = <Vault<T>>::get(&user_id);

		match values.iter().enumerate().find(|(_, item)| item.0 == key) {
			None => values.push((key, value)),
			Some((i, _)) => values[i] = (key, value),
		}

		<Vault<T>>::insert(user_id, values)
	}

	pub fn delete(user_id: T::AccountId, keys: Vec<VaultKey>) {
		let remaining_values: Vec<(VaultKey, VaultValue)> = <Vault<T>>::get(&user_id)
			.into_iter()
			.filter(|item| keys.iter().find(|key_to_remove| &&item.0 == key_to_remove).is_none())
			.collect();

		<Vault<T>>::insert(user_id, remaining_values)
	}
}

#[cfg(test)]
mod tests {
	use super::*;
	use crate::mock::{ExtBuilder, Origin, Test};
	use frame_support::{assert_noop, assert_ok};
	use sp_core::H256;

	impl Trait for Test {}
	type Vault = Module<Test>;

	#[test]
	fn should_upsert_values() {
		ExtBuilder.build().execute_with(|| {
			let key_0 = b"0".to_vec();
			let value_0 = b"1".to_vec();

			assert_ok!(Vault::upsert_value(
				Origin::signed(H256::from_low_u64_be(1)),
				key_0.clone(),
				value_0.clone()
			));

			assert_eq!(
				Vault::values(H256::from_low_u64_be(1)),
				vec![(key_0.clone(), value_0.clone())]
			);

			let key_1 = b"01".to_vec();
			let value_1 = b"10".to_vec();

			assert_ok!(Vault::upsert_value(
				Origin::signed(H256::from_low_u64_be(1)),
				key_1.clone(),
				value_1.clone()
			));

			assert_eq!(
				Vault::values(H256::from_low_u64_be(1)),
				vec![(key_0, value_0), (key_1, value_1)]
			);
		});
	}

	#[test]
	fn should_replace_existing_keys() {
		ExtBuilder.build().execute_with(|| {
			let key_0 = b"0".to_vec();
			let value_0 = b"1".to_vec();
			let value_1 = b"01".to_vec();

			assert_ok!(Vault::upsert_value(
				Origin::signed(H256::from_low_u64_be(1)),
				key_0.clone(),
				value_0.clone()
			));

			assert_eq!(Vault::values(H256::from_low_u64_be(1)), vec![(key_0.clone(), value_0)]);

			assert_ok!(Vault::upsert_value(
				Origin::signed(H256::from_low_u64_be(1)),
				key_0.clone(),
				value_1.clone()
			));

			assert_eq!(Vault::values(H256::from_low_u64_be(1)), vec![(key_0, value_1)]);
		});
	}

	#[test]
	fn should_delete_keys() {
		ExtBuilder.build().execute_with(|| {
			let key_0 = b"0".to_vec();
			let key_1 = b"1".to_vec();
			let value_0 = b"01".to_vec();

			assert_ok!(Vault::upsert_value(
				Origin::signed(H256::from_low_u64_be(1)),
				key_0.clone(),
				value_0.clone()
			));

			assert_ok!(Vault::upsert_value(
				Origin::signed(H256::from_low_u64_be(1)),
				key_1.clone(),
				value_0.clone()
			));

			assert_eq!(
				Vault::values(H256::from_low_u64_be(1)),
				vec![(key_0.clone(), value_0.clone()), (key_1.clone(), value_0)]
			);

			assert_ok!(Vault::delete_values(
				Origin::signed(H256::from_low_u64_be(1)),
				vec![key_0, key_1]
			));

			assert_eq!(Vault::values(H256::from_low_u64_be(1)), vec![]);
		});
	}

	#[test]
	fn should_not_add_more_than_max_keys() {
		ExtBuilder.build().execute_with(|| {
			let user_id = H256::from_low_u64_be(1);
			for i in 0..MAX_KEYS {
				let key = format!("key_{}", i).into_bytes();
				let value = format!("value_{}", i).into_bytes();
				assert_ok!(Vault::upsert_value(Origin::signed(user_id), key, value));
			}
			assert_eq!(Vault::values(user_id).len(), 100);

			// an attempt to add another item to Vault should fail
			assert_noop!(
				Vault::upsert_value(Origin::signed(user_id), b"new_key".to_vec(), b"new_value".to_vec()),
				Error::<Test>::MaxKeys,
			);
		});
	}
}<|MERGE_RESOLUTION|>--- conflicted
+++ resolved
@@ -13,13 +13,8 @@
 *     https://centrality.ai/licenses/lgplv3.txt
 */
 
-<<<<<<< HEAD
-use frame_support::{decl_module, decl_storage, dispatch::Vec, ensure, weights::SimpleDispatchInfo};
-use frame_system::{self, ensure_signed};
-=======
-use frame_support::{decl_error, decl_module, decl_storage, dispatch::Vec, ensure};
+use frame_support::{decl_error, decl_module, decl_storage, dispatch::Vec, ensure,weights::SimpleDispatchInfo};
 use frame_system::ensure_signed;
->>>>>>> 89f0bae4
 
 pub const MAX_KEYS: usize = 100;
 const MAX_VALUE_LENGTH: usize = 100_000;
@@ -43,17 +38,14 @@
 
 decl_module! {
 	pub struct Module<T: Trait> for enum Call where origin: T::Origin, system = frame_system {
-<<<<<<< HEAD
+		type Error = Error<T>;
+		
 		/// Insert or update a vault Key
 		///
 		/// weight:
 		/// O(1)
 		/// 1 write
 		#[weight = SimpleDispatchInfo::FixedNormal(5_000)]
-=======
-		type Error = Error<T>;
-
->>>>>>> 89f0bae4
 		fn upsert_value(origin, key: VaultKey, value: VaultValue) {
 			let user_id = ensure_signed(origin)?;
 			ensure!(value.len() <= MAX_VALUE_LENGTH, Error::<T>::MaxValueLength);
