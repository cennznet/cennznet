--- conflicted
+++ resolved
@@ -5,13 +5,8 @@
 
 [dependencies]
 serde = { version = "1.0", default-features = false }
-<<<<<<< HEAD
 parity-codec = { version = "3.5.4", default-features = false, features = ["derive"] }
-substrate-primitives = { git = "https://github.com/cennznet/plug-blockchain", default-features = false }
-=======
-parity-codec = { version = "3.1", default-features = false, features = ["derive"] }
 primitives = { package = "substrate-primitives", git = "https://github.com/cennznet/plug-blockchain", default-features = false }
->>>>>>> 2f7c324f
 sr-std = { git = "https://github.com/cennznet/plug-blockchain", default-features = false }
 sr-io = { git = "https://github.com/cennznet/plug-blockchain", default-features = false }
 runtime-primitives = { package = "sr-primitives", git = "https://github.com/cennznet/plug-blockchain", default-features = false }
