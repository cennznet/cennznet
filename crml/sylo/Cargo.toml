[package]
name = "crml-sylo"
version = "2.0.0"
authors = ["Centrality Developers <support@centrality.ai>"]
edition = "2018"

[dependencies]
codec = { version = "2.0.0", package = "parity-scale-codec", default-features = false, features = ["derive"] }
serde = { version = "1.0.101", default-features = false }
<<<<<<< HEAD
frame-support = { git = "https://github.com/plugblockchain/plug-blockchain", rev = "v3.0.0-rc4", default-features = false }
frame-system = { git = "https://github.com/plugblockchain/plug-blockchain", rev = "v3.0.0-rc4", default-features = false }
sp-core = { git = "https://github.com/plugblockchain/plug-blockchain", rev = "v3.0.0-rc4", default-features = false }
sp-io = { git = "https://github.com/plugblockchain/plug-blockchain", rev = "v3.0.0-rc4", default-features = false }
sp-runtime = { git = "https://github.com/plugblockchain/plug-blockchain", rev = "v3.0.0-rc4", default-features = false }
sp-std = { git = "https://github.com/plugblockchain/plug-blockchain", rev = "v3.0.0-rc4", default-features = false }
=======
frame-support = { git = "https://github.com/plugblockchain/plug-blockchain", rev = "2.0.5", default-features = false }
frame-system = { git = "https://github.com/plugblockchain/plug-blockchain", rev = "2.0.5", default-features = false }
sp-core = { git = "https://github.com/plugblockchain/plug-blockchain", rev = "2.0.5", default-features = false }
sp-io = { git = "https://github.com/plugblockchain/plug-blockchain", rev = "2.0.5", default-features = false }
sp-runtime = { git = "https://github.com/plugblockchain/plug-blockchain", rev = "2.0.5", default-features = false }
sp-std = { git = "https://github.com/plugblockchain/plug-blockchain", rev = "2.0.5", default-features = false }
>>>>>>> bd12d87a

[features]
default = ["std"]
std = [
	"codec/std",
	"frame-support/std",
	"frame-system/std",
	"sp-core/std",
	"sp-io/std",
	"sp-runtime/std",
	"sp-std/std",
]
try-runtime = ["frame-support/try-runtime"]<|MERGE_RESOLUTION|>--- conflicted
+++ resolved
@@ -6,22 +6,13 @@
 
 [dependencies]
 codec = { version = "2.0.0", package = "parity-scale-codec", default-features = false, features = ["derive"] }
-serde = { version = "1.0.101", default-features = false }
-<<<<<<< HEAD
+serde = { version = "1.0.102", default-features = false }
 frame-support = { git = "https://github.com/plugblockchain/plug-blockchain", rev = "v3.0.0-rc4", default-features = false }
 frame-system = { git = "https://github.com/plugblockchain/plug-blockchain", rev = "v3.0.0-rc4", default-features = false }
 sp-core = { git = "https://github.com/plugblockchain/plug-blockchain", rev = "v3.0.0-rc4", default-features = false }
 sp-io = { git = "https://github.com/plugblockchain/plug-blockchain", rev = "v3.0.0-rc4", default-features = false }
 sp-runtime = { git = "https://github.com/plugblockchain/plug-blockchain", rev = "v3.0.0-rc4", default-features = false }
 sp-std = { git = "https://github.com/plugblockchain/plug-blockchain", rev = "v3.0.0-rc4", default-features = false }
-=======
-frame-support = { git = "https://github.com/plugblockchain/plug-blockchain", rev = "2.0.5", default-features = false }
-frame-system = { git = "https://github.com/plugblockchain/plug-blockchain", rev = "2.0.5", default-features = false }
-sp-core = { git = "https://github.com/plugblockchain/plug-blockchain", rev = "2.0.5", default-features = false }
-sp-io = { git = "https://github.com/plugblockchain/plug-blockchain", rev = "2.0.5", default-features = false }
-sp-runtime = { git = "https://github.com/plugblockchain/plug-blockchain", rev = "2.0.5", default-features = false }
-sp-std = { git = "https://github.com/plugblockchain/plug-blockchain", rev = "2.0.5", default-features = false }
->>>>>>> bd12d87a
 
 [features]
 default = ["std"]
