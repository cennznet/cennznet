// Copyright 2019 Centrality Investments Limited
//
// Licensed under the Apache License, Version 2.0 (the "License");
// you may not use this file except in compliance with the License.
// You may obtain a copy of the License at
//
//     http://www.apache.org/licenses/LICENSE-2.0
//
// Unless required by applicable law or agreed to in writing, software
// distributed under the License is distributed on an "AS IS" BASIS,
// WITHOUT WARRANTIES OR CONDITIONS OF ANY KIND, either express or implied.
// See the License for the specific language governing permissions and
// limitations under the License.
//! Test utilities

#![cfg(test)]

use crate::{GenesisConfig, Module, Trait};
use fees::OnFeeCharged;
use generic_asset::{SpendingAssetCurrency, StakingAssetCurrency};
use parity_codec::{Decode, Encode};
use primitives::{Blake2Hasher, H256};
use runtime_io;
use runtime_primitives::BuildStorage;
use runtime_primitives::{
	testing::{ConvertUintAuthorityId, Digest, DigestItem, Header, UintAuthorityId},
	traits::{BlakeTwo256, Convert, IdentityLookup, Lazy, Verify},
	Permill,
};
use serde::{Deserialize, Serialize};
use session::OnSessionChange;
use staking;
use support::impl_outer_origin;
use parity_codec::{Decode, Encode};
use serde::{Deserialize, Serialize};
use runtime_primitives::traits::{Verify, Lazy};

impl_outer_origin! {
	pub enum Origin for Test {}
}

#[derive(Encode, Decode, Serialize, Deserialize, Debug)]
pub struct Signature;

impl Verify for Signature {
	type Signer = u64;
	fn verify<L: Lazy<[u8]>>(&self, _msg: L, _signer: &Self::Signer) -> bool {
		true
	}
}

pub struct CurrencyToVoteHandler;

impl Convert<u128, u64> for CurrencyToVoteHandler {
	fn convert(x: u128) -> u64 {
		x as u64
	}
}

impl Convert<u128, u128> for CurrencyToVoteHandler {
	fn convert(x: u128) -> u128 {
		x
	}
}

// Workaround for https://github.com/rust-lang/rust/issues/26925 . Remove when sorted.
#[derive(Clone, PartialEq, Eq, Debug)]
pub struct Test;

impl system::Trait for Test {
	type Origin = Origin;
	type Index = u64;
	type BlockNumber = u64;
	type Hash = H256;
	type Hashing = BlakeTwo256;
	type Digest = Digest;
	type AccountId = u64;
	type Lookup = IdentityLookup<u64>;
	type Header = Header;
	type Event = ();
	type Log = DigestItem;
<<<<<<< HEAD
	type Doughnut = ();
	type DispatchVerifier = ();
=======
	type Signature = Signature;
>>>>>>> 3f8a77ee
}
impl timestamp::Trait for Test {
	type Moment = u64;
	type OnTimestampSet = ();
}
impl generic_asset::Trait for Test {
	type Balance = u128;
	type AssetId = u32;
	type Event = ();
}
impl consensus::Trait for Test {
	type Log = DigestItem;
	type SessionKey = UintAuthorityId;
	type InherentOfflineReport = ();
}
impl session::Trait for Test {
	type ConvertAccountIdToSessionKey = ConvertUintAuthorityId;
	type OnSessionChange = Staking;
	type Event = ();
}
impl staking::Trait for Test {
	type Currency = StakingAssetCurrency<Test>;
	type RewardCurrency = SpendingAssetCurrency<Test>;
	type CurrencyToReward = u128;
	type BalanceToU128 = u128;
	type U128ToBalance = u128;
	type CurrencyToVote = CurrencyToVoteHandler;
	type OnRewardMinted = ();
	type Event = ();
	type Slash = ();
	type Reward = ();
}

impl Trait for Test {}

pub type Rewards = Module<Test>;
pub type Staking = staking::Module<Test>;

// A mock to trigger `on_fee_charged` function.
pub struct ChargeFeeMock;
impl ChargeFeeMock {
	pub fn trigger_rewards_on_fee_charged(amount: u128) {
		<Rewards as OnFeeCharged<u128>>::on_fee_charged(&amount);
	}
}

// A mock to trigger `on_session_change` function.
pub struct SessionChangeMock;
impl SessionChangeMock {
	pub fn trigger_rewards_on_session_change() {
		<Rewards as OnSessionChange<u64>>::on_session_change(10, false);
	}
}

pub struct ExtBuilder {
	block_reward: u128,
	fee_reward_multiplier: Permill,
}

impl Default for ExtBuilder {
	fn default() -> Self {
		Self {
			block_reward: 0,
			fee_reward_multiplier: Permill::from_percent(100),
		}
	}
}

impl ExtBuilder {
	pub fn block_reward(mut self, reward: u128) -> Self {
		self.block_reward = reward;
		self
	}

	pub fn fee_reward_multiplier(mut self, multiplier: Permill) -> Self {
		self.fee_reward_multiplier = multiplier;
		self
	}

	pub fn build(self) -> runtime_io::TestExternalities<Blake2Hasher> {
		let mut t = system::GenesisConfig::<Test>::default().build_storage().unwrap().0;
		t.extend(
			GenesisConfig::<Test> {
				block_reward: self.block_reward,
				fee_reward_multiplier: self.fee_reward_multiplier,
			}
			.build_storage()
			.unwrap()
			.0,
		);
		t.into()
	}
}<|MERGE_RESOLUTION|>--- conflicted
+++ resolved
@@ -79,12 +79,8 @@
 	type Header = Header;
 	type Event = ();
 	type Log = DigestItem;
-<<<<<<< HEAD
 	type Doughnut = ();
 	type DispatchVerifier = ();
-=======
-	type Signature = Signature;
->>>>>>> 3f8a77ee
 }
 impl timestamp::Trait for Test {
 	type Moment = u64;
