[package]
name = "crml-rewards"
version = "0.1.0"
authors = ["Centrality Developers <support@centrality.ai>"]
edition = "2018"

[dependencies]
serde = { version = "1.0", default-features = false }
parity-codec = { version = "3.5.4", default-features = false, features = ["derive"] }
<<<<<<< HEAD
rstd = { package="sr-std", git = "https://github.com/cennznet/plug-blockchain", default-features = false }
runtime_io = { package="sr-io", git = "https://github.com/cennznet/plug-blockchain", default-features = false }
runtime_primitives = { package="sr-primitives", git = "https://github.com/cennznet/plug-blockchain", default-features = false }
primitives = { package = "substrate-primitives", git = "https://github.com/cennznet/plug-blockchain", default-features = false }
support = { package="srml-support", git = "https://github.com/cennznet/plug-blockchain", default-features = false }
system = { package="srml-system", git = "https://github.com/cennznet/plug-blockchain", default-features = false }
staking = { package = "srml-staking", git = "https://github.com/cennznet/plug-blockchain", default-features = false }
session = { package = "srml-session", git = "https://github.com/cennznet/plug-blockchain", default-features = false }
=======
rstd = { package="sr-std", git = "https://github.com/cennznet/plug-blockchain", branch = "stable-hotfix", default-features = false }
runtime_io = { package="sr-io", git = "https://github.com/cennznet/plug-blockchain", branch = "stable-hotfix", default-features = false }
runtime_primitives = { package="sr-primitives", git = "https://github.com/cennznet/plug-blockchain", branch = "stable-hotfix", default-features = false }
primitives = { package = "substrate-primitives", git = "https://github.com/cennznet/plug-blockchain", branch = "stable-hotfix", default-features = false }
support = { package="srml-support", git = "https://github.com/cennznet/plug-blockchain", branch = "stable-hotfix", default-features = false }
system = { package="srml-system", git = "https://github.com/cennznet/plug-blockchain", branch = "stable-hotfix", default-features = false }
staking = { package = "srml-staking", git = "https://github.com/cennznet/plug-blockchain", branch = "stable-hotfix", default-features = false }
session = { package = "srml-session", git = "https://github.com/cennznet/plug-blockchain", branch = "stable-hotfix", default-features = false }
>>>>>>> 3f8a77ee
fees = { package = "prml-fees", path = "../../prml/fees", default-features = false }

[dev-dependencies]
generic-asset = { package = "prml-generic-asset", path = "../../prml/generic-asset", default-features = false }
timestamp = { package = "srml-timestamp", git = "https://github.com/cennznet/plug-blockchain", branch = "stable-hotfix", default-features = false }
consensus = { package = "srml-consensus", git = "https://github.com/cennznet/plug-blockchain", branch = "stable-hotfix", default-features = false }

[features]
default = ["std"]
std =[
	"serde/std",
	"parity-codec/std",
	"runtime_primitives/std",
	"primitives/std",
	"runtime_io/std",
	"rstd/std",
	"support/std",
	"system/std",
	"staking/std",
	"session/std",
	"fees/std",
]<|MERGE_RESOLUTION|>--- conflicted
+++ resolved
@@ -7,31 +7,20 @@
 [dependencies]
 serde = { version = "1.0", default-features = false }
 parity-codec = { version = "3.5.4", default-features = false, features = ["derive"] }
-<<<<<<< HEAD
-rstd = { package="sr-std", git = "https://github.com/cennznet/plug-blockchain", default-features = false }
-runtime_io = { package="sr-io", git = "https://github.com/cennznet/plug-blockchain", default-features = false }
-runtime_primitives = { package="sr-primitives", git = "https://github.com/cennznet/plug-blockchain", default-features = false }
-primitives = { package = "substrate-primitives", git = "https://github.com/cennznet/plug-blockchain", default-features = false }
-support = { package="srml-support", git = "https://github.com/cennznet/plug-blockchain", default-features = false }
-system = { package="srml-system", git = "https://github.com/cennznet/plug-blockchain", default-features = false }
-staking = { package = "srml-staking", git = "https://github.com/cennznet/plug-blockchain", default-features = false }
-session = { package = "srml-session", git = "https://github.com/cennznet/plug-blockchain", default-features = false }
-=======
-rstd = { package="sr-std", git = "https://github.com/cennznet/plug-blockchain", branch = "stable-hotfix", default-features = false }
-runtime_io = { package="sr-io", git = "https://github.com/cennznet/plug-blockchain", branch = "stable-hotfix", default-features = false }
-runtime_primitives = { package="sr-primitives", git = "https://github.com/cennznet/plug-blockchain", branch = "stable-hotfix", default-features = false }
-primitives = { package = "substrate-primitives", git = "https://github.com/cennznet/plug-blockchain", branch = "stable-hotfix", default-features = false }
-support = { package="srml-support", git = "https://github.com/cennznet/plug-blockchain", branch = "stable-hotfix", default-features = false }
-system = { package="srml-system", git = "https://github.com/cennznet/plug-blockchain", branch = "stable-hotfix", default-features = false }
-staking = { package = "srml-staking", git = "https://github.com/cennznet/plug-blockchain", branch = "stable-hotfix", default-features = false }
-session = { package = "srml-session", git = "https://github.com/cennznet/plug-blockchain", branch = "stable-hotfix", default-features = false }
->>>>>>> 3f8a77ee
+rstd = { package="sr-std", git = "https://github.com/cennznet/plug-blockchain", rev = "ca14f9e6", default-features = false }
+runtime_io = { package="sr-io", git = "https://github.com/cennznet/plug-blockchain", rev = "ca14f9e6", default-features = false }
+runtime_primitives = { package="sr-primitives", git = "https://github.com/cennznet/plug-blockchain", rev = "ca14f9e6", default-features = false }
+primitives = { package = "substrate-primitives", git = "https://github.com/cennznet/plug-blockchain", rev = "ca14f9e6", default-features = false }
+support = { package="srml-support", git = "https://github.com/cennznet/plug-blockchain", rev = "ca14f9e6", default-features = false }
+system = { package="srml-system", git = "https://github.com/cennznet/plug-blockchain", rev = "ca14f9e6", default-features = false }
+staking = { package = "srml-staking", git = "https://github.com/cennznet/plug-blockchain", rev = "ca14f9e6", default-features = false }
+session = { package = "srml-session", git = "https://github.com/cennznet/plug-blockchain", rev = "ca14f9e6", default-features = false }
 fees = { package = "prml-fees", path = "../../prml/fees", default-features = false }
 
 [dev-dependencies]
 generic-asset = { package = "prml-generic-asset", path = "../../prml/generic-asset", default-features = false }
-timestamp = { package = "srml-timestamp", git = "https://github.com/cennznet/plug-blockchain", branch = "stable-hotfix", default-features = false }
-consensus = { package = "srml-consensus", git = "https://github.com/cennznet/plug-blockchain", branch = "stable-hotfix", default-features = false }
+timestamp = { package = "srml-timestamp", git = "https://github.com/cennznet/plug-blockchain", rev = "ca14f9e6", default-features = false }
+consensus = { package = "srml-consensus", git = "https://github.com/cennznet/plug-blockchain", rev = "ca14f9e6", default-features = false }
 
 [features]
 default = ["std"]
