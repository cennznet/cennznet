// Copyright 2017-2021 Parity Technologies (UK) Ltd. and Centrality Investments Ltd.
// This file is part of Substrate.

// Substrate is free software: you can redistribute it and/or modify
// it under the terms of the GNU General Public License as published by
// the Free Software Foundation, either version 3 of the License, or
// (at your option) any later version.

// Substrate is distributed in the hope that it will be useful,
// but WITHOUT ANY WARRANTY; without even the implied warranty of
// MERCHANTABILITY or FITNESS FOR A PARTICULAR PURPOSE.  See the
// GNU General Public License for more details.

// You should have received a copy of the GNU General Public License
// along with Substrate.  If not, see <http://www.gnu.org/licenses/>.

//! # Staking Module
//!
//! The Staking module is used to manage funds at stake by network maintainers.
//!
//! - [`staking::Config`](./trait.Config.html)
//! - [`Call`](./enum.Call.html)
//! - [`Module`](./struct.Module.html)
//!
//! ## Overview
//!
//! The Staking module is the means by which a set of network maintainers (known as _authorities_
//! in some contexts and _validators_ in others) are chosen based upon those who voluntarily place
//! funds under deposit. Under deposit, those funds are rewarded under normal operation but are
//! held at pain of _slash_ (expropriation) should the staked maintainer be found not to be
//! discharging its duties properly.
//!
//! ### Terminology
//! <!-- Original author of paragraph: @gavofyork -->
//!
//! - Staking: The process of locking up funds for some time, placing them at risk of slashing
//! (loss) in order to become a rewarded maintainer of the network.
//! - Validating: The process of running a node to actively maintain the network, either by
//! producing blocks or guaranteeing finality of the chain.
//! - Nominating: The process of placing staked funds behind one or more validators in order to
//! share in any reward, and punishment, they take.
//! - Stash account: The account holding an owner's funds used for staking.
//! - Controller account: The account that controls an owner's funds for staking.
//! - Era: A (whole) number of sessions, which is the period that the validator set (and each
//! validator's active nominator set) is recalculated and where rewards are paid out.
//! - Slash: The punishment of a staker by reducing its funds.
//!
//! ### Goals
//! <!-- Original author of paragraph: @gavofyork -->
//!
//! The staking system in Substrate NPoS is designed to make the following possible:
//!
//! - Stake funds that are controlled by a cold wallet.
//! - Withdraw some, or deposit more, funds without interrupting the role of an entity.
//! - Switch between roles (nominator, validator, idle) with minimal overhead.
//!
//! ### Scenarios
//!
//! #### Staking
//!
//! Almost any interaction with the Staking module requires a process of _**bonding**_ (also known
//! as being a _staker_). To become *bonded*, a fund-holding account known as the _stash account_,
//! which holds some or all of the funds that become frozen in place as part of the staking process,
//! is paired with an active **controller** account, which issues instructions on how they shall be
//! used.
//!
//! An account pair can become bonded using the [`bond`](./enum.Call.html#variant.bond) call.
//!
//! Stash accounts can change their associated controller using the
//! [`set_controller`](./enum.Call.html#variant.set_controller) call.
//!
//! There are three possible roles that any staked account pair can be in: `Validator`, `Nominator`
//! and `Idle` (defined in [`StakerStatus`](./enum.StakerStatus.html)). There are three
//! corresponding instructions to change between roles, namely:
//! [`validate`](./enum.Call.html#variant.validate), [`nominate`](./enum.Call.html#variant.nominate),
//! and [`chill`](./enum.Call.html#variant.chill).
//!
//! #### Validating
//!
//! A **validator** takes the role of either validating blocks or ensuring their finality,
//! maintaining the veracity of the network. A validator should avoid both any sort of malicious
//! misbehavior and going offline. Bonded accounts that state interest in being a validator do NOT
//! get immediately chosen as a validator. Instead, they are declared as a _candidate_ and they
//! _might_ get elected at the _next era_ as a validator. The result of the election is determined
//! by nominators and their votes.
//!
//! An account can become a validator candidate via the
//! [`validate`](./enum.Call.html#variant.validate) call.
//!
//! #### Nomination
//!
//! A **nominator** does not take any _direct_ role in maintaining the network, instead, it votes on
//! a set of validators  to be elected. Once interest in nomination is stated by an account, it
//! takes effect at the next election round. The funds in the nominator's stash account indicate the
//! _weight_ of its vote. Both the rewards and any punishment that a validator earns are shared
//! between the validator and its nominators. This rule incentivizes the nominators to NOT vote for
//! the misbehaving/offline validators as much as possible, simply because the nominators will also
//! lose funds if they vote poorly.
//!
//! An account can become a nominator via the [`nominate`](enum.Call.html#variant.nominate) call.
//!
//! #### Rewards and Slash
//!
//! The **reward and slashing** procedure is the core of the Staking module, attempting to _embrace
//! valid behavior_ while _punishing any misbehavior or lack of availability_.
//!
//! Slashing can occur at any point in time, once misbehavior is reported. Once slashing is
//! determined, a value is deducted from the balance of the validator and all the nominators who
//! voted for this validator (values are deducted from the _stash_ account of the slashed entity).
//!
//! Slashing logic is further described in the documentation of the `slashing` module.
//!
//! Similar to slashing, rewards are also shared among a validator and its associated nominators.
//! Yet, the reward funds are not always transferred to the stash account and can be configured.
//! See [Reward Calculation](#reward-calculation) for more details.
//!
//! #### Chilling
//!
//! Finally, any of the roles above can choose to step back temporarily and just chill for a while.
//! This means that if they are a nominator, they will not be considered as voters anymore and if
//! they are validators, they will no longer be a candidate for the next election.
//!
//! An account can step back via the [`chill`](enum.Call.html#variant.chill) call.
//!
//! ## Interface
//!
//! ### Dispatchable Functions
//!
//! The dispatchable functions of the Staking module enable the steps needed for entities to accept
//! and change their role, alongside some helper functions to get/set the metadata of the module.
//!
//! ### Public Functions
//!
//! The Staking module contains many public storage items and (im)mutable functions.
//!
//! ## Usage
//!
//! ## Implementation Details
//!
//! ### Slot Stake
//!
//! The term [`SlotStake`](./struct.Module.html#method.slot_stake) will be used throughout this
//! section. It refers to a value calculated at the end of each era, containing the _minimum value
//! at stake among all validators._ Note that a validator's value at stake might be a combination
//! of the validator's own stake and the votes it received. See [`Exposure`](./struct.Exposure.html)
//! for more details.
//!
//! ### Reward Calculation
//!
//! The validator and its nominator split their reward as following:
//!
//! The validator can declare an amount, named
//! [`commission`](./struct.ValidatorPrefs.html#structfield.commission), that does not
//! get shared with the nominators at each reward payout through its
//! [`ValidatorPrefs`](./struct.ValidatorPrefs.html). This value gets deducted from the total reward
//! that is paid to the validator and its nominators. The remaining portion is split among the
//! validator and all of the nominators that nominated the validator, proportional to the value
//! staked behind this validator (_i.e._ dividing the
//! [`own`](./struct.Exposure.html#structfield.own) or
//! [`others`](./struct.Exposure.html#structfield.others) by
//! [`total`](./struct.Exposure.html#structfield.total) in [`Exposure`](./struct.Exposure.html)).
//!
//! All entities who receive a reward have the option to choose their reward destination
//! through the [`Payee`](./struct.Payee.html) storage item (see
//! [`set_payee`](enum.Call.html#variant.set_payee)), to be one of the following:
//!
//! - Controller account, (obviously) not increasing the staked value.
//! - Stash account, not increasing the staked value.
//! - Stash account, also increasing the staked value.
//!
//! ### Additional Fund Management Operations
//!
//! Any funds already placed into stash can be the target of the following operations:
//!
//! The controller account can free a portion (or all) of the funds using the
//! [`unbond`](enum.Call.html#variant.unbond) call. Note that the funds are not immediately
//! accessible. Instead, a duration denoted by [`BondingDuration`](./struct.BondingDuration.html)
//! (in number of eras) must pass until the funds can actually be removed. Once the
//! `BondingDuration` is over, the [`withdraw_unbonded`](./enum.Call.html#variant.withdraw_unbonded)
//! call can be used to actually withdraw the funds.
//!
//! Note that there is a limitation to the number of fund-chunks that can be scheduled to be
//! unlocked in the future via [`unbond`](enum.Call.html#variant.unbond). In case this maximum
//! (`MAX_UNLOCKING_CHUNKS`) is reached, the bonded account _must_ first wait until a successful
//! call to `withdraw_unbonded` to remove some of the chunks.
//!
//! ### Election Algorithm
//!
//! The current election algorithm is implemented based on Phragmén.
//! The reference implementation can be found
//! [here](https://github.com/w3f/consensus/tree/master/NPoS).
//!
//! The election algorithm, aside from electing the validators with the most stake value and votes,
//! tries to divide the nominator votes among candidates in an equal manner. To further assure this,
//! an optional post-processing can be applied that iteratively normalizes the nominator staked
//! values until the total difference among votes of a particular nominator are less than a
//! threshold.
//!
//! ## GenesisConfig
//!
//! The Staking module depends on the [`GenesisConfig`](./struct.GenesisConfig.html).
//!
//! ## Related Modules
//!
//! - [Balances](../pallet_balances/index.html): Used to manage values at stake.
//! - [Session](../pallet_session/index.html): Used to manage sessions. Also, a list of new validators
//! is stored in the Session module's `Validators` at the end of each era.

#![recursion_limit = "128"]
#![cfg_attr(not(feature = "std"), no_std)]

#[cfg(test)]
mod mock;
#[cfg(test)]
mod tests;

mod migration;
mod offchain_election;
pub mod rewards;
pub use rewards::{HandlePayee, OnEndEra, RewardCalculation};

mod slashing;
pub use slashing::REWARD_F1;

use codec::{Decode, Encode, HasCompact};
use frame_support::{
<<<<<<< HEAD
	decl_error, decl_event, decl_module, decl_storage, ensure,
	traits::{Currency, Get, LockIdentifier, LockableCurrency, OnNewAccount, OnUnbalanced, Time, WithdrawReasons},
	weights::{DispatchClass, Weight},
=======
	debug, decl_error, decl_event, decl_module, decl_storage,
	dispatch::{DispatchErrorWithPostInfo, DispatchResult, DispatchResultWithPostInfo, WithPostDispatchInfo},
	ensure,
	traits::{
		Currency, CurrencyToVote, EstimateNextNewSession, Get, IsSubType, LockIdentifier, LockableCurrency,
		OnUnbalanced, UnixTime, WithdrawReasons,
	},
	weights::{
		constants::{WEIGHT_PER_MICROS, WEIGHT_PER_NANOS},
		Weight,
	},
>>>>>>> bd12d87a
	IterableStorageMap,
};
use frame_system::{self as system, ensure_none, ensure_root, ensure_signed, offchain::SendTransactionTypes};
use pallet_session::historical;
use pallet_staking::WeightInfo;
use sp_npos_elections::{
	build_support_map, evaluate_support, generate_solution_type, is_score_better, seq_phragmen, Assignment,
	ElectionResult as PrimitiveElectionResult, ElectionScore, ExtendedBalance, SupportMap, VoteWeight, VotingLimit,
};
use sp_runtime::{
	traits::{AtLeast32Bit, CheckedSub, Convert, Dispatchable, Saturating, Zero},
	transaction_validity::{
		InvalidTransaction, TransactionPriority, TransactionSource, TransactionValidity, TransactionValidityError,
		ValidTransaction,
	},
	DispatchError, InnerOf, PerThing, PerU16, Perbill, RuntimeDebug, SaturatedConversion,
};
#[cfg(feature = "std")]
use sp_runtime::{Deserialize, Serialize};
use sp_staking::{
	offence::{Offence, OffenceDetails, OffenceError, OnOffenceHandler, ReportOffence},
	SessionIndex,
};
use sp_std::{collections::btree_set::BTreeSet, convert::TryInto, iter::FromIterator, mem::size_of, prelude::*, vec};

const STAKING_ID: LockIdentifier = *b"staking ";
const MAX_UNLOCKING_CHUNKS: usize = 32;
pub const MAX_NOMINATIONS: usize = <CompactAssignments as VotingLimit>::LIMIT;

pub(crate) const LOG_TARGET: &'static str = "staking";

// syntactic sugar for logging.
#[macro_export]
macro_rules! log {
	($level:tt, $patter:expr $(, $values:expr)* $(,)?) => {
		frame_support::debug::$level!(
			target: crate::LOG_TARGET,
			$patter $(, $values)*
		)
	};
}

// Note: Maximum nomination limit is set here -- 16.
generate_solution_type!(
	#[compact]
	pub struct CompactAssignments::<NominatorIndex, ValidatorIndex, OffchainAccuracy>(16)
);

/// Data type used to index nominators in the compact type
pub type NominatorIndex = u32;

/// Data type used to index validators in the compact type.
pub type ValidatorIndex = u16;

// Ensure the size of both ValidatorIndex and NominatorIndex. They both need to be well below usize.
static_assertions::const_assert!(size_of::<ValidatorIndex>() <= size_of::<usize>());
static_assertions::const_assert!(size_of::<NominatorIndex>() <= size_of::<usize>());
static_assertions::const_assert!(size_of::<ValidatorIndex>() <= size_of::<u32>());
static_assertions::const_assert!(size_of::<NominatorIndex>() <= size_of::<u32>());

/// Maximum number of stakers that can be stored in a snapshot.
pub(crate) const MAX_VALIDATORS: usize = ValidatorIndex::max_value() as usize;
pub(crate) const MAX_NOMINATORS: usize = NominatorIndex::max_value() as usize;

/// Counter for the number of eras that have passed.
pub type EraIndex = u32;

/// Accuracy used for on-chain election.
pub type ChainAccuracy = Perbill;

/// Accuracy used for off-chain election. This better be small.
pub type OffchainAccuracy = PerU16;

/// The result of an election round.
#[derive(PartialEq, Eq, Clone, Encode, Decode, RuntimeDebug)]
pub struct ElectionResult<AccountId, Balance: HasCompact> {
	/// Flat list of validators who have been elected.
	elected_stashes: Vec<AccountId>,
	/// Flat list of new exposures, to be updated in the [`Exposure`] storage.
	exposures: Vec<(AccountId, Exposure<AccountId, Balance>)>,
	/// Type of the result. This is kept on chain only to track and report the best score's
	/// submission type. An optimisation could remove this.
	compute: ElectionCompute,
}

/// The status of the upcoming (offchain) election.
#[derive(PartialEq, Eq, Clone, Encode, Decode, RuntimeDebug)]
pub enum ElectionStatus<BlockNumber> {
	/// Nothing has and will happen for now. submission window is not open.
	Closed,
	/// The submission window has been open since the contained block number.
	Open(BlockNumber),
}

/// Some indications about the size of the election. This must be submitted with the solution.
///
/// Note that these values must reflect the __total__ number, not only those that are present in the
/// solution. In short, these should be the same size as the size of the values dumped in
/// `SnapshotValidators` and `SnapshotNominators`.
#[derive(PartialEq, Eq, Clone, Copy, Encode, Decode, RuntimeDebug, Default)]
pub struct ElectionSize {
	/// Number of validators in the snapshot of the current election round.
	#[codec(compact)]
	pub validators: ValidatorIndex,
	/// Number of nominators in the snapshot of the current election round.
	#[codec(compact)]
	pub nominators: NominatorIndex,
}

impl<BlockNumber: PartialEq> ElectionStatus<BlockNumber> {
	fn is_open_at(&self, n: BlockNumber) -> bool {
		*self == Self::Open(n)
	}

	fn is_closed(&self) -> bool {
		match self {
			Self::Closed => true,
			_ => false,
		}
	}

	fn is_open(&self) -> bool {
		!self.is_closed()
	}
}

impl<BlockNumber> Default for ElectionStatus<BlockNumber> {
	fn default() -> Self {
		Self::Closed
	}
}

/// Indicates the initial status of a staker (used by genesis config only).
#[derive(RuntimeDebug)]
#[cfg_attr(feature = "std", derive(Serialize, Deserialize))]
pub enum StakerStatus<AccountId> {
	/// Chilling.
	Idle,
	/// Declared desire in validating or already participating in it.
	Validator,
	/// Nominating for a group of other stakers.
	Nominator(Vec<AccountId>),
}

/// A destination account for payment.
#[derive(PartialEq, Eq, Copy, Clone, Encode, Decode, RuntimeDebug)]
pub enum RewardDestination<AccountId> {
	/// Pay into the stash account, not increasing the amount at stake.
	Stash,
	/// Pay into the controller account.
	Controller,
	/// Pay into a specified account.
	Account(AccountId),
}

impl<AccountId> Default for RewardDestination<AccountId> {
	fn default() -> Self {
		RewardDestination::Stash
	}
}

/// Preference of what happens regarding validation.
#[derive(PartialEq, Eq, Clone, Encode, Decode, RuntimeDebug)]
pub struct ValidatorPrefs {
	/// Reward that validator takes up-front; only the rest is split between themselves and
	/// nominators.
	#[codec(compact)]
	pub commission: Perbill,
}

impl Default for ValidatorPrefs {
	fn default() -> Self {
		ValidatorPrefs {
			commission: Default::default(),
		}
	}
}

/// Just a Balance/BlockNumber tuple to encode when a chunk of funds will be unlocked.
#[derive(PartialEq, Eq, Clone, Encode, Decode, RuntimeDebug)]
pub struct UnlockChunk<Balance: HasCompact> {
	/// Amount of funds to be unlocked.
	#[codec(compact)]
	value: Balance,
	/// Era number at which point it'll be unlocked.
	#[codec(compact)]
	era: EraIndex,
}

/// The ledger of a (bonded) stash.
#[derive(PartialEq, Eq, Clone, Encode, Decode, RuntimeDebug)]
pub struct StakingLedger<AccountId, Balance: HasCompact> {
	/// The stash account whose balance is actually locked and at stake.
	pub stash: AccountId,
	/// The total amount of the stash's balance (`active` plus any `unlocking` balances).
	#[codec(compact)]
	pub total: Balance,
	/// The amount of the stash's balance that will be at stake in any forthcoming
	/// eras. i.e it will affect voting power in the next election.
	/// It could lessen in the current round after unbonding.
	#[codec(compact)]
	pub active: Balance,
	/// Any balance that has been unbonded and becoming free, which may eventually be transferred out
	/// of the stash (assuming it doesn't get slashed first).
	pub unlocking: Vec<UnlockChunk<Balance>>,
}

impl<AccountId, Balance: HasCompact + Copy + Saturating + AtLeast32Bit> StakingLedger<AccountId, Balance> {
	/// The amount of stash's funds slashable as of right now.
	/// It should remain slashable until the bonding duration expires and it is withdrawn.
	fn slashable_balance(&self) -> Balance {
		self.total
	}
	/// Remove entries from `unlocking` that are sufficiently old and reduce the
	/// total by the sum of their balances.
	fn consolidate_unlocked(self, current_era: EraIndex) -> Self {
		let mut total = self.total;
		let unlocking = self
			.unlocking
			.into_iter()
			.filter(|chunk| {
				if chunk.era > current_era {
					true
				} else {
					total = total.saturating_sub(chunk.value);
					false
				}
			})
			.collect();
		Self {
			total,
			active: self.active,
			stash: self.stash,
			unlocking,
		}
	}

	/// Re-bond funds that were scheduled for unlocking.
	fn rebond(mut self, value: Balance) -> Self {
		let mut rebonded_total: Balance = Zero::zero();

		while let Some(last) = self.unlocking.last_mut() {
			let remaining = value - rebonded_total;

			if last.value <= remaining {
				rebonded_total += last.value;
				self.active += last.value;
				self.unlocking.pop();
			} else {
				rebonded_total += remaining;
				self.active += remaining;
				last.value -= remaining;
			}

			if rebonded_total >= value {
				break;
			}
		}

		self
	}
}

impl<AccountId, Balance> StakingLedger<AccountId, Balance>
where
	Balance: AtLeast32Bit + Saturating + Copy,
{
	/// Slash the validator for a given amount of balance. This can grow the value
	/// of the slash in the case that the validator has less than `minimum_balance`
	/// active funds. Returns the amount of funds actually slashed.
	///
	/// Slashes from `active` funds first, and then `unlocking`, starting with the
	/// chunks that are closest to unlocking.
	fn slash(&mut self, mut value: Balance, minimum_balance: Balance) -> Balance {
		let total_before_slash = self.total;
		let total_after_slash = &mut self.slashable_balance();
		let active = &mut self.active;

		value = Self::apply_slash(total_after_slash, active, value, minimum_balance);

		let i = self
			.unlocking
			.iter_mut()
			.map(|chunk| {
				value = Self::apply_slash(total_after_slash, &mut chunk.value, value, minimum_balance);
				chunk.value
			})
			.take_while(|value| value.is_zero()) // take all fully-consumed chunks out.
			.count();

		// kill all drained chunks.
		let _ = self.unlocking.drain(..i);

		self.total = *total_after_slash;
		// return the slashed amount
		total_before_slash.saturating_sub(*total_after_slash)
	}

	/// Apply slash to a target set of funds
	///
	/// Ensures dust isn't left in the balance of the `target_funds`
	/// Returns the remainder of `slash` if the full `slash` was not applied
	fn apply_slash(
		total_funds: &mut Balance,
		target_funds: &mut Balance,
		slash: Balance,
		minimum_balance: Balance,
	) -> Balance {
		let slash_from_target = (slash).min(*target_funds);
		let mut slash_remainder = slash;

		if !slash_from_target.is_zero() {
			slash_remainder = slash - slash_from_target;
			*total_funds = total_funds.saturating_sub(slash_from_target);
			*target_funds -= slash_from_target;

			// don't leave a dust balance in the staking system.
			if *target_funds <= minimum_balance {
				*total_funds = total_funds.saturating_sub(*target_funds);
				*target_funds = Zero::zero();
			}
		}
		slash_remainder
	}
}

/// A record of the nominations made by a specific account.
#[derive(PartialEq, Eq, Clone, Encode, Decode, RuntimeDebug)]
pub struct Nominations<AccountId> {
	/// The targets of nomination.
	pub targets: Vec<AccountId>,
	/// The era the nominations were submitted.
	pub submitted_in: EraIndex,
}

/// The amount of exposure (to slashing) than an individual nominator has.
#[derive(PartialEq, Eq, PartialOrd, Ord, Clone, Encode, Decode, RuntimeDebug)]
pub struct IndividualExposure<AccountId, Balance: HasCompact> {
	/// The stash account of the nominator in question.
	who: AccountId,
	/// Amount of funds exposed.
	#[codec(compact)]
	value: Balance,
}

impl<AccountId, Balance: HasCompact> IndividualExposure<AccountId, Balance> {
	pub fn new(who: AccountId, value: Balance) -> Self {
		Self { who, value }
	}
}

/// A snapshot of the stake backing a single validator in the system.
#[derive(PartialEq, Eq, PartialOrd, Ord, Clone, Encode, Decode, Default, RuntimeDebug)]
pub struct Exposure<AccountId, Balance: HasCompact> {
	/// The total balance backing this validator.
	#[codec(compact)]
	pub total: Balance,
	/// The validator's own stash that is exposed.
	#[codec(compact)]
	pub own: Balance,
	/// The portions of nominators stashes that are exposed.
	pub others: Vec<IndividualExposure<AccountId, Balance>>,
}

/// A pending slash record. The value of the slash has been computed but not applied yet,
/// rather deferred for several eras.
#[derive(Encode, Decode, Default, RuntimeDebug)]
pub struct UnappliedSlash<AccountId, Balance: HasCompact> {
	/// The stash ID of the offending validator.
	validator: AccountId,
	/// The validator's own slash.
	own: Balance,
	/// All other slashed stakers and amounts.
	others: Vec<(AccountId, Balance)>,
	/// Reporters of the offence; bounty payout recipients.
	reporters: Vec<AccountId>,
	/// The amount of payout.
	payout: Balance,
}

<<<<<<< HEAD
pub type BalanceOf<T> = <<T as Config>::Currency as Currency<<T as system::Config>::AccountId>>::Balance;
type NegativeImbalanceOf<T> =
	<<T as Config>::Currency as Currency<<T as frame_system::Config>::AccountId>>::NegativeImbalance;
type MomentOf<T> = <<T as Config>::Time as Time>::Moment;
=======
/// Indicate how an election round was computed.
#[derive(PartialEq, Eq, Clone, Copy, Encode, Decode, RuntimeDebug)]
pub enum ElectionCompute {
	/// Result was forcefully computed on chain at the end of the session.
	OnChain,
	/// Result was submitted and accepted to the chain via a signed transaction.
	Signed,
	/// Result was submitted and accepted to the chain via an unsigned transaction (by an
	/// authority).
	Unsigned,
}

pub type BalanceOf<T> = <<T as Trait>::Currency as Currency<<T as system::Trait>::AccountId>>::Balance;
type NegativeImbalanceOf<T> =
	<<T as Trait>::Currency as Currency<<T as frame_system::Trait>::AccountId>>::NegativeImbalance;

/// Information regarding the active era (era in used in session).
#[derive(Encode, Decode, RuntimeDebug)]
pub struct ActiveEraInfo {
	/// Index of era.
	pub index: EraIndex,
	/// Moment of start expressed as millisecond from `$UNIX_EPOCH`.
	///
	/// Start can be none if start hasn't been set for the era yet,
	/// Start is set on the first on_finalize of the era to guarantee usage of `Time`.
	start: Option<u64>,
}
>>>>>>> bd12d87a

/// Means for interacting with a specialized version of the `session` trait.
///
/// This is needed because `Staking` sets the `ValidatorIdOf` of the `pallet_session::Config`
pub trait SessionInterface<AccountId>: frame_system::Config {
	/// Disable a given validator by stash ID.
	///
	/// Returns `true` if new era should be forced at the end of this session.
	/// This allows preventing a situation where there is too many validators
	/// disabled and block production stalls.
	fn disable_validator(validator: &AccountId) -> Result<bool, ()>;
	/// Get the validators from session.
	fn validators() -> Vec<AccountId>;
	/// Prune historical session tries up to but not including the given index.
	fn prune_historical_up_to(up_to: SessionIndex);
}

impl<T: Config> SessionInterface<<T as frame_system::Config>::AccountId> for T
where
	T: pallet_session::Config<ValidatorId = <T as frame_system::Config>::AccountId>,
	T: pallet_session::historical::Config<
		FullIdentification = Exposure<<T as frame_system::Config>::AccountId, BalanceOf<T>>,
		FullIdentificationOf = ExposureOf<T>,
	>,
	T::SessionHandler: pallet_session::SessionHandler<<T as frame_system::Config>::AccountId>,
	T::SessionManager: pallet_session::SessionManager<<T as frame_system::Config>::AccountId>,
	T::ValidatorIdOf: Convert<<T as frame_system::Config>::AccountId, Option<<T as frame_system::Config>::AccountId>>,
{
	fn disable_validator(validator: &<T as frame_system::Config>::AccountId) -> Result<bool, ()> {
		<pallet_session::Module<T>>::disable(validator)
	}

	fn validators() -> Vec<<T as frame_system::Config>::AccountId> {
		<pallet_session::Module<T>>::validators()
	}

	fn prune_historical_up_to(up_to: SessionIndex) {
		<pallet_session::historical::Module<T>>::prune_up_to(up_to);
	}
}

<<<<<<< HEAD
pub trait Config: frame_system::Config {
=======
pub trait Trait: frame_system::Trait + SendTransactionTypes<Call<Self>> {
>>>>>>> bd12d87a
	/// The staking balance.
	type Currency: LockableCurrency<Self::AccountId, Moment = Self::BlockNumber>;

	/// Time used for computing era duration.
	///
	/// It is guaranteed to start being called from the first `on_finalize`. Thus value at genesis
	/// is not used.
	type UnixTime: UnixTime;

	/// The overarching call type.
	type Call: Dispatchable + From<Call<Self>> + IsSubType<Call<Self>> + Clone;

	/// Convert a balance into a number used for election calculation. This must fit into a `u64`
	/// but is allowed to be sensibly lossy. The `u64` is used to communicate with the
	/// [`sp_npos_elections`] crate which accepts u64 numbers and does operations in 128.
	/// Consequently, the backward convert is used convert the u128s from sp-elections back to a
	/// [`BalanceOf`].
	type CurrencyToVote: CurrencyToVote<BalanceOf<Self>>;

	/// The overarching event type.
	type Event: From<Event<Self>> + Into<<Self as frame_system::Config>::Event>;

	/// Handler for the unbalanced reduction when slashing a staker.
	type Slash: OnUnbalanced<NegativeImbalanceOf<Self>>;

	/// Number of sessions per era.
	type SessionsPerEra: Get<SessionIndex>;

	/// Something that can estimate the next session change, accurately or as a best effort guess.
	type NextNewSession: EstimateNextNewSession<Self::BlockNumber>;

	/// Number of eras that staked funds must remain bonded for.
	type BondingDuration: Get<EraIndex>;

	/// Number of eras that slashes are deferred by, after computation. This
	/// should be less than the bonding duration. Set to 0 if slashes should be
	/// applied immediately, without opportunity for intervention.
	type SlashDeferDuration: Get<EraIndex>;

	/// Interface for interacting with a session module.
	type SessionInterface: self::SessionInterface<Self::AccountId>;

	/// Handles payout for validator rewards
	type Rewarder: HandlePayee<AccountId = Self::AccountId>
		+ OnEndEra<AccountId = Self::AccountId>
		+ RewardCalculation<AccountId = Self::AccountId, Balance = BalanceOf<Self>>;

	/// The number of blocks before the end of the era from which election submissions are allowed.
	///
	/// Setting this to zero will disable the offchain compute and only on-chain seq-phragmen will
	/// be used.
	///
	/// This is bounded by being within the last session. Hence, setting it to a value more than the
	/// length of a session will be pointless.
	type ElectionLookahead: Get<Self::BlockNumber>;

	/// Maximum number of balancing iterations to run in the offchain submission.
	///
	/// If set to 0, balance_solution will not be executed at all.
	type MaxIterations: Get<u32>;

	/// The threshold of improvement that should be provided for a new solution to be accepted.
	type MinSolutionScoreBump: Get<Perbill>;

	/// The maximum number of nominators rewarded for each validator.
	///
	/// For each validator only the `$MaxNominatorRewardedPerValidator` biggest stakers can claim
	/// their reward. This used to limit the i/o cost for the nominator payout.
	type MaxNominatorRewardedPerValidator: Get<u32>;

	/// A configuration for base priority of unsigned transactions.
	///
	/// This is exposed so that it can be tuned for particular runtime, when
	/// multiple pallets send unsigned transactions.
	type UnsignedPriority: Get<TransactionPriority>;

	/// Maximum weight that the unsigned transaction can have.
	///
	/// Chose this value with care. On one hand, it should be as high as possible, so the solution
	/// can contain as many nominators/validators as possible. On the other hand, it should be small
	/// enough to fit in the block.
	type OffchainSolutionWeightLimit: Get<Weight>;

	/// Extrinsic weight info
	type WeightInfo: WeightInfo;
}

/// Mode of era-forcing.
#[derive(Copy, Clone, PartialEq, Eq, Encode, Decode, RuntimeDebug)]
#[cfg_attr(feature = "std", derive(Serialize, Deserialize))]
pub enum Forcing {
	/// Not forcing anything - just let whatever happen.
	NotForcing,
	/// Force a new era, then reset to `NotForcing` as soon as it is done.
	ForceNew,
	/// Avoid a new era indefinitely.
	ForceNone,
	/// Force a new era at the end of all sessions indefinitely.
	ForceAlways,
}

impl Default for Forcing {
	fn default() -> Self {
		Forcing::NotForcing
	}
}

// A value placed in storage that represents the current version of the Staking storage. This value
// is used by the `on_runtime_upgrade` logic to determine whether we run storage migration logic.
// This should match directly with the semantic versions of the Rust crate.
#[derive(Encode, Decode, Clone, Copy, PartialEq, Eq, RuntimeDebug)]
enum Releases {
	/// storage version pre-runtime v38
	V0 = 0,
	/// storage version runtime v38
	V1 = 1,
	/// storage version runtime v39
	V2 = 2,
}

impl Default for Releases {
	fn default() -> Self {
		Releases::V2
	}
}

impl From<u32> for Releases {
	fn from(val: u32) -> Self {
		match val {
			0 => Releases::V0,
			1 => Releases::V1,
			2 | _ => Releases::V2,
		}
	}
}

decl_storage! {
	trait Store for Module<T: Config> as Staking {
		/// Minimum amount to bond.
		MinimumBond get(fn minimum_bond) config(): BalanceOf<T>;

		/// Number of eras to keep in history.
		///
		/// Information is kept for eras in `[current_era - history_depth; current_era]`.
		///
		/// Must be more than the number of eras delayed by session otherwise. I.e. active era must
		/// always be in history. I.e. `active_era > current_era - history_depth` must be
		/// guaranteed.
		HistoryDepth get(fn history_depth) config(): u32 = 32;

		/// The ideal number of staking participants.
		pub ValidatorCount get(fn validator_count) config(): u32;

		/// Minimum number of staking participants before emergency conditions are imposed.
		pub MinimumValidatorCount get(fn minimum_validator_count) config(): u32;

		/// Any validators that may never be slashed or forcibly kicked. It's a Vec since they're
		/// easy to initialize and the performance hit is minimal (we expect no more than four
		/// invulnerables) and restricted to testnets.
		pub Invulnerables get(fn invulnerables) config(): Vec<T::AccountId>;

		/// Map from all locked "stash" accounts to the controller account.
		pub Bonded get(fn bonded): map hasher(twox_64_concat) T::AccountId => Option<T::AccountId>;

		/// Map from all (unlocked) "controller" accounts to the info regarding the staking.
		pub Ledger get(fn ledger):
			map hasher(blake2_128_concat) T::AccountId
			=> Option<StakingLedger<T::AccountId, BalanceOf<T>>>;

		/// The map from (wannabe) validator stash key to the preferences of that validator.
		pub Validators get(fn validators):
		map hasher(twox_64_concat) T::AccountId => ValidatorPrefs;

		/// The map from nominator stash key to the set of stash keys of all validators to nominate.
		pub Nominators get(fn nominators):
			map hasher(twox_64_concat) T::AccountId => Option<Nominations<T::AccountId>>;

		/// The current era index.
		pub CurrentEra get(fn current_era): Option<EraIndex>;

		/// The active era information, it holds index and start.
		///
		/// The active era is the era currently rewarded.
		/// Validator set of this era must be equal to `SessionInterface::validators`.
		pub ActiveEra get(fn active_era): Option<ActiveEraInfo>;

		/// The session index at which the era start for the last `HISTORY_DEPTH` eras.
		pub ErasStartSessionIndex get(fn eras_start_session_index):
			map hasher(twox_64_concat) EraIndex => Option<SessionIndex>;

		/// Exposure of validator at era.
		///
		/// This is keyed first by the era index to allow bulk deletion and then the stash account.
		///
		/// Is it removed after `HISTORY_DEPTH` eras.
		/// If stakers hasn't been set or has been removed then empty exposure is returned.
		pub ErasStakers get(fn eras_stakers):
			double_map hasher(twox_64_concat) EraIndex, hasher(twox_64_concat) T::AccountId
			=> Exposure<T::AccountId, BalanceOf<T>>;

		/// Clipped Exposure of validator at era.
		///
		/// This is similar to [`ErasStakers`] but number of nominators exposed is reduced to the
		/// `T::MaxNominatorRewardedPerValidator` biggest stakers.
		/// (Note: the field `total` and `own` of the exposure remains unchanged).
		/// This is used to limit the i/o cost for the nominator payout.
		///
		/// This is keyed fist by the era index to allow bulk deletion and then the stash account.
		///
		/// Is it removed after `HISTORY_DEPTH` eras.
		/// If stakers hasn't been set or has been removed then empty exposure is returned.
		pub ErasStakersClipped get(fn eras_stakers_clipped):
			double_map hasher(twox_64_concat) EraIndex, hasher(twox_64_concat) T::AccountId
			=> Exposure<T::AccountId, BalanceOf<T>>;

		/// Similar to `ErasStakers`, this holds the preferences of validators.
		///
		/// This is keyed first by the era index to allow bulk deletion and then the stash account.
		///
		/// Is it removed after `HISTORY_DEPTH` eras.
		// If prefs hasn't been set or has been removed then 0 commission is returned.
		pub ErasValidatorPrefs get(fn eras_validator_prefs):
		double_map hasher(twox_64_concat) EraIndex, hasher(twox_64_concat) T::AccountId
		=> ValidatorPrefs;

		/// The total amount staked for the last `HISTORY_DEPTH` eras.
		/// If total hasn't been set or has been removed then 0 stake is returned.
		pub ErasTotalStake get(fn eras_total_stake):
			map hasher(twox_64_concat) EraIndex => BalanceOf<T>;

		/// True if the next session change will be a new era regardless of index.
		pub ForceEra get(fn force_era) config(): Forcing;

		/// The percentage of the slash that is distributed to reporters.
		///
		/// The rest of the slashed value is handled by the `Slash`.
		pub SlashRewardFraction get(fn slash_reward_fraction) config(): Perbill;

		/// All unapplied slashes that are queued for later.
		pub UnappliedSlashes:
			map hasher(twox_64_concat) EraIndex => Vec<UnappliedSlash<T::AccountId, BalanceOf<T>>>;

		/// A mapping from still-bonded eras to the first session index of that era.
		///
		/// Must contains information for eras for the range:
		/// `[active_era - bounding_duration; active_era]`
		BondedEras: Vec<(EraIndex, SessionIndex)>;

		/// All slashing events on validators, mapped by era to the highest slash proportion
		/// and slash value of the era.
		ValidatorSlashInEra:
			double_map hasher(twox_64_concat) EraIndex, hasher(twox_64_concat) T::AccountId
			=> Option<(Perbill, BalanceOf<T>)>;

		/// All slashing events on nominators, mapped by era to the highest slash value of the era.
		NominatorSlashInEra:
			double_map hasher(twox_64_concat) EraIndex, hasher(twox_64_concat) T::AccountId
			=> Option<BalanceOf<T>>;

		/// Slashing spans for stash accounts.
		SlashingSpans: map hasher(twox_64_concat) T::AccountId => Option<slashing::SlashingSpans>;

		/// Records information about the maximum slash of a stash within a slashing span,
		/// as well as how much reward has been paid out.
		SpanSlash:
			map hasher(twox_64_concat) (T::AccountId, slashing::SpanIndex)
			=> slashing::SpanRecord<BalanceOf<T>>;

		/// The earliest era for which we have a pending, unapplied slash.
		EarliestUnappliedSlash: Option<EraIndex>;

		/// Snapshot of validators at the beginning of the current election window. This should only
		/// have a value when [`EraElectionStatus`] == `ElectionStatus::Open(_)`.
		pub SnapshotValidators get(fn snapshot_validators): Option<Vec<T::AccountId>>;

		/// Snapshot of nominators at the beginning of the current election window. This should only
		/// have a value when [`EraElectionStatus`] == `ElectionStatus::Open(_)`.
		pub SnapshotNominators get(fn snapshot_nominators): Option<Vec<T::AccountId>>;

		/// The next validator set. At the end of an era, if this is available (potentially from the
		/// result of an offchain worker), it is immediately used. Otherwise, the on-chain election
		/// is executed.
		pub QueuedElected get(fn queued_elected): Option<ElectionResult<T::AccountId, BalanceOf<T>>>;

		/// The score of the current [`QueuedElected`].
		pub QueuedScore get(fn queued_score): Option<ElectionScore>;

		/// Flag to control the execution of the offchain election. When `Open(_)`, we accept
		/// solutions to be submitted.
		pub EraElectionStatus get(fn era_election_status): ElectionStatus<T::BlockNumber>;

		/// True if the current **planned** session is final. Note that this does not take era
		/// forcing into account.
		pub IsCurrentSessionFinal get(fn is_current_session_final): bool = false;

		/// Same as `will_era_be_forced()` but persists to `end_era`
		WasEndEraForced get(fn was_end_era_forced): bool = false;

		/// True if network has been upgraded to this version.
		/// Storage version of the pallet.
		///
		/// This is set to v2 for new networks.
		StorageVersion build(|_: &GenesisConfig<T>| Releases::V2 as u32): u32;
	}
	add_extra_genesis {
		config(stakers):
			Vec<(T::AccountId, T::AccountId, BalanceOf<T>, StakerStatus<T::AccountId>)>;
		build(|config: &GenesisConfig<T>| {
			assert!(config.minimum_bond > Zero::zero(), "Minimum bond must be greater than zero.");
			assert!(config.history_depth > 1, "history depth must be greater than 1");
			for &(ref stash, ref controller, balance, ref status) in &config.stakers {
				assert!(
					T::Currency::free_balance(&stash) >= balance,
					"Stash does not have enough balance to bond."
				);
				let _ = <Module<T>>::bond(
					T::Origin::from(Some(stash.clone()).into()),
					controller.clone(),
					balance,
					RewardDestination::Stash,
				);
				let _ = match status {
					StakerStatus::Validator => {
						<Module<T>>::validate(
							T::Origin::from(Some(controller.clone()).into()),
							Default::default(),
						)
					},
					StakerStatus::Nominator(votes) => {
						<Module<T>>::nominate(
							T::Origin::from(Some(controller.clone()).into()),
							votes.to_vec(),
						)
					},
					_ => Ok(()),
				};
			}
		});
	}
}

<<<<<<< HEAD
fn migrate_payees_to_rewards_module<T: Config>() -> frame_support::weights::Weight {
	#[allow(dead_code)]
	mod inner {
		use codec::{Decode, Encode};
		use sp_std::vec::Vec;
		#[derive(Encode, Decode, Default)]
		pub struct OldEraPoints {
			total: u32,
			individual: Vec<u32>,
		}

		pub struct Module<T>(sp_std::marker::PhantomData<T>);
		frame_support::decl_storage! {
			trait Store for Module<T: super::Config> as Staking {
				pub BlockBonding get(fn block_bonding): bool;
				pub Payee get(fn payee): map hasher(twox_64_concat) T::AccountId => super::RewardDestination<T::AccountId>;
				pub CurrentEraPointsEarned get(fn current_era_points): OldEraPoints;
			}
		}
	}

	<inner::Payee<T>>::drain().for_each(|(stash, payee)| {
		let payee_id = match payee {
			RewardDestination::Stash => stash.clone(),
			RewardDestination::Controller => {
				if let Some(c) = <Bonded<T>>::get(stash.clone()) {
					c
				} else {
					stash.clone()
				}
			}
			RewardDestination::Account(a) => a.clone(),
		};
		T::Rewarder::set_payee(&stash, &payee_id);
	});

	inner::CurrentEraPointsEarned::kill();
	inner::BlockBonding::kill();

	T::BlockWeights::get().max_block
}

=======
>>>>>>> bd12d87a
decl_event!(
	pub enum Event<T> where Balance = BalanceOf<T>, <T as frame_system::Config>::AccountId {
		/// One validator (and its nominators) has been slashed by the given amount.
		Slash(AccountId, Balance),
		/// The validator is invulnerable, so it has NOT been slashed.
		InvulnerableNotSlashed(AccountId, Perbill),
		/// Minimum bond amount is changed.
		SetMinimumBond(Balance),
		/// An old slashing report from a prior era was discarded because it could
		/// not be processed.
		OldSlashingReportDiscarded(SessionIndex),
		/// A new set of stakers was elected with the given \[compute\].
		StakingElection(ElectionCompute),
		/// A new solution for the upcoming election has been stored. \[compute\]
		SolutionStored(ElectionCompute),
		/// A new set of validators are marked to be invulnerable
		SetInvulnerables(Vec<AccountId>),
		/// An account has bonded this amount. \[stash, amount\]
		///
		/// NOTE: This event is only emitted when funds are bonded via a dispatchable. Notably,
		/// it will not be emitted for staking rewards when they are added to stake.
		Bonded(AccountId, Balance),
		/// An account has unbonded this amount. \[stash, amount\]
		Unbonded(AccountId, Balance),
		/// An account has called `withdraw_unbonded` and removed unbonding chunks worth `Balance`
		/// from the unlocking queue. \[stash, amount\]
		Withdrawn(AccountId, Balance),
	}
);

decl_error! {
	/// Error for the staking module.
	pub enum Error for Module<T: Config> {
		/// Not a controller account.
		NotController,
		/// Not a stash account.
		NotStash,
		/// Stash is already bonded.
		AlreadyBonded,
		/// Controller is already paired.
		AlreadyPaired,
		/// Targets cannot be empty.
		EmptyTargets,
		/// Slash record index out of bounds.
		InvalidSlashIndex,
		/// Can not bond with value less than minimum balance.
		InsufficientBond,
		/// User does not have enough free balance to bond this amount
		InsufficientFreeBalance,
		/// Can not schedule more unlock chunks.
		NoMoreChunks,
		/// Can not rebond without unlocking chunks.
		NoUnlockChunk,
		/// Attempting to target a stash that still has funds.
		FundedTarget,
		/// Items are not sorted and unique.
		NotSortedAndUnique,
		/// Cannot nominate the same account multiple times
		DuplicateNominee,
		/// The submitted result is received out of the open window.
		OffchainElectionEarlySubmission,
		/// The submitted result is not as good as the one stored on chain.
		OffchainElectionWeakSubmission,
		/// The snapshot data of the current window is missing.
		SnapshotUnavailable,
		/// Incorrect number of winners were presented.
		OffchainElectionBogusWinnerCount,
		/// One of the submitted winners is not an active candidate on chain (index is out of range
		/// in snapshot).
		OffchainElectionBogusWinner,
		/// Error while building the assignment type from the compact. This can happen if an index
		/// is invalid, or if the weights _overflow_.
		OffchainElectionBogusCompact,
		/// One of the submitted nominators is not an active nominator on chain.
		OffchainElectionBogusNominator,
		/// One of the submitted nominators has an edge to which they have not voted on chain.
		OffchainElectionBogusNomination,
		/// One of the submitted nominators has an edge which is submitted before the last non-zero
		/// slash of the target.
		OffchainElectionSlashedNomination,
		/// A self vote must only be originated from a validator to ONLY themselves.
		OffchainElectionBogusSelfVote,
		/// The submitted result has unknown edges that are not among the presented winners.
		OffchainElectionBogusEdge,
		/// The claimed score does not match with the one computed from the data.
		OffchainElectionBogusScore,
		/// The election size is invalid.
		OffchainElectionBogusElectionSize,
		/// The call is not allowed at the given time due to restrictions of election period.
		CallNotAllowed,
		/// Incorrect previous history depth input provided.
		IncorrectHistoryDepth,
	}
}

decl_module! {
	pub struct Module<T: Config> for enum Call where origin: T::Origin {
		/// Number of sessions per era.
		const SessionsPerEra: SessionIndex = T::SessionsPerEra::get();

		/// Number of eras that staked funds must remain bonded for.
		const BondingDuration: EraIndex = T::BondingDuration::get();

		/// Number of eras that slashes are deferred by, after computation.
		///
		/// This should be less than the bonding duration.
		/// Set to 0 if slashes should be applied immediately, without opportunity for
		/// intervention.
		const SlashDeferDuration: EraIndex = T::SlashDeferDuration::get();

		/// The number of blocks before the end of the era from which election submissions are allowed.
		///
		/// Setting this to zero will disable the offchain compute and only on-chain seq-phragmen will
		/// be used.
		///
		/// This is bounded by being within the last session. Hence, setting it to a value more than the
		/// length of a session will be pointless.
		const ElectionLookahead: T::BlockNumber = T::ElectionLookahead::get();

		/// Maximum number of balancing iterations to run in the offchain submission.
		///
		/// If set to 0, balance_solution will not be executed at all.
		const MaxIterations: u32 = T::MaxIterations::get();

		/// The threshold of improvement that should be provided for a new solution to be accepted.
		const MinSolutionScoreBump: Perbill = T::MinSolutionScoreBump::get();

		/// The maximum number of nominators rewarded for each validator.
		///
		/// For each validator only the `$MaxNominatorRewardedPerValidator` biggest stakers can claim
		/// their reward. This used to limit the i/o cost for the nominator payout.
		const MaxNominatorRewardedPerValidator: u32 = T::MaxNominatorRewardedPerValidator::get();

		type Error = Error<T>;

		fn deposit_event() = default;

		fn on_runtime_upgrade() -> Weight {
			match StorageVersion::get().into() {
				// upgraded!
				Releases::V2 => Zero::zero(),
				// needs upgrade
				Releases::V1 => {
					migration::upgrade_v1_to_v2::<T>();
					T::MaximumBlockWeight::get()
				},
				// won't occur, no live networks on this version...
				Releases::V0 => Zero::zero(),
			}
		}

		fn on_initialize(now: T::BlockNumber) -> Weight {
			let mut consumed_weight = 0;
			let mut add_weight = |reads, writes, weight| {
				consumed_weight += T::DbWeight::get().reads_writes(reads, writes);
				consumed_weight += weight;
			};
			if
				// if we don't have any ongoing offchain compute.
				Self::era_election_status().is_closed() &&
				// either current session final based on the plan, or we're forcing.
				(Self::is_current_session_final() || Self::will_era_be_forced())
			{
				if let Some(next_session_change) = T::NextNewSession::estimate_next_new_session(now) {
					if let Some(remaining) = next_session_change.checked_sub(&now) {
						if remaining <= T::ElectionLookahead::get() && !remaining.is_zero() {
							// create snapshot.
							let (did_snapshot, snapshot_weight) = Self::create_stakers_snapshot();
							add_weight(0, 0, snapshot_weight);
							if did_snapshot {
								// Set the flag to make sure we don't waste any compute here in the same era
								// after we have triggered the offline compute.
								<EraElectionStatus<T>>::put(
									ElectionStatus::<T::BlockNumber>::Open(now)
								);
								add_weight(0, 1, 0);
								log!(info, "💸 Election window is Open({:?}). Snapshot created", now);
							} else {
								log!(warn, "💸 Failed to create snapshot at {:?}.", now);
							}
						}
					}
				} else {
					log!(warn, "💸 Estimating next session change failed.");
				}
				add_weight(0, 0, T::NextNewSession::weight(now))
			}
			// For `era_election_status`, `is_current_session_final`, `will_era_be_forced`
			add_weight(3, 0, 0);
			// Additional read from `on_finalize`
			add_weight(1, 0, 0);

			consumed_weight
		}

		/// Check if the current block number is the one at which the election window has been set
		/// to open. If so, it runs the offchain worker code.
		fn offchain_worker(now: T::BlockNumber) {
			use offchain_election::{set_check_offchain_execution_status, compute_offchain_election};

			if Self::era_election_status().is_open_at(now) {
				let offchain_status = set_check_offchain_execution_status::<T>(now);
				if let Err(why) = offchain_status {
					log!(warn, "💸 skipping offchain worker in open election window due to [{}]", why);
				} else {
					if let Err(e) = compute_offchain_election::<T>() {
						log!(error, "💸 Error in election offchain worker: {:?}", e);
					} else {
						log!(debug, "💸 Executed offchain worker thread without errors.");
					}
				}
			}
		}

		fn on_finalize() {
			// Set the start of the first era.
			if let Some(mut active_era) = Self::active_era() {
				if active_era.start.is_none() {
					let now_as_millis_u64 = T::UnixTime::now().as_millis().saturated_into::<u64>();
					active_era.start = Some(now_as_millis_u64);
					// This write only ever happens once, we don't include it in the weight in general
					ActiveEra::put(active_era);
				}
			}
			// `on_finalize` weight is tracked in `on_initialize`
		}

		fn integrity_test() {
			sp_io::TestExternalities::new_empty().execute_with(||
				assert!(
					T::SlashDeferDuration::get() < T::BondingDuration::get() || T::BondingDuration::get() == 0,
					"As per documentation, slash defer duration ({}) should be less than bonding duration ({}).",
					T::SlashDeferDuration::get(),
					T::BondingDuration::get(),
				)
			);

			use sp_runtime::UpperOf;
			// see the documentation of `Assignment::try_normalize`. Now we can ensure that this
			// will always return `Ok`.
			// 1. Maximum sum of Vec<ChainAccuracy> must fit into `UpperOf<ChainAccuracy>`.
			assert!(
				<usize as TryInto<UpperOf<ChainAccuracy>>>::try_into(MAX_NOMINATIONS)
				.unwrap()
				.checked_mul(<ChainAccuracy>::one().deconstruct().try_into().unwrap())
				.is_some()
			);

			// 2. Maximum sum of Vec<OffchainAccuracy> must fit into `UpperOf<OffchainAccuracy>`.
			assert!(
				<usize as TryInto<UpperOf<OffchainAccuracy>>>::try_into(MAX_NOMINATIONS)
				.unwrap()
				.checked_mul(<OffchainAccuracy>::one().deconstruct().try_into().unwrap())
				.is_some()
			);
		}

		/// Take the origin account as a stash and lock up `value` of its balance. `controller` will
		/// be the account that controls it.
		///
		/// `value` must be more than the `minimum_bond` specified in genesis config.
		///
		/// The dispatch origin for this call must be _Signed_ by the stash account.
		///
		/// Emits `Bonded`.
		///
		/// # <weight>
		/// - Independent of the arguments. Moderate complexity.
		/// - O(1).
		/// - Three extra DB entries.
		///
		/// NOTE: Two of the storage writes (`Self::bonded`, `Self::payee`) are _never_ cleaned
		/// unless the `origin` falls below _existential deposit_ and gets removed as dust.
		/// ------------------
		/// Weight: O(1)
		/// DB Weight:
		/// - Read: Bonded, Ledger, [Origin Account], Locks
		/// - Write: Bonded, Payee, [Origin Account], Locks, Ledger
		/// # </weight>
		#[weight = T::WeightInfo::bond()]
		fn bond(origin,
			controller: T::AccountId,
			#[compact] value: BalanceOf<T>,
			payee: RewardDestination<T::AccountId>
		) {
			let stash = ensure_signed(origin)?;

			if <Bonded<T>>::contains_key(&stash) {
				Err(Error::<T>::AlreadyBonded)?
			}

			if <Ledger<T>>::contains_key(&controller) {
				Err(Error::<T>::AlreadyPaired)?
			}

			// reject a bond which is considered to be _dust_.
			if value < Self::minimum_bond() {
				Err(Error::<T>::InsufficientBond)?
			}

			// You're auto-bonded forever, here. We might improve this by only bonding when
			// you actually validate/nominate and remove once you unbond __everything__.
			<Bonded<T>>::insert(&stash, &controller);

			let id = match payee {
				RewardDestination::Stash => stash.clone(),
				RewardDestination::Controller => controller.clone(),
				RewardDestination::Account(account) => account,
			};
			T::Rewarder::set_payee(&stash, &id);

			let stash_balance = T::Currency::free_balance(&stash);
			let value = value.min(stash_balance);
			Self::deposit_event(RawEvent::Bonded(stash.clone(), value));
			let item = StakingLedger { stash, total: value, active: value, unlocking: vec![] };
			Self::update_ledger(&controller, &item);
		}

		/// Add some extra amount that have appeared in the stash `free_balance` into the balance up
		/// for staking.
		///
		/// Use this if there are additional funds in your stash account that you wish to bond.
		/// Unlike [`bond`] or [`unbond`] this function does not impose any limitation on the amount
		/// that can be added.
		///
		/// The dispatch origin for this call must be _Signed_ by the stash, not the controller and
		/// it can be only called when [`EraElectionStatus`] is `Closed`.
		///
		/// Emits `Bonded`.
		///
		/// # <weight>
		/// - Independent of the arguments. Insignificant complexity.
		/// - O(1).
		/// - One DB entry.
		/// ------------
		/// DB Weight:
		/// - Read: Era Election Status, Bonded, Ledger, [Origin Account], Locks
		/// - Write: [Origin Account], Locks, Ledger
		/// # </weight>
		#[weight = T::WeightInfo::bond_extra()]
		fn bond_extra(origin, #[compact] max_additional: BalanceOf<T>) {
			ensure!(Self::era_election_status().is_closed(), Error::<T>::CallNotAllowed);
			let stash = ensure_signed(origin)?;

			let controller = Self::bonded(&stash).ok_or(Error::<T>::NotStash)?;
			let mut ledger = Self::ledger(&controller).ok_or(Error::<T>::NotController)?;

			let stash_balance = T::Currency::free_balance(&stash);

			if let Some(extra) = stash_balance.checked_sub(&ledger.total) {
				let extra = extra.min(max_additional);
				ensure!((ledger.active + extra) >= Self::minimum_bond(), Error::<T>::InsufficientBond);
				ledger.total += extra;
				ledger.active += extra;
				Self::deposit_event(RawEvent::Bonded(stash, extra));
				Self::update_ledger(&controller, &ledger);
			} else {
				// use doesn't have enough balance, better to retun some failure
				return Err(Error::<T>::InsufficientFreeBalance.into())
			}
		}

		/// Schedule a portion of the stash to be unlocked ready for transfer out after the bond
		/// period ends. If this leaves an amount actively bonded less than
		/// T::Currency::minimum_balance(), then it is increased to the full amount.
		///
		/// Once the unlock period is done, you can call `withdraw_unbonded` to actually move
		/// the funds out of management ready for transfer.
		///
		/// No more than a limited number of unlocking chunks (see `MAX_UNLOCKING_CHUNKS`)
		/// can co-exists at the same time. In that case, [`Call::withdraw_unbonded`] need
		/// to be called first to remove some of the chunks (if possible).
		///
		/// The dispatch origin for this call must be _Signed_ by the controller, not the stash.
		/// And, it can be only called when [`EraElectionStatus`] is `Closed`.
		///
		/// Emits `Unbonded`.
		///
		/// See also [`Call::withdraw_unbonded`].
		///
		/// # <weight>
		/// - Independent of the arguments. Limited but potentially exploitable complexity.
		/// - Contains a limited number of reads.
		/// - Each call (requires the remainder of the bonded balance to be above `minimum_balance`)
		///   will cause a new entry to be inserted into a vector (`Ledger.unlocking`) kept in storage.
		///   The only way to clean the aforementioned storage item is also user-controlled via
		///   `withdraw_unbonded`.
		/// - One DB entry.
		/// ----------
		/// Weight: O(1)
		/// DB Weight:
		/// - Read: EraElectionStatus, Ledger, CurrentEra, Locks, BalanceOf Stash,
		/// - Write: Locks, Ledger, BalanceOf Stash,
		/// </weight>
		#[weight = T::WeightInfo::unbond()]
		fn unbond(origin, #[compact] value: BalanceOf<T>) {
			ensure!(Self::era_election_status().is_closed(), Error::<T>::CallNotAllowed);
			let controller = ensure_signed(origin)?;
			let mut ledger = Self::ledger(&controller).ok_or(Error::<T>::NotController)?;
			ensure!(
				ledger.unlocking.len() < MAX_UNLOCKING_CHUNKS,
				Error::<T>::NoMoreChunks,
			);

			if ledger.active.is_zero() || value.is_zero() {
				return Ok(());
			}

			// If active stake drops below the minimum bond threshold then the entirety of the stash
			// should be scheduled to unlock.
			// Care must be taken to ensure that funds are still at stake until the unlocking period is over.
			let remaining_active = ledger.active.checked_sub(&value).unwrap_or(Zero::zero());
			let era = Self::current_era().unwrap_or(0) + T::BondingDuration::get();
			if remaining_active < Self::minimum_bond() {
				// Must unbond all funds
				ledger.unlocking.push(UnlockChunk { value: ledger.active, era });
				Self::deposit_event(RawEvent::Unbonded(ledger.stash.clone(), ledger.active));
				ledger.active = Zero::zero();
				// The account should no longer be considered for election as a validator nor should it have any
				// voting power via nomination.
				Self::chill_stash(&ledger.stash);
			} else {
				ledger.unlocking.push(UnlockChunk { value, era });
				Self::deposit_event(RawEvent::Unbonded(ledger.stash.clone(), value));
				ledger.active = remaining_active;
			}

			Self::update_ledger(&controller, &ledger);
		}

		/// Remove any unlocked chunks from the `unlocking` queue from our management.
		///
		/// This essentially frees up that balance to be used by the stash account to do
		/// whatever it wants.
		///
		/// The dispatch origin for this call must be _Signed_ by the controller, not the stash.
		/// And, it can be only called when [`EraElectionStatus`] is `Closed`.
		///
		/// Emits `Withdrawn`.
		///
		/// See also [`Call::unbond`].
		///
		/// # <weight>
		/// - Could be dependent on the `origin` argument and how much `unlocking` chunks exist.
		///  It implies `consolidate_unlocked` which loops over `Ledger.unlocking`, which is
		///  indirectly user-controlled. See [`unbond`] for more detail.
		/// - Contains a limited number of reads, yet the size of which could be large based on `ledger`.
		/// - Writes are limited to the `origin` account key.
		/// ---------------
		/// Complexity O(S) where S is the number of slashing spans to remove
		/// Update:
		/// - Reads: EraElectionStatus, Ledger, Current Era, Locks, [Origin Account]
		/// - Writes: [Origin Account], Locks, Ledger
		/// Kill:
		/// - Reads: EraElectionStatus, Ledger, Current Era, Bonded, Slashing Spans, [Origin
		///   Account], Locks, BalanceOf stash
		/// - Writes: Bonded, Slashing Spans (if S > 0), Ledger, Payee, Validators, Nominators,
		///   [Origin Account], Locks, BalanceOf stash.
		/// - Writes Each: SpanSlash * S
		/// NOTE: Weight annotation is the kill scenario, we refund otherwise.
		/// # </weight>
		#[weight = T::WeightInfo::withdraw_unbonded_kill(1_u32)]
		fn withdraw_unbonded(origin) {
			ensure!(Self::era_election_status().is_closed(), Error::<T>::CallNotAllowed);
			let controller = ensure_signed(origin)?;
			let mut ledger = Self::ledger(&controller).ok_or(Error::<T>::NotController)?;
			let (stash, old_total) = (ledger.stash.clone(), ledger.total);
			if let Some(current_era) = Self::current_era() {
				ledger = ledger.consolidate_unlocked(current_era)
			}

			if ledger.unlocking.is_empty() && ledger.active.is_zero() {
				// This account must have called `unbond()` with some value that caused the active
				// portion to fall below existential deposit + will have no more unlocking chunks
				// left. We can now safely remove this.
				let stash = ledger.stash;
				// remove the lock.
				T::Currency::remove_lock(STAKING_ID, &stash);
				// remove all staking-related information.
				Self::kill_stash(&stash)?;
			} else {
				// This was the consequence of a partial unbond. just update the ledger and move on.
				Self::update_ledger(&controller, &ledger);
			}

			// `old_total` should never be less than the new total because
			// `consolidate_unlocked` strictly subtracts balance.
			if ledger.total < old_total {
				// Already checked that this won't overflow by entry condition.
				let value = old_total - ledger.total;
				Self::deposit_event(RawEvent::Withdrawn(stash, value));
			}
		}

		/// Declare the desire to validate for the origin controller.
		///
		/// Effects will be felt at the beginning of the next era.
		///
		/// The dispatch origin for this call must be _Signed_ by the controller, not the stash.
		/// And, it can be only called when [`EraElectionStatus`] is `Closed`.
		///
		/// # <weight>
		/// - Independent of the arguments. Insignificant complexity.
		/// - Contains a limited number of reads.
		/// - Writes are limited to the `origin` account key.
		/// -----------
		/// Weight: O(1)
		/// DB Weight:
		/// - Read: Era Election Status, Ledger
		/// - Write: Nominators, Validators
		/// # </weight>
		#[weight = T::WeightInfo::validate()]
		fn validate(origin, prefs: ValidatorPrefs) {
			ensure!(Self::era_election_status().is_closed(), Error::<T>::CallNotAllowed);
			let controller = ensure_signed(origin)?;
			let ledger = Self::ledger(&controller).ok_or(Error::<T>::NotController)?;
			ensure!(ledger.active >= Self::minimum_bond(), Error::<T>::InsufficientBond);
			let stash = &ledger.stash;

			let prefs = ValidatorPrefs {
				commission: prefs.commission.min(Perbill::one())
			};

			<Nominators<T>>::remove(stash);
			<Validators<T>>::insert(stash, prefs);
		}

		/// Declare the desire to nominate `targets` for the origin controller.
		///
		/// Effects will be felt at the beginning of the next era. This can only be called when
		/// [`EraElectionStatus`] is `Closed`.
		///
		/// The dispatch origin for this call must be _Signed_ by the controller, not the stash.
		/// And, it can be only called when [`EraElectionStatus`] is `Closed`.
		///
		/// # <weight>
		/// - The transaction's complexity is proportional to the size of `targets` (N)
		/// which is capped at CompactAssignments::LIMIT (MAX_NOMINATIONS).
		/// - Both the reads and writes follow a similar pattern.
		/// ---------
		/// Weight: O(N)
		/// where N is the number of targets
		/// DB Weight:
		/// - Reads: Era Election Status, Ledger, Current Era
		/// - Writes: Validators, Nominators
		/// # </weight>
		#[weight = T::WeightInfo::nominate(targets.len() as u32)]
		fn nominate(origin, targets: Vec<T::AccountId>) {
			ensure!(Self::era_election_status().is_closed(), Error::<T>::CallNotAllowed);
			let controller = ensure_signed(origin)?;
			let ledger = Self::ledger(&controller).ok_or(Error::<T>::NotController)?;
			let stash = &ledger.stash;
			ensure!(ledger.active >= Self::minimum_bond(), Error::<T>::InsufficientBond);
			ensure!(!targets.is_empty(), Error::<T>::EmptyTargets);

			// nominating the same account multiple times is not allowed
			let deduped = BTreeSet::from_iter(targets.iter());
			ensure!(deduped.len() == targets.len(), Error::<T>::DuplicateNominee);

			let targets = targets.into_iter()
				.take(MAX_NOMINATIONS)
				.collect::<Vec<T::AccountId>>();

			let nominations = Nominations {
				targets,
				submitted_in: Self::current_era().unwrap_or(0),
			};

			<Validators<T>>::remove(stash);
			<Nominators<T>>::insert(stash, &nominations);
		}

		/// Declare no desire to either validate or nominate.
		///
		/// Effects will be felt at the beginning of the next era.
		///
		/// The dispatch origin for this call must be _Signed_ by the controller, not the stash.
		/// And, it can be only called when [`EraElectionStatus`] is `Closed`.
		///
		/// # <weight>
		/// - Independent of the arguments. Insignificant complexity.
		/// - Contains one read.
		/// - Writes are limited to the `origin` account key.
		/// --------
		/// Weight: O(1)
		/// DB Weight:
		/// - Read: EraElectionStatus, Ledger
		/// - Write: Validators, Nominators
		/// # </weight>
		#[weight = T::WeightInfo::chill()]
		fn chill(origin) {
			ensure!(Self::era_election_status().is_closed(), Error::<T>::CallNotAllowed);
			let controller = ensure_signed(origin)?;
			let ledger = Self::ledger(&controller).ok_or(Error::<T>::NotController)?;
			Self::chill_stash(&ledger.stash);
		}

		/// (Re-)set the payment target for a controller.
		///
		/// Effects will be felt at the beginning of the next era.
		///
		/// The dispatch origin for this call must be _Signed_ by the controller, not the stash.
		///
		/// # <weight>
		/// - Independent of the arguments. Insignificant complexity.
		/// - Contains a limited number of reads.
		/// - Writes are limited to the `origin` account key.
		/// ---------
		/// - Weight: O(1)
		/// - DB Weight:
		///     - Read: Ledger
		///     - Write: Payee
		/// # </weight>
		#[weight = T::WeightInfo::set_payee()]
		fn set_payee(origin, payee: RewardDestination<T::AccountId>) {
			let controller = ensure_signed(origin)?;
			let ledger = Self::ledger(&controller).ok_or(Error::<T>::NotController)?;
			let stash = &ledger.stash;
			let id = match payee {
				RewardDestination::Stash => stash.clone(),
				RewardDestination::Controller => controller,
				RewardDestination::Account(account) => account,
			};
			T::Rewarder::set_payee(stash, &id);
		}

		/// (Re-)set the controller of a stash.
		///
		/// Effects will be felt at the beginning of the next era.
		///
		/// The dispatch origin for this call must be _Signed_ by the stash, not the controller.
		///
		/// # <weight>
		/// - Independent of the arguments. Insignificant complexity.
		/// - Contains a limited number of reads.
		/// - Writes are limited to the `origin` account key.
		/// # </weight>
		#[weight = T::WeightInfo::set_controller()]
		fn set_controller(origin, controller: T::AccountId) {
			let stash = ensure_signed(origin)?;
			let old_controller = Self::bonded(&stash).ok_or(Error::<T>::NotStash)?;
			if <Ledger<T>>::contains_key(&controller) {
				Err(Error::<T>::AlreadyPaired)?
			}
			if controller != old_controller {
				<Bonded<T>>::insert(&stash, &controller);
				if let Some(l) = <Ledger<T>>::take(&old_controller) {
					<Ledger<T>>::insert(&controller, l);
				}
			}
		}

		/// Sets the ideal number of validators.
		///
		/// The dispatch origin must be Root.
		///
		/// # <weight>
		/// Weight: O(1)
		/// Write: Validator Count
		/// # </weight>
		#[weight = T::WeightInfo::set_validator_count()]
		fn set_validator_count(origin, #[compact] new: u32) {
			ensure_root(origin)?;
			ValidatorCount::put(new);
		}

		/// Increments the ideal number of validators.
		///
		/// The dispatch origin must be Root.
		///
		/// # <weight>
		/// Same as [`set_validator_count`].
		/// # </weight>
		#[weight = T::WeightInfo::set_validator_count()]
		fn increase_validator_count(origin, #[compact] additional: u32) {
			ensure_root(origin)?;
			ValidatorCount::mutate(|n| *n += additional);
		}

		/// Force there to be no new eras indefinitely.
		///
		/// # <weight>
		/// - No arguments.
		/// # </weight>
		#[weight = T::WeightInfo::force_no_eras()]
		fn force_no_eras(origin) {
			ensure_root(origin)?;
			ForceEra::put(Forcing::ForceNone);
		}

		/// Force there to be a new era at the end of the next session. After this, it will be
		/// reset to normal (non-forced) behaviour.
		///
		/// # <weight>
		/// - No arguments.
		/// # </weight>
		#[weight = T::WeightInfo::force_new_era()]
		fn force_new_era(origin) {
			ensure_root(origin)?;
			ForceEra::put(Forcing::ForceNew);
		}

		/// Set the minimum bond amount.
		#[weight = T::WeightInfo::force_new_era()]
		fn set_minimum_bond(origin, value: BalanceOf<T>) {
			ensure_root(origin)?;
			<MinimumBond<T>>::put(value);
			Self::deposit_event(RawEvent::SetMinimumBond(value));
		}

		/// Set the validators who cannot be slashed (if any).
		#[weight = T::WeightInfo::set_invulnerables(validators.len() as u32)]
		fn set_invulnerables(origin, validators: Vec<T::AccountId>) {
			ensure_root(origin)?;
			<Invulnerables<T>>::put(validators.clone());
			Self::deposit_event(RawEvent::SetInvulnerables(validators) );

		}

		/// Force a current staker to become completely unstaked, immediately.
		///
		/// The dispatch origin must be Root.
		///
		/// # <weight>
		/// O(S) where S is the number of slashing spans to be removed
		/// Reads: Bonded, Slashing Spans, Account, Locks
		/// Writes: Bonded, Slashing Spans (if S > 0), Ledger, Payee, Validators, Nominators, Account, Locks
		/// Writes Each: SpanSlash * S
		/// # </weight>
		#[weight = T::WeightInfo::force_unstake(1_u32)]
		fn force_unstake(origin, stash: T::AccountId) {
			ensure_root(origin)?;

			// remove all staking-related information.
			Self::kill_stash(&stash)?;

			// remove the lock.
			T::Currency::remove_lock(STAKING_ID, &stash);
		}

		/// Force there to be a new era at the end of sessions indefinitely.
		///
		/// The dispatch origin must be Root.
		///
		/// # <weight>
		/// - Weight: O(1)
		/// - Write: ForceEra
		/// # </weight>
		#[weight = T::WeightInfo::force_new_era_always()]
		fn force_new_era_always(origin) {
			ensure_root(origin)?;
			ForceEra::put(Forcing::ForceAlways);
		}

		/// Cancel enactment of a deferred slash.
		///
		/// Parameters: era and indices of the slashes for that era to kill.
		///
		/// # <weight>
		/// Complexity: O(U + S)
		/// with U unapplied slashes weighted with U=1000
		/// and S is the number of slash indices to be canceled.
		/// - Read: Unapplied Slashes
		/// - Write: Unapplied Slashes
		/// # </weight>
		#[weight = T::WeightInfo::cancel_deferred_slash(slash_indices.len() as u32)]
		fn cancel_deferred_slash(origin, era: EraIndex, slash_indices: Vec<u32>) {
			ensure_root(origin)?;

			ensure!(!slash_indices.is_empty(), Error::<T>::EmptyTargets);
			ensure!(is_sorted_and_unique(&slash_indices), Error::<T>::NotSortedAndUnique);

			let mut unapplied = <Self as Store>::UnappliedSlashes::get(&era);
			let last_item = slash_indices[slash_indices.len() - 1];
			ensure!((last_item as usize) < unapplied.len(), Error::<T>::InvalidSlashIndex);

			for (removed, index) in slash_indices.into_iter().enumerate() {
				let index = (index as usize) - removed;
				unapplied.remove(index);
			}

			<Self as Store>::UnappliedSlashes::insert(&era, &unapplied);
		}

<<<<<<< HEAD
		fn on_initialize(n: T::BlockNumber) -> Weight {
			T::Rewarder::process_reward_payouts(NextEraBlockNumber::<T>::get().saturating_sub(n))
		}
	}
}

impl<T: Config> Module<T> {
	// PUBLIC IMMUTABLES
=======
>>>>>>> bd12d87a

		/// Rebond a portion of the stash scheduled to be unlocked.
		///
		/// The dispatch origin must be signed by the controller, and it can be only called when
		/// [`EraElectionStatus`] is `Closed`.
		///
		/// # <weight>
		/// - Time complexity: O(L), where L is unlocking chunks
		/// - Bounded by `MAX_UNLOCKING_CHUNKS`.
		/// - Storage changes: Can't increase storage, only decrease it.
		/// ---------------
		/// - DB Weight:
		///     - Reads: EraElectionStatus, Ledger, Locks, [Origin Account]
		///     - Writes: [Origin Account], Locks, Ledger
		/// # </weight>
		#[weight = T::WeightInfo::rebond(MAX_UNLOCKING_CHUNKS as u32)]
		fn rebond(origin, #[compact] value: BalanceOf<T>) -> DispatchResultWithPostInfo {
			ensure!(Self::era_election_status().is_closed(), Error::<T>::CallNotAllowed);
			let controller = ensure_signed(origin)?;
			let ledger = Self::ledger(&controller).ok_or(Error::<T>::NotController)?;
			ensure!(!ledger.unlocking.is_empty(), Error::<T>::NoUnlockChunk);
			ensure!(ledger.active.saturating_add(value) >= Self::minimum_bond(), Error::<T>::InsufficientBond);

			let ledger = ledger.rebond(value);
			Self::update_ledger(&controller, &ledger);
			Ok(Some(
				35 * WEIGHT_PER_MICROS
				+ 50 * WEIGHT_PER_NANOS * (ledger.unlocking.len() as Weight)
				+ T::DbWeight::get().reads_writes(3, 2)
			).into())
		}

		/// Set `HistoryDepth` value. This function will delete any history information
		/// when `HistoryDepth` is reduced.
		///
		/// Parameters:
		/// - `new_history_depth`: The new history depth you would like to set.
		/// - `era_items_deleted`: The number of items that will be deleted by this dispatch.
		///    This should report all the storage items that will be deleted by clearing old
		///    era history. Needed to report an accurate weight for the dispatch. Trusted by
		///    `Root` to report an accurate number.
		///
		/// Origin must be root.
		///
		/// # <weight>
		/// - E: Number of history depths removed, i.e. 10 -> 7 = 3
		/// - Weight: O(E)
		/// - DB Weight:
		///     - Reads: Current Era, History Depth
		///     - Writes: History Depth
		///     - Clear Prefix Each: Era Stakers, EraStakersClipped, ErasValidatorPrefs
		///     - Writes Each: ErasTotalStake, ErasStartSessionIndex
		/// # </weight>
		#[weight = T::WeightInfo::set_history_depth(*_era_items_deleted)]
		fn set_history_depth(origin,
			#[compact] new_history_depth: EraIndex,
			#[compact] _era_items_deleted: u32,
		) {
			ensure_root(origin)?;
			// exposure history must be tracked for atleast 1 era to allow retroactive payout schemes
			// to function correctly
			ensure!(new_history_depth > 1, Error::<T>::IncorrectHistoryDepth);
			if let Some(current_era) = Self::current_era() {
				HistoryDepth::mutate(|history_depth| {
					let last_kept = current_era.checked_sub(*history_depth).unwrap_or(0);
					let new_last_kept = current_era.checked_sub(new_history_depth).unwrap_or(0);
					for era_index in last_kept..new_last_kept {
						Self::clear_era_information(era_index);
					}
					*history_depth = new_history_depth
				})
			}
		}

		/// Remove all data structure concerning a staker/stash once its balance is zero.
		/// This is essentially equivalent to `withdraw_unbonded` except it can be called by anyone
		/// and the target `stash` must have no funds left.
		///
		/// This can be called from any origin.
		///
		/// - `stash`: The stash account to reap. Its balance must be zero.
		///
		/// # <weight>
		/// Complexity: O(S) where S is the number of slashing spans on the account.
		/// DB Weight:
		/// - Reads: Stash Account, Bonded, Slashing Spans, Locks
		/// - Writes: Bonded, Slashing Spans (if S > 0), Ledger, Payee, Validators, Nominators, Stash Account, Locks
		/// - Writes Each: SpanSlash * S
		/// # </weight>
		#[weight = T::WeightInfo::reap_stash(1_u32)]
		fn reap_stash(_origin, stash: T::AccountId) {
			ensure!(T::Currency::total_balance(&stash).is_zero(), Error::<T>::FundedTarget);
			Self::kill_stash(&stash)?;
			T::Currency::remove_lock(STAKING_ID, &stash);
		}

		/// Submit an election result to the chain. If the solution:
		///
		/// 1. is valid.
		/// 2. has a better score than a potentially existing solution on chain.
		///
		/// then, it will be _put_ on chain.
		///
		/// A solution consists of two pieces of data:
		///
		/// 1. `winners`: a flat vector of all the winners of the round.
		/// 2. `assignments`: the compact version of an assignment vector that encodes the edge
		///    weights.
		///
		/// Both of which may be computed using _phragmen_, or any other algorithm.
		///
		/// Additionally, the submitter must provide:
		///
		/// - The `score` that they claim their solution has.
		///
		/// Both validators and nominators will be represented by indices in the solution. The
		/// indices should respect the corresponding types ([`ValidatorIndex`] and
		/// [`NominatorIndex`]). Moreover, they should be valid when used to index into
		/// [`SnapshotValidators`] and [`SnapshotNominators`]. Any invalid index will cause the
		/// solution to be rejected. These two storage items are set during the election window and
		/// may be used to determine the indices.
		///
		/// A solution is valid if:
		///
		/// 0. It is submitted when [`EraElectionStatus`] is `Open`.
		/// 1. Its claimed score is equal to the score computed on-chain.
		/// 2. Presents the correct number of winners.
		/// 3. All indexes must be value according to the snapshot vectors. All edge values must
		///    also be correct and should not overflow the granularity of the ratio type (i.e. 256
		///    or billion).
		/// 4. For each edge, all targets are actually nominated by the voter.
		/// 5. Has correct self-votes.
		///
		/// A solutions score is consisted of 3 parameters:
		///
		/// 1. `min { support.total }` for each support of a winner. This value should be maximized.
		/// 2. `sum { support.total }` for each support of a winner. This value should be minimized.
		/// 3. `sum { support.total^2 }` for each support of a winner. This value should be
		///    minimized (to ensure less variance)
		///
		/// # <weight>
		/// The transaction is assumed to be the longest path, a better solution.
		///   - Initial solution is almost the same.
		///   - Worse solution is retraced in pre-dispatch-checks which sets its own weight.
		/// # </weight>
		#[weight = T::WeightInfo::submit_solution_better(
			size.validators.into(),
			size.nominators.into(),
			compact.len() as u32,
			winners.len() as u32,
		)]
		pub fn submit_election_solution(
			origin,
			winners: Vec<ValidatorIndex>,
			compact: CompactAssignments,
			score: ElectionScore,
			era: EraIndex,
			size: ElectionSize,
		) -> DispatchResultWithPostInfo {
			let _who = ensure_signed(origin)?;
			Self::check_and_replace_solution(
				winners,
				compact,
				ElectionCompute::Signed,
				score,
				era,
				size,
			)
		}

		/// Unsigned version of `submit_election_solution`.
		///
		/// Note that this must pass the [`ValidateUnsigned`] check which only allows transactions
		/// from the local node to be included. In other words, only the block author can include a
		/// transaction in the block.
		///
		/// # <weight>
		/// See `crate::weight` module.
		/// # </weight>
		#[weight = T::WeightInfo::submit_solution_better(
			size.validators.into(),
			size.nominators.into(),
			compact.len() as u32,
			winners.len() as u32,
		)]
		pub fn submit_election_solution_unsigned(
			origin,
			winners: Vec<ValidatorIndex>,
			compact: CompactAssignments,
			score: ElectionScore,
			era: EraIndex,
			size: ElectionSize,
		) -> DispatchResultWithPostInfo {
			ensure_none(origin)?;
			let adjustments = Self::check_and_replace_solution(
				winners,
				compact,
				ElectionCompute::Unsigned,
				score,
				era,
				size,
			).expect(
				"An unsigned solution can only be submitted by validators; A validator should \
				always produce correct solutions, else this block should not be imported, thus \
				effectively depriving the validators from their authoring reward. Hence, this panic
				is expected."
			);
			Ok(adjustments)
		}
	}
}

impl<T: Trait> Module<T> {
	/// The total balance that can be slashed from a stash account as of right now.
	pub fn slashable_balance_of(stash: &T::AccountId) -> BalanceOf<T> {
		// Weight note: consider making the stake accessible through stash.
		Self::bonded(stash)
			.and_then(Self::ledger)
			.map(|l| l.active)
			.unwrap_or_default()
	}

	/// Internal impl of [`slashable_balance_of`] that returns [`VoteWeight`].
	pub fn slashable_balance_of_vote_weight(stash: &T::AccountId, issuance: BalanceOf<T>) -> VoteWeight {
		T::CurrencyToVote::to_vote(Self::slashable_balance_of(stash), issuance)
	}

	/// Returns a closure around `slashable_balance_of_vote_weight` that can be passed around.
	///
	/// This prevents call sites from repeatedly requesting `total_issuance` from backend. But it is
	/// important to be only used while the total issuance is not changing.
	pub fn slashable_balance_of_fn() -> Box<dyn Fn(&T::AccountId) -> VoteWeight> {
		// NOTE: changing this to unboxed `impl Fn(..)` return type and the module will still
		// compile, while some types in mock fail to resolve.
		let issuance = T::Currency::total_issuance();
		Box::new(move |who: &T::AccountId| -> VoteWeight { Self::slashable_balance_of_vote_weight(who, issuance) })
	}

	/// Dump the list of validators and nominators into vectors and keep them on-chain.
	///
	/// This data is used to efficiently evaluate election results. returns `true` if the operation
	/// is successful.
	pub fn create_stakers_snapshot() -> (bool, Weight) {
		let mut consumed_weight = 0;
		let mut add_db_reads_writes = |reads, writes| {
			consumed_weight += T::DbWeight::get().reads_writes(reads, writes);
		};
		let validators = <Validators<T>>::iter().map(|(v, _)| v).collect::<Vec<_>>();
		let mut nominators = <Nominators<T>>::iter().map(|(n, _)| n).collect::<Vec<_>>();

		let num_validators = validators.len();
		let num_nominators = nominators.len();
		add_db_reads_writes((num_validators + num_nominators) as Weight, 0);

		if num_validators > MAX_VALIDATORS || num_nominators.saturating_add(num_validators) > MAX_NOMINATORS {
			log!(
				warn,
				"💸 Snapshot size too big [{} <> {}][{} <> {}].",
				num_validators,
				MAX_VALIDATORS,
				num_nominators,
				MAX_NOMINATORS,
			);
			(false, consumed_weight)
		} else {
			// all validators nominate themselves;
			nominators.extend(validators.clone());

			<SnapshotValidators<T>>::put(validators);
			<SnapshotNominators<T>>::put(nominators);
			add_db_reads_writes(0, 2);
			(true, consumed_weight)
		}
	}

	/// Clears both snapshots of stakers.
	fn kill_stakers_snapshot() {
		<SnapshotValidators<T>>::kill();
		<SnapshotNominators<T>>::kill();
	}

	/// Calculate the next accrued payout for a stash id (a payee) without affecting the storage.
	pub fn accrued_payout(stash: &T::AccountId) -> BalanceOf<T> {
		let era_index = Self::active_era().map(|e| e.index).unwrap_or(0);
		let validator_commission_stake_map = ErasValidatorPrefs::<T>::iter_prefix(&era_index)
			.map(|(validator_stash, prefs)| {
				(
					validator_stash.clone(),
					prefs.commission,
					Self::eras_stakers_clipped(era_index, validator_stash),
				)
			})
			.collect::<Vec<(_, _, _)>>();

		T::Rewarder::calculate_individual_reward(stash, validator_commission_stake_map.as_slice())
	}

	/// Update the ledger for a controller.
	///
	/// This will also update the stash lock.
	fn update_ledger(controller: &T::AccountId, ledger: &StakingLedger<T::AccountId, BalanceOf<T>>) {
		T::Currency::set_lock(STAKING_ID, &ledger.stash, ledger.total, WithdrawReasons::all());
		<Ledger<T>>::insert(controller, ledger);
	}

	/// Chill a stash account.
	fn chill_stash(stash: &T::AccountId) {
		<Validators<T>>::remove(stash);
		<Nominators<T>>::remove(stash);
	}

	/// Plan a new session potentially trigger a new era.
	fn new_session(session_index: SessionIndex) -> Option<Vec<T::AccountId>> {
		if let Some(current_era) = Self::current_era() {
			// Initial era has been set.
			let current_era_start_session_index = Self::eras_start_session_index(current_era).unwrap_or_else(|| {
				frame_support::print("Error: start_session_index must be set for current_era");
				0
			});

			let era_length = session_index.checked_sub(current_era_start_session_index).unwrap_or(0); // Must never happen.

			// forcing a new era, means forcing an era end for the active era
			if Self::will_era_be_forced() {
				WasEndEraForced::put(true)
			}

			match ForceEra::get() {
				Forcing::ForceNew => ForceEra::kill(),
				Forcing::ForceAlways => (),
				Forcing::NotForcing if era_length >= T::SessionsPerEra::get() => (),
				_ => {
					// Either `ForceNone`, or `NotForcing && era_length < T::SessionsPerEra::get()`.
					if era_length + 1 == T::SessionsPerEra::get() {
						IsCurrentSessionFinal::put(true);
					} else if era_length >= T::SessionsPerEra::get() {
						// Should only happen when we are ready to trigger an era but we have ForceNone,
						// otherwise previous arm would short circuit.
						Self::close_election_window();
					}
					return None;
				}
			}

			// new era.
			Self::new_era(session_index)
		} else {
			// Set initial era
			log!(
				debug,
				"💸 schedule genesis era, starting at session index: {:?}",
				session_index
			);
			Self::new_era(session_index)
		}
	}

	/// Select a new validator set from the assembled stakers and their role preferences. It tries
	/// first to peek into [`QueuedElected`]. Otherwise, it runs a new on-chain phragmen election.
	///
	/// If [`QueuedElected`] and [`QueuedScore`] exists, they are both removed. No further storage
	/// is updated.
	fn try_do_election() -> Option<ElectionResult<T::AccountId, BalanceOf<T>>> {
		// an election result from either a stored submission or locally executed one.
		let next_result = <QueuedElected<T>>::take().or_else(|| Self::do_on_chain_phragmen());

		// either way, kill this. We remove it here to make sure it always has the exact same
		// lifetime as `QueuedElected`.
		QueuedScore::kill();

		next_result
	}

	/// Execute election and return the new results. The edge weights are processed into support
	/// values.
	///
	/// This is basically a wrapper around [`do_phragmen`] which translates
	/// `PrimitiveElectionResult` into `ElectionResult`.
	///
	/// No storage item is updated.
	pub fn do_on_chain_phragmen() -> Option<ElectionResult<T::AccountId, BalanceOf<T>>> {
		if let Some(phragmen_result) = Self::do_phragmen::<ChainAccuracy>(0) {
			let elected_stashes = phragmen_result
				.winners
				.iter()
				.map(|(s, _)| s.clone())
				.collect::<Vec<T::AccountId>>();
			let assignments = phragmen_result.assignments;

			let staked_assignments =
				sp_npos_elections::assignment_ratio_to_staked(assignments, Self::slashable_balance_of_fn());

			let supports = build_support_map::<T::AccountId>(&elected_stashes, &staked_assignments)
				.map_err(|_| {
					log!(
						error,
						"💸 on-chain phragmen is failing due to a problem in the result. This must be a bug."
					)
				})
				.ok()?;

			// collect exposures
			let exposures = Self::collect_exposure(supports);

			// In order to keep the property required by `on_session_ending` that we must return the
			// new validator set even if it's the same as the old, as long as any underlying
			// economic conditions have changed, we don't attempt to do any optimization where we
			// compare against the prior set.
			Some(ElectionResult::<T::AccountId, BalanceOf<T>> {
				elected_stashes,
				exposures,
				compute: ElectionCompute::OnChain,
			})
		} else {
			// There were not enough candidates for even our minimal level of functionality. This is
			// bad. We should probably disable all functionality except for block production and let
			// the chain keep producing blocks until we can decide on a sufficiently substantial
			// set. TODO: #2494
			None
		}
	}

	/// Execute phragmen election and return the new results. No post-processing is applied and the
	/// raw edge weights are returned.
	///
	/// Self votes are added and nominations before the most recent slashing span are ignored.
	///
	/// No storage item is updated.
	pub fn do_phragmen<Accuracy: PerThing>(iterations: usize) -> Option<PrimitiveElectionResult<T::AccountId, Accuracy>>
	where
		ExtendedBalance: From<InnerOf<Accuracy>>,
	{
		let weight_of = Self::slashable_balance_of_fn();
		let mut all_nominators: Vec<(T::AccountId, VoteWeight, Vec<T::AccountId>)> = Vec::new();
		let mut all_validators = Vec::new();
		for (validator, _) in <Validators<T>>::iter() {
			// append self vote
			let self_vote = (validator.clone(), weight_of(&validator), vec![validator.clone()]);
			all_nominators.push(self_vote);
			all_validators.push(validator);
		}

		let nominator_votes = <Nominators<T>>::iter().map(|(nominator, nominations)| {
			let Nominations {
				submitted_in,
				mut targets,
			} = nominations;

			// Filter out nomination targets which were nominated before the most recent
			// slashing span.
			targets.retain(|stash| {
				<Self as Store>::SlashingSpans::get(&stash)
					.map_or(true, |spans| submitted_in >= spans.last_nonzero_slash())
			});

			(nominator, targets)
		});
		all_nominators.extend(nominator_votes.map(|(n, ns)| {
			let s = weight_of(&n);
			(n, s, ns)
		}));

<<<<<<< HEAD
		let maybe_phragmen_result = sp_npos_elections::seq_phragmen::<T::AccountId, Perbill>(
			Self::validator_count() as usize,
			all_validators,
			all_nominators,
			None,
		);

		if let Ok(phragmen_result) = maybe_phragmen_result {
			let elected_stashes = phragmen_result
				.winners
				.into_iter()
				.map(|(s, _)| s)
				.collect::<Vec<T::AccountId>>();
			let assignments = phragmen_result.assignments;
=======
		if all_validators.len() < Self::minimum_validator_count().max(1) as usize {
			// If we don't have enough candidates, nothing to do.
			log!(
				error,
				"💸 Chain does not have enough staking candidates to operate. Era {:?}.",
				Self::current_era()
			);
			None
		} else {
			seq_phragmen::<_, Accuracy>(
				Self::validator_count() as usize,
				all_validators,
				all_nominators,
				Some((iterations, 0)), // exactly run `iterations` rounds.
			)
			.map_err(|err| log!(error, "Call to seq-phragmen failed due to {}", err))
			.ok()
		}
	}

	/// Basic and cheap checks that we perform in validate unsigned, and in the execution.
	///
	/// State reads: ElectionState, CurrentEr, QueuedScore.
	///
	/// This function does weight refund in case of errors, which is based upon the fact that it is
	/// called at the very beginning of the call site's function.
	pub fn pre_dispatch_checks(score: ElectionScore, era: EraIndex) -> DispatchResultWithPostInfo {
		// discard solutions that are not in-time
		// check window open
		ensure!(
			Self::era_election_status().is_open(),
			Error::<T>::OffchainElectionEarlySubmission.with_weight(T::DbWeight::get().reads(1)),
		);

		// check current era.
		if let Some(current_era) = Self::current_era() {
			ensure!(
				current_era == era,
				Error::<T>::OffchainElectionEarlySubmission.with_weight(T::DbWeight::get().reads(2)),
			)
		}
>>>>>>> bd12d87a

		// assume the given score is valid. Is it better than what we have on-chain, if we have any?
		if let Some(queued_score) = Self::queued_score() {
			ensure!(
				is_score_better(score, queued_score, T::MinSolutionScoreBump::get()),
				Error::<T>::OffchainElectionWeakSubmission.with_weight(T::DbWeight::get().reads(3)),
			)
		}

		Ok(None.into())
	}

	/// Checks a given solution and if correct and improved, writes it on chain as the queued result
	/// of the next round. This may be called by both a signed and an unsigned transaction.
	pub fn check_and_replace_solution(
		winners: Vec<ValidatorIndex>,
		compact_assignments: CompactAssignments,
		compute: ElectionCompute,
		claimed_score: ElectionScore,
		era: EraIndex,
		election_size: ElectionSize,
	) -> DispatchResultWithPostInfo {
		// Do the basic checks. era, claimed score and window open.
		let _ = Self::pre_dispatch_checks(claimed_score, era)?;

		// before we read any further state, we check that the unique targets in compact is same as
		// compact. is a all in-memory check and easy to do. Moreover, it ensures that the solution
		// is not full of bogus edges that can cause lots of reads to SlashingSpans. Thus, we can
		// assume that the storage access of this function is always O(|winners|), not
		// O(|compact.edge_count()|).
		ensure!(
			compact_assignments.unique_targets().len() == winners.len(),
			Error::<T>::OffchainElectionBogusWinnerCount,
		);

		// Check that the number of presented winners is sane. Most often we have more candidates
		// than we need. Then it should be `Self::validator_count()`. Else it should be all the
		// candidates.
		let snapshot_validators_length = <SnapshotValidators<T>>::decode_len()
			.map(|l| l as u32)
			.ok_or_else(|| Error::<T>::SnapshotUnavailable)?;

		// size of the solution must be correct.
		ensure!(
			snapshot_validators_length == u32::from(election_size.validators),
			Error::<T>::OffchainElectionBogusElectionSize,
		);

		// check the winner length only here and when we know the length of the snapshot validators
		// length.
		let desired_winners = Self::validator_count().min(snapshot_validators_length);
		ensure!(
			winners.len() as u32 == desired_winners,
			Error::<T>::OffchainElectionBogusWinnerCount
		);

		let snapshot_nominators_len = <SnapshotNominators<T>>::decode_len()
			.map(|l| l as u32)
			.ok_or_else(|| Error::<T>::SnapshotUnavailable)?;

		// rest of the size of the solution must be correct.
		ensure!(
			snapshot_nominators_len == election_size.nominators,
			Error::<T>::OffchainElectionBogusElectionSize,
		);

		// decode snapshot validators.
		let snapshot_validators = Self::snapshot_validators().ok_or(Error::<T>::SnapshotUnavailable)?;

<<<<<<< HEAD
			let supports = sp_npos_elections::to_support_map::<T::AccountId>(&elected_stashes, &staked_assignments)
				.unwrap_or_default();
=======
		// check if all winners were legit; this is rather cheap. Replace with accountId.
		let winners = winners
			.into_iter()
			.map(|widx| {
				// NOTE: at the moment, since staking is explicitly blocking any offence until election
				// is closed, we don't check here if the account id at `snapshot_validators[widx]` is
				// actually a validator. If this ever changes, this loop needs to also check this.
				snapshot_validators
					.get(widx as usize)
					.cloned()
					.ok_or(Error::<T>::OffchainElectionBogusWinner)
			})
			.collect::<Result<Vec<T::AccountId>, Error<T>>>()?;

		// decode the rest of the snapshot.
		let snapshot_nominators = Self::snapshot_nominators().ok_or(Error::<T>::SnapshotUnavailable)?;

		// helpers
		let nominator_at = |i: NominatorIndex| -> Option<T::AccountId> { snapshot_nominators.get(i as usize).cloned() };
		let validator_at = |i: ValidatorIndex| -> Option<T::AccountId> { snapshot_validators.get(i as usize).cloned() };

		// un-compact.
		let assignments = compact_assignments
			.into_assignment(nominator_at, validator_at)
			.map_err(|e| {
				// log the error since it is not propagated into the runtime error.
				log!(warn, "💸 un-compacting solution failed due to {:?}", e);
				Error::<T>::OffchainElectionBogusCompact
			})?;

		// check all nominators actually including the claimed vote. Also check correct self votes.
		// Note that we assume all validators and nominators in `assignments` are properly bonded,
		// because they are coming from the snapshot via a given index.
		for Assignment { who, distribution } in assignments.iter() {
			let is_validator = <Validators<T>>::contains_key(&who);
			let maybe_nomination = Self::nominators(&who);

			if !(maybe_nomination.is_some() ^ is_validator) {
				// all of the indices must map to either a validator or a nominator. If this is ever
				// not the case, then the locking system of staking is most likely faulty, or we
				// have bigger problems.
				log!(error, "💸 detected an error in the staking locking and snapshot.");
				// abort.
				return Err(Error::<T>::OffchainElectionBogusNominator.into());
			}

			if !is_validator {
				// a normal vote
				let nomination = maybe_nomination.expect(
					"exactly one of `maybe_validator` and `maybe_nomination.is_some` is true. \
					is_validator is false; maybe_nomination is some; qed",
				);

				// NOTE: we don't really have to check here if the sum of all edges are the
				// nominator correct. Un-compacting assures this by definition.
>>>>>>> bd12d87a

				for (t, _) in distribution {
					// each target in the provided distribution must be actually nominated by the
					// nominator after the last non-zero slash.
					if nomination.targets.iter().find(|&tt| tt == t).is_none() {
						return Err(Error::<T>::OffchainElectionBogusNomination.into());
					}

					if <Self as Store>::SlashingSpans::get(&t)
						.map_or(false, |spans| nomination.submitted_in < spans.last_nonzero_slash())
					{
						return Err(Error::<T>::OffchainElectionSlashedNomination.into());
					}
				}
			} else {
				// a self vote
				ensure!(distribution.len() == 1, Error::<T>::OffchainElectionBogusSelfVote);
				ensure!(distribution[0].0 == *who, Error::<T>::OffchainElectionBogusSelfVote);
				// defensive only. A compact assignment of length one does NOT encode the weight and
				// it is always created to be 100%.
				ensure!(
					distribution[0].1 == OffchainAccuracy::one(),
					Error::<T>::OffchainElectionBogusSelfVote,
				);
			}
		}

		// convert into staked assignments.
		let staked_assignments =
			sp_npos_elections::assignment_ratio_to_staked(assignments, Self::slashable_balance_of_fn());

		// build the support map thereof in order to evaluate.
		let supports = build_support_map::<T::AccountId>(&winners, &staked_assignments)
			.map_err(|_| Error::<T>::OffchainElectionBogusEdge)?;

		// Check if the score is the same as the claimed one.
		let submitted_score = evaluate_support(&supports);
		ensure!(submitted_score == claimed_score, Error::<T>::OffchainElectionBogusScore);

		// At last, alles Ok. Exposures and store the result.
		let exposures = Self::collect_exposure(supports);
		log!(
			info,
			"💸 A better solution (with compute {:?} and score {:?}) has been validated and stored on chain.",
			compute,
			submitted_score,
		);

		// write new results.
		<QueuedElected<T>>::put(ElectionResult {
			elected_stashes: winners,
			compute,
			exposures,
		});
		QueuedScore::put(submitted_score);

		// emit event.
		Self::deposit_event(RawEvent::SolutionStored(compute));

		Ok(None.into())
	}

	/// Start a session potentially starting an era.
	fn start_session(start_session: SessionIndex) {
		let next_active_era = Self::active_era().map(|e| e.index + 1).unwrap_or(0);
		// This is only `Some` when current era has already progressed to the next era, while the
		// active era is one behind (i.e. in the *last session of the active era*, or *first session
		// of the new current era*, depending on how you look at it).
		if let Some(next_active_era_start_session_index) = Self::eras_start_session_index(next_active_era) {
			if next_active_era_start_session_index == start_session {
				Self::start_era(start_session);
			} else if next_active_era_start_session_index < start_session {
				// This arm should never happen, but better handle it than to stall the
				// staking pallet.
				log!(warn, "💸 a session appears to have been skipped");
				Self::start_era(start_session);
			}
		}
	}

	/// End a session potentially ending an era.
	fn end_session(session_index: SessionIndex) {
		if let Some(active_era) = Self::active_era() {
			if let Some(next_active_era_start_session_index) = Self::eras_start_session_index(active_era.index + 1) {
				if next_active_era_start_session_index == session_index + 1 {
					Self::end_era(active_era, session_index);
				}
			}
		}
	}

	/// * Increment `active_era.index`,
	/// * reset `active_era.start`,
	/// * update `BondedEras` and apply slashes.
	fn start_era(start_session: SessionIndex) {
		let active_era = ActiveEra::mutate(|active_era| {
			let new_index = active_era.as_ref().map(|info| info.index + 1).unwrap_or(0);
			*active_era = Some(ActiveEraInfo {
				index: new_index,
				// Set new active era start in next `on_finalize`. To guarantee usage of `Time`
				start: None,
			});
			new_index
		});

		let bonding_duration = T::BondingDuration::get();

		BondedEras::mutate(|bonded| {
			bonded.push((active_era, start_session));

			if active_era > bonding_duration {
				let first_kept = active_era - bonding_duration;

				// prune out everything that's from before the first-kept index.
				let n_to_prune = bonded.iter().take_while(|&&(era_idx, _)| era_idx < first_kept).count();

				// kill slashing metadata.
				for (pruned_era, _) in bonded.drain(..n_to_prune) {
					slashing::clear_era_metadata::<T>(pruned_era);
				}

				if let Some(&(_, first_session)) = bonded.first() {
					T::SessionInterface::prune_historical_up_to(first_session);
				}
			}
		});

		Self::apply_unapplied_slashes(active_era);
	}

	/// Compute payout for era.
	fn end_era(active_era: ActiveEraInfo, _session_index: SessionIndex) {
		// Note: `active_era.start` can be None if end era is called during genesis config.
		// important if era duration calculations are required.
		let validators = ErasValidatorPrefs::<T>::iter_prefix(active_era.index)
			.map(|(stash, _prefs)| stash)
			.collect::<Vec<T::AccountId>>();

		T::Rewarder::on_end_era(validators.as_slice(), active_era.index, WasEndEraForced::take());
	}

	/// Plan a new era. Return the potential new staking set.
	fn new_era(start_session_index: SessionIndex) -> Option<Vec<T::AccountId>> {
		// Increment or set current era.
		let current_era = CurrentEra::mutate(|s| {
			*s = Some(s.map(|s| s + 1).unwrap_or(0));
			s.unwrap()
		});
		ErasStartSessionIndex::insert(&current_era, &start_session_index);

		// Clean old era information.
		if let Some(old_era) = current_era.checked_sub(Self::history_depth() + 1) {
			Self::clear_era_information(old_era);
		}

		// Set staking information for new era.
		let maybe_new_validators = Self::select_and_update_validators(current_era);

		maybe_new_validators
	}

	/// Remove all the storage items associated with the election.
	fn close_election_window() {
		// Close window.
		<EraElectionStatus<T>>::put(ElectionStatus::Closed);
		// Kill snapshots.
		Self::kill_stakers_snapshot();
		// Don't track final session.
		IsCurrentSessionFinal::put(false);
	}

	/// Select the new validator set at the end of the era.
	///
	/// Runs [`try_do_phragmen`] and updates the following storage items:
	/// - [`EraElectionStatus`]: with `None`.
	/// - [`ErasStakers`]: with the new staker set.
	/// - [`ErasStakersClipped`].
	/// - [`ErasValidatorPrefs`].
	/// - [`ErasTotalStake`]: with the new total stake.
	/// - [`SnapshotValidators`] and [`SnapshotNominators`] are both removed.
	///
	/// Internally, [`QueuedElected`], snapshots and [`QueuedScore`] are also consumed.
	///
	/// If the election has been successful, It passes the new set upwards.
	///
	/// This should only be called at the end of an era.
	fn select_and_update_validators(current_era: EraIndex) -> Option<Vec<T::AccountId>> {
		if let Some(ElectionResult::<T::AccountId, BalanceOf<T>> {
			elected_stashes,
			exposures,
			compute,
		}) = Self::try_do_election()
		{
			// Totally close the election round and data.
			Self::close_election_window();

			// Populate Stakers and write slot stake.
			let mut total_stake: BalanceOf<T> = Zero::zero();
			exposures.into_iter().for_each(|(stash, exposure)| {
				total_stake = total_stake.saturating_add(exposure.total);
				<ErasStakers<T>>::insert(current_era, &stash, &exposure);

				let mut exposure_clipped = exposure;
				let clipped_max_len = T::MaxNominatorRewardedPerValidator::get() as usize;
				if exposure_clipped.others.len() > clipped_max_len {
					exposure_clipped.others.sort_by(|a, b| a.value.cmp(&b.value).reverse());
					exposure_clipped.others.truncate(clipped_max_len);
				}
				<ErasStakersClipped<T>>::insert(&current_era, &stash, exposure_clipped);
			});

			// Insert current era staking information
			<ErasTotalStake<T>>::insert(&current_era, total_stake);

			// collect the pref of all winners
			for stash in &elected_stashes {
				let pref = Self::validators(stash);
				<ErasValidatorPrefs<T>>::insert(&current_era, stash, pref);
			}

			// emit event
			Self::deposit_event(RawEvent::StakingElection(compute));

			log!(
				info,
				"💸 new validator set of size {:?} has been elected via {:?} for era {:?}",
				elected_stashes.len(),
				compute,
				current_era,
			);

			Some(elected_stashes)
		} else {
			None
		}
	}

	/// Consume a set of [`Supports`] from [`sp_npos_elections`] and collect them into a [`Exposure`]
	fn collect_exposure(
		supports: SupportMap<T::AccountId>,
	) -> Vec<(T::AccountId, Exposure<T::AccountId, BalanceOf<T>>)> {
		let total_issuance = T::Currency::total_issuance();
		let to_currency = |e: ExtendedBalance| T::CurrencyToVote::to_currency(e, total_issuance);

		supports
			.into_iter()
			.map(|(validator, support)| {
				// build `struct exposure` from `support`
				let mut others = Vec::with_capacity(support.voters.len());
				let mut own: BalanceOf<T> = Zero::zero();
				let mut total: BalanceOf<T> = Zero::zero();
				support
					.voters
					.into_iter()
					.map(|(nominator, weight)| (nominator, to_currency(weight)))
					.for_each(|(nominator, stake)| {
						if nominator == validator {
							own = own.saturating_add(stake);
						} else {
							others.push(IndividualExposure {
								who: nominator,
								value: stake,
							});
						}
						total = total.saturating_add(stake);
					});

				let exposure = Exposure { own, others, total };

				(validator, exposure)
			})
			.collect::<Vec<(T::AccountId, Exposure<_, _>)>>()
	}

	/// Remove all associated data of a stash account from the staking system.
	///
	/// Assumes storage is upgraded before calling.
	///
	/// This is called :
	/// - Immediately when an account's balance falls below existential deposit.
	/// - after a `withdraw_unbond()` call that frees all of a stash's bonded balance.
	fn kill_stash(stash: &T::AccountId) -> DispatchResult {
		let controller = <Bonded<T>>::get(stash).ok_or(Error::<T>::NotStash)?;

		slashing::clear_stash_metadata::<T>(stash)?;

		<Bonded<T>>::remove(stash);
		<Ledger<T>>::remove(&controller);

		T::Rewarder::remove_payee(stash);
		<Validators<T>>::remove(stash);
		<Nominators<T>>::remove(stash);

		Ok(())
	}

	/// Clear all era information for given era.
	fn clear_era_information(era_index: EraIndex) {
		<ErasStakers<T>>::remove_prefix(era_index);
		<ErasStakersClipped<T>>::remove_prefix(era_index);
		<ErasValidatorPrefs<T>>::remove_prefix(era_index);
		<ErasTotalStake<T>>::remove(era_index);
		ErasStartSessionIndex::remove(era_index);
	}

	/// Apply previously-unapplied slashes on the beginning of a new era, after a delay.
	fn apply_unapplied_slashes(active_era: EraIndex) {
		let slash_defer_duration = T::SlashDeferDuration::get();
		<Self as Store>::EarliestUnappliedSlash::mutate(|earliest| {
			if let Some(ref mut earliest) = earliest {
				let keep_from = active_era.saturating_sub(slash_defer_duration);
				for era in (*earliest)..keep_from {
					let era_slashes = <Self as Store>::UnappliedSlashes::take(&era);
					for slash in era_slashes {
						slashing::apply_slash::<T>(slash);
					}
				}

				*earliest = (*earliest).max(keep_from)
			}
		})
	}

	/// Ensures that at the end of the current session there will be a new era.
	fn ensure_new_era() {
		match ForceEra::get() {
			Forcing::ForceAlways | Forcing::ForceNew => (),
			_ => ForceEra::put(Forcing::ForceNew),
		}
	}

	fn will_era_be_forced() -> bool {
		match ForceEra::get() {
			Forcing::ForceAlways | Forcing::ForceNew => true,
			Forcing::ForceNone | Forcing::NotForcing => false,
		}
	}

	#[cfg(feature = "std")]
	/// set nominations directly for tests
	pub fn set_nominations(stash: T::AccountId, nominations: Vec<T::AccountId>) {
		let nominations_ = Nominations {
			targets: nominations,
			submitted_in: Self::current_era().unwrap_or(0),
		};
		<Nominators<T>>::insert(stash, nominations_);
	}

	#[cfg(feature = "std")]
	/// set bond directly for tests
	pub fn set_bond(stash: T::AccountId, amount: BalanceOf<T>) {
		<Bonded<T>>::insert(&stash, &stash);
		Ledger::<T>::insert(
			stash.clone(),
			StakingLedger {
				stash,
				total: amount,
				active: amount,
				unlocking: vec![],
			},
		);
	}
}

<<<<<<< HEAD
impl<T: Config> pallet_session::SessionManager<T::AccountId> for Module<T> {
=======
/// In this implementation `new_session(session)` must be called before `end_session(session-1)`
/// i.e. the new session must be planned before the ending of the previous session.
///
/// Once the first new_session is planned, all session must start and then end in order, though
/// some session can lag in between the newest session planned and the latest session started.
impl<T: Trait> pallet_session::SessionManager<T::AccountId> for Module<T> {
>>>>>>> bd12d87a
	fn new_session(new_index: SessionIndex) -> Option<Vec<T::AccountId>> {
		frame_support::debug::native::trace!(
			target: LOG_TARGET,
			"[{}] planning new_session({})",
			<frame_system::Module<T>>::block_number(),
			new_index
		);
		Self::new_session(new_index)
	}
	fn start_session(start_index: SessionIndex) {
		frame_support::debug::native::trace!(
			target: LOG_TARGET,
			"[{}] starting start_session({})",
			<frame_system::Module<T>>::block_number(),
			start_index
		);
		Self::start_session(start_index)
	}
	fn end_session(end_index: SessionIndex) {
		frame_support::debug::native::trace!(
			target: LOG_TARGET,
			"[{}] ending end_session({})",
			<frame_system::Module<T>>::block_number(),
			end_index
		);
		Self::end_session(end_index)
	}
}

<<<<<<< HEAD
impl<T: Config> SessionManager<T::AccountId, Exposure<T::AccountId, BalanceOf<T>>> for Module<T> {
=======
impl<T: Trait> historical::SessionManager<T::AccountId, Exposure<T::AccountId, BalanceOf<T>>> for Module<T> {
>>>>>>> bd12d87a
	fn new_session(new_index: SessionIndex) -> Option<Vec<(T::AccountId, Exposure<T::AccountId, BalanceOf<T>>)>> {
		<Self as pallet_session::SessionManager<_>>::new_session(new_index).map(|validators| {
			let current_era = Self::current_era()
				// Must be some as a new era has been created.
				.unwrap_or(0);

			validators
				.into_iter()
				.map(|v| {
					let exposure = Self::eras_stakers(current_era, &v);
					(v, exposure)
				})
				.collect()
		})
	}
	fn start_session(start_index: SessionIndex) {
		<Self as pallet_session::SessionManager<_>>::start_session(start_index)
	}
	fn end_session(end_index: SessionIndex) {
		<Self as pallet_session::SessionManager<_>>::end_session(end_index)
	}
}

<<<<<<< HEAD
impl<T: Config> OnNewAccount<T::AccountId> for Module<T> {
	fn on_new_account(stash: &T::AccountId) {
		Self::kill_stash(stash);
	}
}

=======
>>>>>>> bd12d87a
/// A `Convert` implementation that finds the stash of the given controller account,
/// if any.
pub struct StashOf<T>(sp_std::marker::PhantomData<T>);

impl<T: Config> Convert<T::AccountId, Option<T::AccountId>> for StashOf<T> {
	fn convert(controller: T::AccountId) -> Option<T::AccountId> {
		<Module<T>>::ledger(&controller).map(|l| l.stash)
	}
}

/// A typed conversion from stash account ID to the active exposure of nominators
/// on that account.
///
/// Active exposure is the exposure of the validator set currently validating, i.e. in
/// `active_era`. It can differ from the latest planned exposure in `current_era`.
pub struct ExposureOf<T>(sp_std::marker::PhantomData<T>);

impl<T: Config> Convert<T::AccountId, Option<Exposure<T::AccountId, BalanceOf<T>>>> for ExposureOf<T> {
	fn convert(validator: T::AccountId) -> Option<Exposure<T::AccountId, BalanceOf<T>>> {
		if let Some(active_era) = <Module<T>>::active_era() {
			Some(<Module<T>>::eras_stakers(active_era.index, &validator))
		} else {
			None
		}
	}
}

/// This is intended to be used with `FilterHistoricalOffences`.
impl<T: Config> OnOffenceHandler<T::AccountId, pallet_session::historical::IdentificationTuple<T>, Weight> for Module<T>
where
	T: pallet_session::Config<ValidatorId = <T as frame_system::Config>::AccountId>,
	T: pallet_session::historical::Config<
		FullIdentification = Exposure<<T as frame_system::Config>::AccountId, BalanceOf<T>>,
		FullIdentificationOf = ExposureOf<T>,
	>,
	T::SessionHandler: pallet_session::SessionHandler<<T as frame_system::Config>::AccountId>,
	T::SessionManager: pallet_session::SessionManager<<T as frame_system::Config>::AccountId>,
	T::ValidatorIdOf: Convert<<T as frame_system::Config>::AccountId, Option<<T as frame_system::Config>::AccountId>>,
{
	fn on_offence(
		offenders: &[OffenceDetails<T::AccountId, pallet_session::historical::IdentificationTuple<T>>],
		slash_fraction: &[Perbill],
		slash_session: SessionIndex,
	) -> Result<Weight, ()> {
		if !Self::can_report() {
			return Err(());
		}

		let reward_proportion = SlashRewardFraction::get();
		let mut consumed_weight: Weight = 0;
		let mut add_db_reads_writes = |reads, writes| {
			consumed_weight += T::DbWeight::get().reads_writes(reads, writes);
		};

		let active_era = {
			let active_era = Self::active_era();
			add_db_reads_writes(1, 0);
			if active_era.is_none() {
				// this offence need not be re-submitted.
				return Ok(consumed_weight);
			}
			active_era.expect("value checked not to be `None`; qed").index
		};
		let active_era_start_session_index = Self::eras_start_session_index(active_era).unwrap_or_else(|| {
			frame_support::print("Error: start_session_index must be set for current_era");
			0
		});
		add_db_reads_writes(1, 0);

		let window_start = active_era.saturating_sub(T::BondingDuration::get());

		// fast path for active-era report - most likely.
		// `slash_session` cannot be in a future active era. It must be in `active_era` or before.
		let slash_era = if slash_session >= active_era_start_session_index {
			active_era
		} else {
			let eras = BondedEras::get();
			add_db_reads_writes(1, 0);

			// reverse because it's more likely to find reports from recent eras.
			match eras
				.iter()
				.rev()
				.filter(|&&(_, ref sesh)| sesh <= &slash_session)
				.next()
			{
				Some(&(ref slash_era, _)) => *slash_era,
				// before bonding period. defensive - should be filtered out.
				None => return Ok(consumed_weight),
			}
		};

		<Self as Store>::EarliestUnappliedSlash::mutate(|earliest| {
			if earliest.is_none() {
				*earliest = Some(active_era)
			}
		});
		add_db_reads_writes(1, 1);

		let slash_defer_duration = T::SlashDeferDuration::get();

		let invulnerables = Self::invulnerables();
		add_db_reads_writes(1, 0);

		for (details, slash_fraction) in offenders.iter().zip(slash_fraction) {
			let (stash, exposure) = &details.offender;

			// Skip if the validator is invulnerable.
<<<<<<< HEAD
			if Self::invulnerables().contains(stash) {
				Self::deposit_event(RawEvent::InvulnerableNotSlashed(stash.clone(), slash_fraction.clone()));
=======
			if invulnerables.contains(stash) {
>>>>>>> bd12d87a
				continue;
			}

			let unapplied = slashing::compute_slash::<T>(slashing::SlashParams {
				stash,
				slash: *slash_fraction,
				exposure,
				slash_era,
				window_start,
				now: active_era,
				reward_proportion,
			});

			if let Some(mut unapplied) = unapplied {
				let nominators_len = unapplied.others.len() as u64;
				let reporters_len = details.reporters.len() as u64;

				{
					let upper_bound = 1 /* Validator/NominatorSlashInEra */ + 2 /* fetch_spans */;
					let rw = upper_bound + nominators_len * upper_bound;
					add_db_reads_writes(rw, rw);
				}
				unapplied.reporters = details.reporters.clone();
				if slash_defer_duration == 0 {
					// apply right away.
					slashing::apply_slash::<T>(unapplied);
					{
						let slash_cost = (6, 5);
						let reward_cost = (2, 2);
						add_db_reads_writes(
							(1 + nominators_len) * slash_cost.0 + reward_cost.0 * reporters_len,
							(1 + nominators_len) * slash_cost.1 + reward_cost.1 * reporters_len,
						);
					}
				} else {
					// defer to end of some `slash_defer_duration` from now.
					<Self as Store>::UnappliedSlashes::mutate(active_era, move |for_later| for_later.push(unapplied));
					add_db_reads_writes(1, 1);
				}
			} else {
				add_db_reads_writes(4 /* fetch_spans */, 5 /* kick_out_if_recent */)
			}
		}

		Ok(consumed_weight)
	}

	fn can_report() -> bool {
		Self::era_election_status().is_closed()
	}
}

/// Filter historical offences out and only allow those from the bonding period.
pub struct FilterHistoricalOffences<T, R> {
	_inner: sp_std::marker::PhantomData<(T, R)>,
}

impl<T, Reporter, Offender, R, O> ReportOffence<Reporter, Offender, O> for FilterHistoricalOffences<Module<T>, R>
where
	T: Config,
	R: ReportOffence<Reporter, Offender, O>,
	O: Offence<Offender>,
{
	fn report_offence(reporters: Vec<Reporter>, offence: O) -> Result<(), OffenceError> {
		// disallow any slashing from before the current bonding period.
		let offence_session = offence.session_index();
		let bonded_eras = BondedEras::get();

		if bonded_eras
			.first()
			.filter(|(_, start)| offence_session >= *start)
			.is_some()
		{
			R::report_offence(reporters, offence)
		} else {
			<Module<T>>::deposit_event(RawEvent::OldSlashingReportDiscarded(offence_session));
			Ok(())
		}
	}

	fn is_known_offence(offenders: &[Offender], time_slot: &O::TimeSlot) -> bool {
		R::is_known_offence(offenders, time_slot)
	}
}

#[allow(deprecated)]
impl<T: Trait> frame_support::unsigned::ValidateUnsigned for Module<T> {
	type Call = Call<T>;
	fn validate_unsigned(source: TransactionSource, call: &Self::Call) -> TransactionValidity {
		if let Call::submit_election_solution_unsigned(_, _, score, era, _) = call {
			use offchain_election::DEFAULT_LONGEVITY;

			// discard solution not coming from the local OCW.
			match source {
				TransactionSource::Local | TransactionSource::InBlock => { /* allowed */ }
				_ => {
					log!(
						warn,
						"💸 rejecting unsigned transaction because it is not local/in-block."
					);
					return InvalidTransaction::Call.into();
				}
			}

			if let Err(error_with_post_info) = Self::pre_dispatch_checks(*score, *era) {
				let invalid = to_invalid(error_with_post_info);
				log!(
					debug,
					"💸 validate unsigned pre dispatch checks failed due to error #{:?}.",
					invalid,
				);
				return invalid.into();
			}

			log!(debug, "💸 validateUnsigned succeeded for a solution at era {}.", era);

			ValidTransaction::with_tag_prefix("StakingOffchain")
				// The higher the score[0], the better a solution is.
				.priority(T::UnsignedPriority::get().saturating_add(score[0].saturated_into()))
				// Defensive only. A single solution can exist in the pool per era. Each validator
				// will run OCW at most once per era, hence there should never exist more than one
				// transaction anyhow.
				.and_provides(era)
				// Note: this can be more accurate in the future. We do something like
				// `era_end_block - current_block` but that is not needed now as we eagerly run
				// offchain workers now and the above should be same as `T::ElectionLookahead`
				// without the need to query more storage in the validation phase. If we randomize
				// offchain worker, then we might re-consider this.
				.longevity(TryInto::<u64>::try_into(T::ElectionLookahead::get()).unwrap_or(DEFAULT_LONGEVITY))
				// We don't propagate this. This can never the validated at a remote node.
				.propagate(false)
				.build()
		} else {
			InvalidTransaction::Call.into()
		}
	}

	fn pre_dispatch(call: &Self::Call) -> Result<(), TransactionValidityError> {
		if let Call::submit_election_solution_unsigned(_, _, score, era, _) = call {
			// IMPORTANT NOTE: These checks are performed in the dispatch call itself, yet we need
			// to duplicate them here to prevent a block producer from putting a previously
			// validated, yet no longer valid solution on chain.
			// OPTIMISATION NOTE: we could skip this in the `submit_election_solution_unsigned`
			// since we already do it here. The signed version needs it though. Yer for now we keep
			// this duplicate check here so both signed and unsigned can use a singular
			// `check_and_replace_solution`.
			Self::pre_dispatch_checks(*score, *era)
				.map(|_| ())
				.map_err(to_invalid)
				.map_err(Into::into)
		} else {
			Err(InvalidTransaction::Call.into())
		}
	}
}

/// Check that list is sorted and has no duplicates.
fn is_sorted_and_unique(list: &[u32]) -> bool {
	list.windows(2).all(|w| w[0] < w[1])
}

/// convert a DispatchErrorWithPostInfo to a custom InvalidTransaction with the inner code being the
/// error number.
fn to_invalid(error_with_post_info: DispatchErrorWithPostInfo) -> InvalidTransaction {
	let error = error_with_post_info.error;
	let error_number = match error {
		DispatchError::Module { error, .. } => error,
		_ => 0,
	};
	InvalidTransaction::Custom(error_number)
}<|MERGE_RESOLUTION|>--- conflicted
+++ resolved
@@ -224,11 +224,6 @@
 
 use codec::{Decode, Encode, HasCompact};
 use frame_support::{
-<<<<<<< HEAD
-	decl_error, decl_event, decl_module, decl_storage, ensure,
-	traits::{Currency, Get, LockIdentifier, LockableCurrency, OnNewAccount, OnUnbalanced, Time, WithdrawReasons},
-	weights::{DispatchClass, Weight},
-=======
 	debug, decl_error, decl_event, decl_module, decl_storage,
 	dispatch::{DispatchErrorWithPostInfo, DispatchResult, DispatchResultWithPostInfo, WithPostDispatchInfo},
 	ensure,
@@ -240,7 +235,6 @@
 		constants::{WEIGHT_PER_MICROS, WEIGHT_PER_NANOS},
 		Weight,
 	},
->>>>>>> bd12d87a
 	IterableStorageMap,
 };
 use frame_system::{self as system, ensure_none, ensure_root, ensure_signed, offchain::SendTransactionTypes};
@@ -621,12 +615,6 @@
 	payout: Balance,
 }
 
-<<<<<<< HEAD
-pub type BalanceOf<T> = <<T as Config>::Currency as Currency<<T as system::Config>::AccountId>>::Balance;
-type NegativeImbalanceOf<T> =
-	<<T as Config>::Currency as Currency<<T as frame_system::Config>::AccountId>>::NegativeImbalance;
-type MomentOf<T> = <<T as Config>::Time as Time>::Moment;
-=======
 /// Indicate how an election round was computed.
 #[derive(PartialEq, Eq, Clone, Copy, Encode, Decode, RuntimeDebug)]
 pub enum ElectionCompute {
@@ -639,9 +627,9 @@
 	Unsigned,
 }
 
-pub type BalanceOf<T> = <<T as Trait>::Currency as Currency<<T as system::Trait>::AccountId>>::Balance;
+pub type BalanceOf<T> = <<T as Config>::Currency as Currency<<T as system::Config>::AccountId>>::Balance;
 type NegativeImbalanceOf<T> =
-	<<T as Trait>::Currency as Currency<<T as frame_system::Trait>::AccountId>>::NegativeImbalance;
+	<<T as Config>::Currency as Currency<<T as frame_system::Config>::AccountId>>::NegativeImbalance;
 
 /// Information regarding the active era (era in used in session).
 #[derive(Encode, Decode, RuntimeDebug)]
@@ -654,7 +642,6 @@
 	/// Start is set on the first on_finalize of the era to guarantee usage of `Time`.
 	start: Option<u64>,
 }
->>>>>>> bd12d87a
 
 /// Means for interacting with a specialized version of the `session` trait.
 ///
@@ -696,11 +683,7 @@
 	}
 }
 
-<<<<<<< HEAD
-pub trait Config: frame_system::Config {
-=======
-pub trait Trait: frame_system::Trait + SendTransactionTypes<Call<Self>> {
->>>>>>> bd12d87a
+pub trait Config: frame_system::Config + SendTransactionTypes<Call<Self>> {
 	/// The staking balance.
 	type Currency: LockableCurrency<Self::AccountId, Moment = Self::BlockNumber>;
 
@@ -1042,51 +1025,6 @@
 	}
 }
 
-<<<<<<< HEAD
-fn migrate_payees_to_rewards_module<T: Config>() -> frame_support::weights::Weight {
-	#[allow(dead_code)]
-	mod inner {
-		use codec::{Decode, Encode};
-		use sp_std::vec::Vec;
-		#[derive(Encode, Decode, Default)]
-		pub struct OldEraPoints {
-			total: u32,
-			individual: Vec<u32>,
-		}
-
-		pub struct Module<T>(sp_std::marker::PhantomData<T>);
-		frame_support::decl_storage! {
-			trait Store for Module<T: super::Config> as Staking {
-				pub BlockBonding get(fn block_bonding): bool;
-				pub Payee get(fn payee): map hasher(twox_64_concat) T::AccountId => super::RewardDestination<T::AccountId>;
-				pub CurrentEraPointsEarned get(fn current_era_points): OldEraPoints;
-			}
-		}
-	}
-
-	<inner::Payee<T>>::drain().for_each(|(stash, payee)| {
-		let payee_id = match payee {
-			RewardDestination::Stash => stash.clone(),
-			RewardDestination::Controller => {
-				if let Some(c) = <Bonded<T>>::get(stash.clone()) {
-					c
-				} else {
-					stash.clone()
-				}
-			}
-			RewardDestination::Account(a) => a.clone(),
-		};
-		T::Rewarder::set_payee(&stash, &payee_id);
-	});
-
-	inner::CurrentEraPointsEarned::kill();
-	inner::BlockBonding::kill();
-
-	T::BlockWeights::get().max_block
-}
-
-=======
->>>>>>> bd12d87a
 decl_event!(
 	pub enum Event<T> where Balance = BalanceOf<T>, <T as frame_system::Config>::AccountId {
 		/// One validator (and its nominators) has been slashed by the given amount.
@@ -1871,17 +1809,6 @@
 			<Self as Store>::UnappliedSlashes::insert(&era, &unapplied);
 		}
 
-<<<<<<< HEAD
-		fn on_initialize(n: T::BlockNumber) -> Weight {
-			T::Rewarder::process_reward_payouts(NextEraBlockNumber::<T>::get().saturating_sub(n))
-		}
-	}
-}
-
-impl<T: Config> Module<T> {
-	// PUBLIC IMMUTABLES
-=======
->>>>>>> bd12d87a
 
 		/// Rebond a portion of the stash scheduled to be unlocked.
 		///
@@ -2094,7 +2021,7 @@
 	}
 }
 
-impl<T: Trait> Module<T> {
+impl<T: Config> Module<T> {
 	/// The total balance that can be slashed from a stash account as of right now.
 	pub fn slashable_balance_of(stash: &T::AccountId) -> BalanceOf<T> {
 		// Weight note: consider making the stake accessible through stash.
@@ -2344,22 +2271,6 @@
 			(n, s, ns)
 		}));
 
-<<<<<<< HEAD
-		let maybe_phragmen_result = sp_npos_elections::seq_phragmen::<T::AccountId, Perbill>(
-			Self::validator_count() as usize,
-			all_validators,
-			all_nominators,
-			None,
-		);
-
-		if let Ok(phragmen_result) = maybe_phragmen_result {
-			let elected_stashes = phragmen_result
-				.winners
-				.into_iter()
-				.map(|(s, _)| s)
-				.collect::<Vec<T::AccountId>>();
-			let assignments = phragmen_result.assignments;
-=======
 		if all_validators.len() < Self::minimum_validator_count().max(1) as usize {
 			// If we don't have enough candidates, nothing to do.
 			log!(
@@ -2401,7 +2312,6 @@
 				Error::<T>::OffchainElectionEarlySubmission.with_weight(T::DbWeight::get().reads(2)),
 			)
 		}
->>>>>>> bd12d87a
 
 		// assume the given score is valid. Is it better than what we have on-chain, if we have any?
 		if let Some(queued_score) = Self::queued_score() {
@@ -2471,10 +2381,6 @@
 		// decode snapshot validators.
 		let snapshot_validators = Self::snapshot_validators().ok_or(Error::<T>::SnapshotUnavailable)?;
 
-<<<<<<< HEAD
-			let supports = sp_npos_elections::to_support_map::<T::AccountId>(&elected_stashes, &staked_assignments)
-				.unwrap_or_default();
-=======
 		// check if all winners were legit; this is rather cheap. Replace with accountId.
 		let winners = winners
 			.into_iter()
@@ -2530,7 +2436,6 @@
 
 				// NOTE: we don't really have to check here if the sum of all edges are the
 				// nominator correct. Un-compacting assures this by definition.
->>>>>>> bd12d87a
 
 				for (t, _) in distribution {
 					// each target in the provided distribution must be actually nominated by the
@@ -2895,16 +2800,12 @@
 	}
 }
 
-<<<<<<< HEAD
-impl<T: Config> pallet_session::SessionManager<T::AccountId> for Module<T> {
-=======
 /// In this implementation `new_session(session)` must be called before `end_session(session-1)`
 /// i.e. the new session must be planned before the ending of the previous session.
 ///
 /// Once the first new_session is planned, all session must start and then end in order, though
 /// some session can lag in between the newest session planned and the latest session started.
-impl<T: Trait> pallet_session::SessionManager<T::AccountId> for Module<T> {
->>>>>>> bd12d87a
+impl<T: Config> pallet_session::SessionManager<T::AccountId> for Module<T> {
 	fn new_session(new_index: SessionIndex) -> Option<Vec<T::AccountId>> {
 		frame_support::debug::native::trace!(
 			target: LOG_TARGET,
@@ -2934,11 +2835,7 @@
 	}
 }
 
-<<<<<<< HEAD
-impl<T: Config> SessionManager<T::AccountId, Exposure<T::AccountId, BalanceOf<T>>> for Module<T> {
-=======
-impl<T: Trait> historical::SessionManager<T::AccountId, Exposure<T::AccountId, BalanceOf<T>>> for Module<T> {
->>>>>>> bd12d87a
+impl<T: Config> historical::SessionManager<T::AccountId, Exposure<T::AccountId, BalanceOf<T>>> for Module<T> {
 	fn new_session(new_index: SessionIndex) -> Option<Vec<(T::AccountId, Exposure<T::AccountId, BalanceOf<T>>)>> {
 		<Self as pallet_session::SessionManager<_>>::new_session(new_index).map(|validators| {
 			let current_era = Self::current_era()
@@ -2962,15 +2859,6 @@
 	}
 }
 
-<<<<<<< HEAD
-impl<T: Config> OnNewAccount<T::AccountId> for Module<T> {
-	fn on_new_account(stash: &T::AccountId) {
-		Self::kill_stash(stash);
-	}
-}
-
-=======
->>>>>>> bd12d87a
 /// A `Convert` implementation that finds the stash of the given controller account,
 /// if any.
 pub struct StashOf<T>(sp_std::marker::PhantomData<T>);
@@ -3079,12 +2967,7 @@
 			let (stash, exposure) = &details.offender;
 
 			// Skip if the validator is invulnerable.
-<<<<<<< HEAD
-			if Self::invulnerables().contains(stash) {
-				Self::deposit_event(RawEvent::InvulnerableNotSlashed(stash.clone(), slash_fraction.clone()));
-=======
 			if invulnerables.contains(stash) {
->>>>>>> bd12d87a
 				continue;
 			}
 
@@ -3171,7 +3054,7 @@
 }
 
 #[allow(deprecated)]
-impl<T: Trait> frame_support::unsigned::ValidateUnsigned for Module<T> {
+impl<T: Config> frame_support::unsigned::ValidateUnsigned for Module<T> {
 	type Call = Call<T>;
 	fn validate_unsigned(source: TransactionSource, call: &Self::Call) -> TransactionValidity {
 		if let Call::submit_election_solution_unsigned(_, _, score, era, _) = call {
