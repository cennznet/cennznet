// Copyright 2017-2021 Parity Technologies (UK) Ltd. and Centrality Investments Ltd.
// This file is part of Substrate.

// Substrate is free software: you can redistribute it and/or modify
// it under the terms of the GNU General Public License as published by
// the Free Software Foundation, either version 3 of the License, or
// (at your option) any later version.

// Substrate is distributed in the hope that it will be useful,
// but WITHOUT ANY WARRANTY; without even the implied warranty of
// MERCHANTABILITY or FITNESS FOR A PARTICULAR PURPOSE.  See the
// GNU General Public License for more details.

// You should have received a copy of the GNU General Public License
// along with Substrate.  If not, see <http://www.gnu.org/licenses/>.

//! # Staking Module
//!
//! The Staking module is used to manage funds at stake by network maintainers.
//!
//! - [`staking::Config`](./trait.Config.html)
//! - [`Call`](./enum.Call.html)
//! - [`Module`](./struct.Module.html)
//!
//! ## Overview
//!
//! The Staking module is the means by which a set of network maintainers (known as _authorities_
//! in some contexts and _validators_ in others) are chosen based upon those who voluntarily place
//! funds under deposit. Under deposit, those funds are rewarded under normal operation but are
//! held at pain of _slash_ (expropriation) should the staked maintainer be found not to be
//! discharging its duties properly.
//!
//! ### Terminology
//! <!-- Original author of paragraph: @gavofyork -->
//!
//! - Staking: The process of locking up funds for some time, placing them at risk of slashing
//! (loss) in order to become a rewarded maintainer of the network.
//! - Validating: The process of running a node to actively maintain the network, either by
//! producing blocks or guaranteeing finality of the chain.
//! - Nominating: The process of placing staked funds behind one or more validators in order to
//! share in any reward, and punishment, they take.
//! - Stash account: The account holding an owner's funds used for staking.
//! - Controller account: The account that controls an owner's funds for staking.
//! - Era: A (whole) number of sessions, which is the period that the validator set (and each
//! validator's active nominator set) is recalculated and where rewards are paid out.
//! - Slash: The punishment of a staker by reducing its funds.
//!
//! ### Goals
//! <!-- Original author of paragraph: @gavofyork -->
//!
//! The staking system in Substrate NPoS is designed to make the following possible:
//!
//! - Stake funds that are controlled by a cold wallet.
//! - Withdraw some, or deposit more, funds without interrupting the role of an entity.
//! - Switch between roles (nominator, validator, idle) with minimal overhead.
//!
//! ### Scenarios
//!
//! #### Staking
//!
//! Almost any interaction with the Staking module requires a process of _**bonding**_ (also known
//! as being a _staker_). To become *bonded*, a fund-holding account known as the _stash account_,
//! which holds some or all of the funds that become frozen in place as part of the staking process,
//! is paired with an active **controller** account, which issues instructions on how they shall be
//! used.
//!
//! An account pair can become bonded using the [`bond`](./enum.Call.html#variant.bond) call.
//!
//! Stash accounts can change their associated controller using the
//! [`set_controller`](./enum.Call.html#variant.set_controller) call.
//!
//! There are three possible roles that any staked account pair can be in: `Validator`, `Nominator`
//! and `Idle` (defined in [`StakerStatus`](./enum.StakerStatus.html)). There are three
//! corresponding instructions to change between roles, namely:
//! [`validate`](./enum.Call.html#variant.validate), [`nominate`](./enum.Call.html#variant.nominate),
//! and [`chill`](./enum.Call.html#variant.chill).
//!
//! #### Validating
//!
//! A **validator** takes the role of either validating blocks or ensuring their finality,
//! maintaining the veracity of the network. A validator should avoid both any sort of malicious
//! misbehavior and going offline. Bonded accounts that state interest in being a validator do NOT
//! get immediately chosen as a validator. Instead, they are declared as a _candidate_ and they
//! _might_ get elected at the _next era_ as a validator. The result of the election is determined
//! by nominators and their votes.
//!
//! An account can become a validator candidate via the
//! [`validate`](./enum.Call.html#variant.validate) call.
//!
//! #### Nomination
//!
//! A **nominator** does not take any _direct_ role in maintaining the network, instead, it votes on
//! a set of validators  to be elected. Once interest in nomination is stated by an account, it
//! takes effect at the next election round. The funds in the nominator's stash account indicate the
//! _weight_ of its vote. Both the rewards and any punishment that a validator earns are shared
//! between the validator and its nominators. This rule incentivizes the nominators to NOT vote for
//! the misbehaving/offline validators as much as possible, simply because the nominators will also
//! lose funds if they vote poorly.
//!
//! An account can become a nominator via the [`nominate`](enum.Call.html#variant.nominate) call.
//!
//! #### Rewards and Slash
//!
//! The **reward and slashing** procedure is the core of the Staking module, attempting to _embrace
//! valid behavior_ while _punishing any misbehavior or lack of availability_.
//!
//! Slashing can occur at any point in time, once misbehavior is reported. Once slashing is
//! determined, a value is deducted from the balance of the validator and all the nominators who
//! voted for this validator (values are deducted from the _stash_ account of the slashed entity).
//!
//! Slashing logic is further described in the documentation of the `slashing` module.
//!
//! Similar to slashing, rewards are also shared among a validator and its associated nominators.
//! Yet, the reward funds are not always transferred to the stash account and can be configured.
//! See [Reward Calculation](#reward-calculation) for more details.
//!
//! #### Chilling
//!
//! Finally, any of the roles above can choose to step back temporarily and just chill for a while.
//! This means that if they are a nominator, they will not be considered as voters anymore and if
//! they are validators, they will no longer be a candidate for the next election.
//!
//! An account can step back via the [`chill`](enum.Call.html#variant.chill) call.
//!
//! ## Interface
//!
//! ### Dispatchable Functions
//!
//! The dispatchable functions of the Staking module enable the steps needed for entities to accept
//! and change their role, alongside some helper functions to get/set the metadata of the module.
//!
//! ### Public Functions
//!
//! The Staking module contains many public storage items and (im)mutable functions.
//!
//! ## Usage
//!
//! ## Implementation Details
//!
//! ### Slot Stake
//!
//! The term [`SlotStake`](./struct.Module.html#method.slot_stake) will be used throughout this
//! section. It refers to a value calculated at the end of each era, containing the _minimum value
//! at stake among all validators._ Note that a validator's value at stake might be a combination
//! of the validator's own stake and the votes it received. See [`Exposure`](./struct.Exposure.html)
//! for more details.
//!
//! ### Reward Calculation
//!
//! The validator and its nominator split their reward as following:
//!
//! The validator can declare an amount, named
//! [`commission`](./struct.ValidatorPrefs.html#structfield.commission), that does not
//! get shared with the nominators at each reward payout through its
//! [`ValidatorPrefs`](./struct.ValidatorPrefs.html). This value gets deducted from the total reward
//! that is paid to the validator and its nominators. The remaining portion is split among the
//! validator and all of the nominators that nominated the validator, proportional to the value
//! staked behind this validator (_i.e._ dividing the
//! [`own`](./struct.Exposure.html#structfield.own) or
//! [`others`](./struct.Exposure.html#structfield.others) by
//! [`total`](./struct.Exposure.html#structfield.total) in [`Exposure`](./struct.Exposure.html)).
//!
//! All entities who receive a reward have the option to choose their reward destination
//! through the [`Payee`](./struct.Payee.html) storage item (see
//! [`set_payee`](enum.Call.html#variant.set_payee)), to be one of the following:
//!
//! - Controller account, (obviously) not increasing the staked value.
//! - Stash account, not increasing the staked value.
//! - Stash account, also increasing the staked value.
//!
//! ### Additional Fund Management Operations
//!
//! Any funds already placed into stash can be the target of the following operations:
//!
//! The controller account can free a portion (or all) of the funds using the
//! [`unbond`](enum.Call.html#variant.unbond) call. Note that the funds are not immediately
//! accessible. Instead, a duration denoted by [`BondingDuration`](./struct.BondingDuration.html)
//! (in number of eras) must pass until the funds can actually be removed. Once the
//! `BondingDuration` is over, the [`withdraw_unbonded`](./enum.Call.html#variant.withdraw_unbonded)
//! call can be used to actually withdraw the funds.
//!
//! Note that there is a limitation to the number of fund-chunks that can be scheduled to be
//! unlocked in the future via [`unbond`](enum.Call.html#variant.unbond). In case this maximum
//! (`MAX_UNLOCKING_CHUNKS`) is reached, the bonded account _must_ first wait until a successful
//! call to `withdraw_unbonded` to remove some of the chunks.
//!
//! ### Election Algorithm
//!
//! The current election algorithm is implemented based on Phragmén.
//! The reference implementation can be found
//! [here](https://github.com/w3f/consensus/tree/master/NPoS).
//!
//! The election algorithm, aside from electing the validators with the most stake value and votes,
//! tries to divide the nominator votes among candidates in an equal manner. To further assure this,
//! an optional post-processing can be applied that iteratively normalizes the nominator staked
//! values until the total difference among votes of a particular nominator are less than a
//! threshold.
//!
//! ## GenesisConfig
//!
//! The Staking module depends on the [`GenesisConfig`](./struct.GenesisConfig.html).
//!
//! ## Related Modules
//!
//! - [Balances](../pallet_balances/index.html): Used to manage values at stake.
//! - [Session](../pallet_session/index.html): Used to manage sessions. Also, a list of new validators
//! is stored in the Session module's `Validators` at the end of each era.

#![recursion_limit = "128"]
#![cfg_attr(not(feature = "std"), no_std)]

#[cfg(test)]
mod mock;
#[cfg(test)]
mod tests;

mod offchain_election;
pub mod rewards;
pub use rewards::{HandlePayee, OnEndEra, RewardCalculation};

mod slashing;
pub use slashing::REWARD_F1;

use codec::{Decode, Encode, HasCompact};
<<<<<<< HEAD
use crml_support::StakingInfo;
=======
use crml_support::StakingAmount;
>>>>>>> 9871b637
use frame_support::{
	decl_error, decl_event, decl_module, decl_storage,
	dispatch::{DispatchErrorWithPostInfo, DispatchResult, DispatchResultWithPostInfo, WithPostDispatchInfo},
	ensure,
	traits::{
		Currency, CurrencyToVote, EstimateNextNewSession, Get, IsSubType, LockIdentifier, LockableCurrency,
		OnUnbalanced, UnixTime, WithdrawReasons,
	},
	weights::{
		constants::{WEIGHT_PER_MICROS, WEIGHT_PER_NANOS},
		Weight,
	},
	IterableStorageMap,
};
use frame_system::{self as system, ensure_none, ensure_root, ensure_signed, offchain::SendTransactionTypes};
use pallet_session::historical;
use pallet_staking::WeightInfo;
use sp_npos_elections::{
	generate_solution_type, is_score_better, seq_phragmen, to_supports, Assignment, CompactSolution,
	ElectionResult as PrimitiveElectionResult, ElectionScore, EvaluateSupport, ExtendedBalance, PerThing128, Supports,
	VoteWeight,
};
use sp_runtime::{
	traits::{AtLeast32Bit, CheckedSub, Convert, Dispatchable, Saturating, Zero},
	transaction_validity::{
		InvalidTransaction, TransactionPriority, TransactionSource, TransactionValidity, TransactionValidityError,
		ValidTransaction,
	},
	DispatchError, InnerOf, PerU16, Perbill, RuntimeDebug, SaturatedConversion,
};
#[cfg(feature = "std")]
use sp_runtime::{Deserialize, Serialize};
use sp_staking::{
	offence::{Offence, OffenceDetails, OffenceError, OnOffenceHandler, ReportOffence},
	SessionIndex,
};
use sp_std::{collections::btree_set::BTreeSet, convert::TryInto, iter::FromIterator, mem::size_of, prelude::*, vec};

const STAKING_ID: LockIdentifier = *b"staking ";
const MAX_UNLOCKING_CHUNKS: usize = 32;
pub const MAX_NOMINATIONS: usize = <CompactAssignments as CompactSolution>::LIMIT;

pub(crate) const LOG_TARGET: &'static str = "staking";

// syntactic sugar for logging.
#[macro_export]
macro_rules! log {
	($level:tt, $patter:expr $(, $values:expr)* $(,)?) => {
		log::$level!(
			target: crate::LOG_TARGET,
			$patter $(, $values)*
		)
	};
}

// Note: Maximum nomination limit is set here -- 16.
generate_solution_type!(
	#[compact]
	pub struct CompactAssignments::<NominatorIndex, ValidatorIndex, OffchainAccuracy>(16)
);

/// Data type used to index nominators in the compact type
pub type NominatorIndex = u32;

/// Data type used to index validators in the compact type.
pub type ValidatorIndex = u16;

// Ensure the size of both ValidatorIndex and NominatorIndex. They both need to be well below usize.
static_assertions::const_assert!(size_of::<ValidatorIndex>() <= size_of::<usize>());
static_assertions::const_assert!(size_of::<NominatorIndex>() <= size_of::<usize>());
static_assertions::const_assert!(size_of::<ValidatorIndex>() <= size_of::<u32>());
static_assertions::const_assert!(size_of::<NominatorIndex>() <= size_of::<u32>());

/// Maximum number of stakers that can be stored in a snapshot.
pub(crate) const MAX_VALIDATORS: usize = ValidatorIndex::max_value() as usize;
pub(crate) const MAX_NOMINATORS: usize = NominatorIndex::max_value() as usize;

/// Counter for the number of eras that have passed.
pub type EraIndex = u32;

/// Accuracy used for on-chain election.
pub type ChainAccuracy = Perbill;

/// Accuracy used for off-chain election. This better be small.
pub type OffchainAccuracy = PerU16;

/// The result of an election round.
#[derive(PartialEq, Eq, Clone, Encode, Decode, RuntimeDebug)]
pub struct ElectionResult<AccountId, Balance: HasCompact> {
	/// Flat list of validators who have been elected.
	elected_stashes: Vec<AccountId>,
	/// Flat list of new exposures, to be updated in the [`Exposure`] storage.
	exposures: Vec<(AccountId, Exposure<AccountId, Balance>)>,
	/// Type of the result. This is kept on chain only to track and report the best score's
	/// submission type. An optimisation could remove this.
	compute: ElectionCompute,
}

/// The status of the upcoming (offchain) election.
#[derive(PartialEq, Eq, Clone, Encode, Decode, RuntimeDebug)]
pub enum ElectionStatus<BlockNumber> {
	/// Nothing has and will happen for now. submission window is not open.
	Closed,
	/// The submission window has been open since the contained block number.
	Open(BlockNumber),
}

/// Some indications about the size of the election. This must be submitted with the solution.
///
/// Note that these values must reflect the __total__ number, not only those that are present in the
/// solution. In short, these should be the same size as the size of the values dumped in
/// `SnapshotValidators` and `SnapshotNominators`.
#[derive(PartialEq, Eq, Clone, Copy, Encode, Decode, RuntimeDebug, Default)]
pub struct ElectionSize {
	/// Number of validators in the snapshot of the current election round.
	#[codec(compact)]
	pub validators: ValidatorIndex,
	/// Number of nominators in the snapshot of the current election round.
	#[codec(compact)]
	pub nominators: NominatorIndex,
}

impl<BlockNumber: PartialEq> ElectionStatus<BlockNumber> {
	fn is_open_at(&self, n: BlockNumber) -> bool {
		*self == Self::Open(n)
	}

	fn is_closed(&self) -> bool {
		match self {
			Self::Closed => true,
			_ => false,
		}
	}

	fn is_open(&self) -> bool {
		!self.is_closed()
	}
}

impl<BlockNumber> Default for ElectionStatus<BlockNumber> {
	fn default() -> Self {
		Self::Closed
	}
}

/// Indicates the initial status of a staker (used by genesis config only).
#[derive(RuntimeDebug)]
#[cfg_attr(feature = "std", derive(Serialize, Deserialize))]
pub enum StakerStatus<AccountId> {
	/// Chilling.
	Idle,
	/// Declared desire in validating or already participating in it.
	Validator,
	/// Nominating for a group of other stakers.
	Nominator(Vec<AccountId>),
}

/// A destination account for payment.
#[derive(PartialEq, Eq, Copy, Clone, Encode, Decode, RuntimeDebug)]
pub enum RewardDestination<AccountId> {
	/// Pay into the stash account, not increasing the amount at stake.
	Stash,
	/// Pay into the controller account.
	Controller,
	/// Pay into a specified account.
	Account(AccountId),
}

impl<AccountId> Default for RewardDestination<AccountId> {
	fn default() -> Self {
		RewardDestination::Stash
	}
}

/// Preference of what happens regarding validation.
#[derive(PartialEq, Eq, Clone, Encode, Decode, RuntimeDebug)]
pub struct ValidatorPrefs {
	/// Reward that validator takes up-front; only the rest is split between themselves and
	/// nominators.
	#[codec(compact)]
	pub commission: Perbill,
}

impl Default for ValidatorPrefs {
	fn default() -> Self {
		ValidatorPrefs {
			commission: Default::default(),
		}
	}
}

/// Just a Balance/BlockNumber tuple to encode when a chunk of funds will be unlocked.
#[derive(PartialEq, Eq, Clone, Encode, Decode, RuntimeDebug)]
pub struct UnlockChunk<Balance: HasCompact> {
	/// Amount of funds to be unlocked.
	#[codec(compact)]
	value: Balance,
	/// Era number at which point it'll be unlocked.
	#[codec(compact)]
	era: EraIndex,
}

<<<<<<< HEAD
/// Information on an accounts balance and total nominators
impl<T: Config> StakingInfo for Module<T> {
	type AccountId = T::AccountId;
	type Balance = BalanceOf<T>;

	fn active_balance(controller: Self::AccountId) -> Self::Balance {
		Self::active_balance(controller)
	}

	fn count_nominators() -> u32 {
		Self::count_nominators()
	}
=======
impl<T: Config> StakingAmount for Module<T> {
	type AccountId = T::AccountId;
	type Balance = BalanceOf<T>;

	fn active_balance(controller: &Self::AccountId) -> Self::Balance {
		Self::active_balance(controller)
	}
>>>>>>> 9871b637
}

/// The ledger of a (bonded) stash.
#[derive(PartialEq, Eq, Clone, Encode, Decode, RuntimeDebug)]
pub struct StakingLedger<AccountId, Balance: HasCompact> {
	/// The stash account whose balance is actually locked and at stake.
	pub stash: AccountId,
	/// The total amount of the stash's balance (`active` plus any `unlocking` balances).
	#[codec(compact)]
	pub total: Balance,
	/// The amount of the stash's balance that will be at stake in any forthcoming
	/// eras. i.e it will affect voting power in the next election.
	/// It could lessen in the current round after unbonding.
	#[codec(compact)]
	pub active: Balance,
	/// Any balance that has been unbonded and becoming free, which may eventually be transferred out
	/// of the stash (assuming it doesn't get slashed first).
	pub unlocking: Vec<UnlockChunk<Balance>>,
}

impl<AccountId, Balance: HasCompact + Copy + Saturating + AtLeast32Bit> StakingLedger<AccountId, Balance> {
	/// The amount of stash's funds slashable as of right now.
	/// It should remain slashable until the bonding duration expires and it is withdrawn.
	fn slashable_balance(&self) -> Balance {
		self.total
	}
	/// Remove entries from `unlocking` that are sufficiently old and reduce the
	/// total by the sum of their balances.
	fn consolidate_unlocked(self, current_era: EraIndex) -> Self {
		let mut total = self.total;
		let unlocking = self
			.unlocking
			.into_iter()
			.filter(|chunk| {
				if chunk.era > current_era {
					true
				} else {
					total = total.saturating_sub(chunk.value);
					false
				}
			})
			.collect();
		Self {
			total,
			active: self.active,
			stash: self.stash,
			unlocking,
		}
	}

	/// Re-bond funds that were scheduled for unlocking.
	fn rebond(mut self, value: Balance) -> Self {
		let mut rebonded_total: Balance = Zero::zero();

		while let Some(last) = self.unlocking.last_mut() {
			let remaining = value - rebonded_total;

			if last.value <= remaining {
				rebonded_total += last.value;
				self.active += last.value;
				self.unlocking.pop();
			} else {
				rebonded_total += remaining;
				self.active += remaining;
				last.value -= remaining;
			}

			if rebonded_total >= value {
				break;
			}
		}

		self
	}
}

impl<AccountId, Balance> StakingLedger<AccountId, Balance>
where
	Balance: AtLeast32Bit + Saturating + Copy,
{
	/// Slash the validator for a given amount of balance. This can grow the value
	/// of the slash in the case that the validator has less than `minimum_balance`
	/// active funds. Returns the amount of funds actually slashed.
	///
	/// Slashes from `active` funds first, and then `unlocking`, starting with the
	/// chunks that are closest to unlocking.
	fn slash(&mut self, mut value: Balance, minimum_balance: Balance) -> Balance {
		let total_before_slash = self.total;
		let total_after_slash = &mut self.slashable_balance();
		let active = &mut self.active;

		value = Self::apply_slash(total_after_slash, active, value, minimum_balance);

		let i = self
			.unlocking
			.iter_mut()
			.map(|chunk| {
				value = Self::apply_slash(total_after_slash, &mut chunk.value, value, minimum_balance);
				chunk.value
			})
			.take_while(|value| value.is_zero()) // take all fully-consumed chunks out.
			.count();

		// kill all drained chunks.
		let _ = self.unlocking.drain(..i);

		self.total = *total_after_slash;
		// return the slashed amount
		total_before_slash.saturating_sub(*total_after_slash)
	}

	/// Apply slash to a target set of funds
	///
	/// Ensures dust isn't left in the balance of the `target_funds`
	/// Returns the remainder of `slash` if the full `slash` was not applied
	fn apply_slash(
		total_funds: &mut Balance,
		target_funds: &mut Balance,
		slash: Balance,
		minimum_balance: Balance,
	) -> Balance {
		let slash_from_target = (slash).min(*target_funds);
		let mut slash_remainder = slash;

		if !slash_from_target.is_zero() {
			slash_remainder = slash - slash_from_target;
			*total_funds = total_funds.saturating_sub(slash_from_target);
			*target_funds -= slash_from_target;

			// don't leave a dust balance in the staking system.
			if *target_funds <= minimum_balance {
				*total_funds = total_funds.saturating_sub(*target_funds);
				*target_funds = Zero::zero();
			}
		}
		slash_remainder
	}
}

/// A record of the nominations made by a specific account.
#[derive(PartialEq, Eq, Clone, Encode, Decode, RuntimeDebug)]
pub struct Nominations<AccountId> {
	/// The targets of nomination.
	pub targets: Vec<AccountId>,
	/// The era the nominations were submitted.
	pub submitted_in: EraIndex,
}

/// The amount of exposure (to slashing) than an individual nominator has.
#[derive(PartialEq, Eq, PartialOrd, Ord, Clone, Encode, Decode, RuntimeDebug)]
pub struct IndividualExposure<AccountId, Balance: HasCompact> {
	/// The stash account of the nominator in question.
	who: AccountId,
	/// Amount of funds exposed.
	#[codec(compact)]
	value: Balance,
}

impl<AccountId, Balance: HasCompact> IndividualExposure<AccountId, Balance> {
	pub fn new(who: AccountId, value: Balance) -> Self {
		Self { who, value }
	}
}

/// A snapshot of the stake backing a single validator in the system.
#[derive(PartialEq, Eq, PartialOrd, Ord, Clone, Encode, Decode, Default, RuntimeDebug)]
pub struct Exposure<AccountId, Balance: HasCompact> {
	/// The total balance backing this validator.
	#[codec(compact)]
	pub total: Balance,
	/// The validator's own stash that is exposed.
	#[codec(compact)]
	pub own: Balance,
	/// The portions of nominators stashes that are exposed.
	pub others: Vec<IndividualExposure<AccountId, Balance>>,
}

/// A pending slash record. The value of the slash has been computed but not applied yet,
/// rather deferred for several eras.
#[derive(Encode, Decode, Default, RuntimeDebug)]
pub struct UnappliedSlash<AccountId, Balance: HasCompact> {
	/// The stash ID of the offending validator.
	validator: AccountId,
	/// The validator's own slash.
	own: Balance,
	/// All other slashed stakers and amounts.
	others: Vec<(AccountId, Balance)>,
	/// Reporters of the offence; bounty payout recipients.
	reporters: Vec<AccountId>,
	/// The amount of payout.
	payout: Balance,
}

/// Indicate how an election round was computed.
#[derive(PartialEq, Eq, Clone, Copy, Encode, Decode, RuntimeDebug)]
pub enum ElectionCompute {
	/// Result was forcefully computed on chain at the end of the session.
	OnChain,
	/// Result was submitted and accepted to the chain via a signed transaction.
	Signed,
	/// Result was submitted and accepted to the chain via an unsigned transaction (by an
	/// authority).
	Unsigned,
}

pub type BalanceOf<T> = <<T as Config>::Currency as Currency<<T as system::Config>::AccountId>>::Balance;
type NegativeImbalanceOf<T> =
	<<T as Config>::Currency as Currency<<T as frame_system::Config>::AccountId>>::NegativeImbalance;

/// Information regarding the active era (era in used in session).
#[derive(Encode, Decode, RuntimeDebug)]
pub struct ActiveEraInfo {
	/// Index of era.
	pub index: EraIndex,
	/// Moment of start expressed as millisecond from `$UNIX_EPOCH`.
	///
	/// Start can be none if start hasn't been set for the era yet,
	/// Start is set on the first on_finalize of the era to guarantee usage of `Time`.
	start: Option<u64>,
}

/// Means for interacting with a specialized version of the `session` trait.
///
/// This is needed because `Staking` sets the `ValidatorIdOf` of the `pallet_session::Config`
pub trait SessionInterface<AccountId>: frame_system::Config {
	/// Disable a given validator by stash ID.
	///
	/// Returns `true` if new era should be forced at the end of this session.
	/// This allows preventing a situation where there is too many validators
	/// disabled and block production stalls.
	fn disable_validator(validator: &AccountId) -> Result<bool, ()>;
	/// Get the validators from session.
	fn validators() -> Vec<AccountId>;
	/// Prune historical session tries up to but not including the given index.
	fn prune_historical_up_to(up_to: SessionIndex);
}

impl<T: Config> SessionInterface<<T as frame_system::Config>::AccountId> for T
where
	T: pallet_session::Config<ValidatorId = <T as frame_system::Config>::AccountId>,
	T: pallet_session::historical::Config<
		FullIdentification = Exposure<<T as frame_system::Config>::AccountId, BalanceOf<T>>,
		FullIdentificationOf = ExposureOf<T>,
	>,
	T::SessionHandler: pallet_session::SessionHandler<<T as frame_system::Config>::AccountId>,
	T::SessionManager: pallet_session::SessionManager<<T as frame_system::Config>::AccountId>,
	T::ValidatorIdOf: Convert<<T as frame_system::Config>::AccountId, Option<<T as frame_system::Config>::AccountId>>,
{
	fn disable_validator(validator: &<T as frame_system::Config>::AccountId) -> Result<bool, ()> {
		<pallet_session::Module<T>>::disable(validator)
	}

	fn validators() -> Vec<<T as frame_system::Config>::AccountId> {
		<pallet_session::Module<T>>::validators()
	}

	fn prune_historical_up_to(up_to: SessionIndex) {
		<pallet_session::historical::Module<T>>::prune_up_to(up_to);
	}
}

pub trait Config: frame_system::Config + SendTransactionTypes<Call<Self>> {
	/// The staking balance.
	type Currency: LockableCurrency<Self::AccountId, Moment = Self::BlockNumber>;

	/// Time used for computing era duration.
	///
	/// It is guaranteed to start being called from the first `on_finalize`. Thus value at genesis
	/// is not used.
	type UnixTime: UnixTime;

	/// The overarching call type.
	type Call: Dispatchable + From<Call<Self>> + IsSubType<Call<Self>> + Clone;

	/// Convert a balance into a number used for election calculation. This must fit into a `u64`
	/// but is allowed to be sensibly lossy. The `u64` is used to communicate with the
	/// [`sp_npos_elections`] crate which accepts u64 numbers and does operations in 128.
	/// Consequently, the backward convert is used convert the u128s from sp-elections back to a
	/// [`BalanceOf`].
	type CurrencyToVote: CurrencyToVote<BalanceOf<Self>>;

	/// The overarching event type.
	type Event: From<Event<Self>> + Into<<Self as frame_system::Config>::Event>;

	/// Handler for the unbalanced reduction when slashing a staker.
	type Slash: OnUnbalanced<NegativeImbalanceOf<Self>>;

	/// Number of sessions per era.
	type SessionsPerEra: Get<SessionIndex>;

	/// Something that can estimate the next session change, accurately or as a best effort guess.
	type NextNewSession: EstimateNextNewSession<Self::BlockNumber>;

	/// Number of eras that staked funds must remain bonded for.
	type BondingDuration: Get<EraIndex>;

	/// Number of eras that slashes are deferred by, after computation. This
	/// should be less than the bonding duration. Set to 0 if slashes should be
	/// applied immediately, without opportunity for intervention.
	type SlashDeferDuration: Get<EraIndex>;

	/// Interface for interacting with a session module.
	type SessionInterface: self::SessionInterface<Self::AccountId>;

	/// Handles payout for validator rewards
	type Rewarder: HandlePayee<AccountId = Self::AccountId>
		+ OnEndEra<AccountId = Self::AccountId>
		+ RewardCalculation<AccountId = Self::AccountId, Balance = BalanceOf<Self>>;

	/// The number of blocks before the end of the era from which election submissions are allowed.
	///
	/// Setting this to zero will disable the offchain compute and only on-chain seq-phragmen will
	/// be used.
	///
	/// This is bounded by being within the last session. Hence, setting it to a value more than the
	/// length of a session will be pointless.
	type ElectionLookahead: Get<Self::BlockNumber>;

	/// Maximum number of balancing iterations to run in the offchain submission.
	///
	/// If set to 0, balance_solution will not be executed at all.
	type MaxIterations: Get<u32>;

	/// The threshold of improvement that should be provided for a new solution to be accepted.
	type MinSolutionScoreBump: Get<Perbill>;

	/// The maximum number of nominators rewarded for each validator.
	///
	/// For each validator only the `$MaxNominatorRewardedPerValidator` biggest stakers can claim
	/// their reward. This used to limit the i/o cost for the nominator payout.
	type MaxNominatorRewardedPerValidator: Get<u32>;

	/// A configuration for base priority of unsigned transactions.
	///
	/// This is exposed so that it can be tuned for particular runtime, when
	/// multiple pallets send unsigned transactions.
	type UnsignedPriority: Get<TransactionPriority>;

	/// Maximum weight that the unsigned transaction can have.
	///
	/// Chose this value with care. On one hand, it should be as high as possible, so the solution
	/// can contain as many nominators/validators as possible. On the other hand, it should be small
	/// enough to fit in the block.
	type OffchainSolutionWeightLimit: Get<Weight>;

	/// Extrinsic weight info
	type WeightInfo: WeightInfo;
}

/// Mode of era-forcing.
#[derive(Copy, Clone, PartialEq, Eq, Encode, Decode, RuntimeDebug)]
#[cfg_attr(feature = "std", derive(Serialize, Deserialize))]
pub enum Forcing {
	/// Not forcing anything - just let whatever happen.
	NotForcing,
	/// Force a new era, then reset to `NotForcing` as soon as it is done.
	ForceNew,
	/// Avoid a new era indefinitely.
	ForceNone,
	/// Force a new era at the end of all sessions indefinitely.
	ForceAlways,
}

impl Default for Forcing {
	fn default() -> Self {
		Forcing::NotForcing
	}
}

// A value placed in storage that represents the current version of the Staking storage. This value
// is used by the `on_runtime_upgrade` logic to determine whether we run storage migration logic.
// This should match directly with the semantic versions of the Rust crate.
#[derive(Encode, Decode, Clone, Copy, PartialEq, Eq, RuntimeDebug)]
enum Releases {
	/// storage version pre-runtime v38
	V0 = 0,
	/// storage version runtime v38
	V1 = 1,
	/// storage version runtime v39
	V2 = 2,
}

impl Default for Releases {
	fn default() -> Self {
		Releases::V2
	}
}

impl From<u32> for Releases {
	fn from(val: u32) -> Self {
		match val {
			0 => Releases::V0,
			1 => Releases::V1,
			2 | _ => Releases::V2,
		}
	}
}

decl_storage! {
	trait Store for Module<T: Config> as Staking {
		/// Minimum amount to bond.
		MinimumBond get(fn minimum_bond) config(): BalanceOf<T>;

		/// Number of eras to keep in history.
		///
		/// Information is kept for eras in `[current_era - history_depth; current_era]`.
		///
		/// Must be more than the number of eras delayed by session otherwise. I.e. active era must
		/// always be in history. I.e. `active_era > current_era - history_depth` must be
		/// guaranteed.
		HistoryDepth get(fn history_depth) config(): u32 = 32;

		/// The ideal number of staking participants.
		pub ValidatorCount get(fn validator_count) config(): u32;

		/// Minimum number of staking participants before emergency conditions are imposed.
		pub MinimumValidatorCount get(fn minimum_validator_count) config(): u32;

		/// Any validators that may never be slashed or forcibly kicked. It's a Vec since they're
		/// easy to initialize and the performance hit is minimal (we expect no more than four
		/// invulnerables) and restricted to testnets.
		pub Invulnerables get(fn invulnerables) config(): Vec<T::AccountId>;

		/// Map from all locked "stash" accounts to the controller account.
		pub Bonded get(fn bonded): map hasher(twox_64_concat) T::AccountId => Option<T::AccountId>;

		/// Map from all (unlocked) "controller" accounts to the info regarding the staking.
		pub Ledger get(fn ledger):
			map hasher(blake2_128_concat) T::AccountId
			=> Option<StakingLedger<T::AccountId, BalanceOf<T>>>;

		/// The map from (wannabe) validator stash key to the preferences of that validator.
		pub Validators get(fn validators):
		map hasher(twox_64_concat) T::AccountId => ValidatorPrefs;

		/// The map from nominator stash key to the set of stash keys of all validators to nominate.
		pub Nominators get(fn nominators):
			map hasher(twox_64_concat) T::AccountId => Option<Nominations<T::AccountId>>;

		/// The current era index.
		pub CurrentEra get(fn current_era): Option<EraIndex>;

		/// The active era information, it holds index and start.
		///
		/// The active era is the era currently rewarded.
		/// Validator set of this era must be equal to `SessionInterface::validators`.
		pub ActiveEra get(fn active_era): Option<ActiveEraInfo>;

		/// The session index at which the era start for the last `HISTORY_DEPTH` eras.
		pub ErasStartSessionIndex get(fn eras_start_session_index):
			map hasher(twox_64_concat) EraIndex => Option<SessionIndex>;

		/// Exposure of validator at era.
		///
		/// This is keyed first by the era index to allow bulk deletion and then the stash account.
		///
		/// Is it removed after `HISTORY_DEPTH` eras.
		/// If stakers hasn't been set or has been removed then empty exposure is returned.
		pub ErasStakers get(fn eras_stakers):
			double_map hasher(twox_64_concat) EraIndex, hasher(twox_64_concat) T::AccountId
			=> Exposure<T::AccountId, BalanceOf<T>>;

		/// Clipped Exposure of validator at era.
		///
		/// This is similar to [`ErasStakers`] but number of nominators exposed is reduced to the
		/// `T::MaxNominatorRewardedPerValidator` biggest stakers.
		/// (Note: the field `total` and `own` of the exposure remains unchanged).
		/// This is used to limit the i/o cost for the nominator payout.
		///
		/// This is keyed fist by the era index to allow bulk deletion and then the stash account.
		///
		/// Is it removed after `HISTORY_DEPTH` eras.
		/// If stakers hasn't been set or has been removed then empty exposure is returned.
		pub ErasStakersClipped get(fn eras_stakers_clipped):
			double_map hasher(twox_64_concat) EraIndex, hasher(twox_64_concat) T::AccountId
			=> Exposure<T::AccountId, BalanceOf<T>>;

		/// Similar to `ErasStakers`, this holds the preferences of validators.
		///
		/// This is keyed first by the era index to allow bulk deletion and then the stash account.
		///
		/// Is it removed after `HISTORY_DEPTH` eras.
		// If prefs hasn't been set or has been removed then 0 commission is returned.
		pub ErasValidatorPrefs get(fn eras_validator_prefs):
		double_map hasher(twox_64_concat) EraIndex, hasher(twox_64_concat) T::AccountId
		=> ValidatorPrefs;

		/// The total amount staked for the last `HISTORY_DEPTH` eras.
		/// If total hasn't been set or has been removed then 0 stake is returned.
		pub ErasTotalStake get(fn eras_total_stake):
			map hasher(twox_64_concat) EraIndex => BalanceOf<T>;

		/// True if the next session change will be a new era regardless of index.
		pub ForceEra get(fn force_era) config(): Forcing;

		/// The percentage of the slash that is distributed to reporters.
		///
		/// The rest of the slashed value is handled by the `Slash`.
		pub SlashRewardFraction get(fn slash_reward_fraction) config(): Perbill;

		/// All unapplied slashes that are queued for later.
		pub UnappliedSlashes:
			map hasher(twox_64_concat) EraIndex => Vec<UnappliedSlash<T::AccountId, BalanceOf<T>>>;

		/// A mapping from still-bonded eras to the first session index of that era.
		///
		/// Must contains information for eras for the range:
		/// `[active_era - bounding_duration; active_era]`
		BondedEras: Vec<(EraIndex, SessionIndex)>;

		/// All slashing events on validators, mapped by era to the highest slash proportion
		/// and slash value of the era.
		ValidatorSlashInEra:
			double_map hasher(twox_64_concat) EraIndex, hasher(twox_64_concat) T::AccountId
			=> Option<(Perbill, BalanceOf<T>)>;

		/// All slashing events on nominators, mapped by era to the highest slash value of the era.
		NominatorSlashInEra:
			double_map hasher(twox_64_concat) EraIndex, hasher(twox_64_concat) T::AccountId
			=> Option<BalanceOf<T>>;

		/// Slashing spans for stash accounts.
		SlashingSpans: map hasher(twox_64_concat) T::AccountId => Option<slashing::SlashingSpans>;

		/// Records information about the maximum slash of a stash within a slashing span,
		/// as well as how much reward has been paid out.
		SpanSlash:
			map hasher(twox_64_concat) (T::AccountId, slashing::SpanIndex)
			=> slashing::SpanRecord<BalanceOf<T>>;

		/// The earliest era for which we have a pending, unapplied slash.
		EarliestUnappliedSlash: Option<EraIndex>;

		/// Snapshot of validators at the beginning of the current election window. This should only
		/// have a value when [`EraElectionStatus`] == `ElectionStatus::Open(_)`.
		pub SnapshotValidators get(fn snapshot_validators): Option<Vec<T::AccountId>>;

		/// Snapshot of nominators at the beginning of the current election window. This should only
		/// have a value when [`EraElectionStatus`] == `ElectionStatus::Open(_)`.
		pub SnapshotNominators get(fn snapshot_nominators): Option<Vec<T::AccountId>>;

		/// The next validator set. At the end of an era, if this is available (potentially from the
		/// result of an offchain worker), it is immediately used. Otherwise, the on-chain election
		/// is executed.
		pub QueuedElected get(fn queued_elected): Option<ElectionResult<T::AccountId, BalanceOf<T>>>;

		/// The score of the current [`QueuedElected`].
		pub QueuedScore get(fn queued_score): Option<ElectionScore>;

		/// Flag to control the execution of the offchain election. When `Open(_)`, we accept
		/// solutions to be submitted.
		pub EraElectionStatus get(fn era_election_status): ElectionStatus<T::BlockNumber>;

		/// NOTE:!! this is poorly named.
		/// True if the **planned** session (session_index + 1) is final (last in the era). Note that this does not take era
		/// forcing into account
		pub IsCurrentSessionFinal get(fn is_current_session_final): bool = false;

		/// NOTE:!! this is poorly named.
		/// True if the _active_ session (session_index) is final (last in the era). Note that this does not take era
		/// forcing into accoun
		pub IsActiveSessionFinal get(fn is_active_session_final): bool = false;

		/// Same as `will_era_be_forced()` but persists to `end_era`
		WasEndEraForced get(fn was_end_era_forced): bool = false;

		/// True if network has been upgraded to this version.
		/// Storage version of the pallet.
		///
		/// This is set to v2 for new networks.
		StorageVersion build(|_: &GenesisConfig<T>| Releases::V2 as u32): u32;
	}
	add_extra_genesis {
		config(stakers):
			Vec<(T::AccountId, T::AccountId, BalanceOf<T>, StakerStatus<T::AccountId>)>;
		build(|config: &GenesisConfig<T>| {
			assert!(config.minimum_bond > Zero::zero(), "Minimum bond must be greater than zero.");
			assert!(config.history_depth > 1, "history depth must be greater than 1");
			for &(ref stash, ref controller, balance, ref status) in &config.stakers {
				assert!(
					T::Currency::free_balance(&stash) >= balance,
					"Stash does not have enough balance to bond."
				);
				let _ = <Module<T>>::bond(
					T::Origin::from(Some(stash.clone()).into()),
					controller.clone(),
					balance,
					RewardDestination::Stash,
				);
				let _ = match status {
					StakerStatus::Validator => {
						<Module<T>>::validate(
							T::Origin::from(Some(controller.clone()).into()),
							Default::default(),
						)
					},
					StakerStatus::Nominator(votes) => {
						<Module<T>>::nominate(
							T::Origin::from(Some(controller.clone()).into()),
							votes.to_vec(),
						)
					},
					_ => Ok(()),
				};
			}
		});
	}
}

decl_event!(
	pub enum Event<T> where Balance = BalanceOf<T>, <T as frame_system::Config>::AccountId {
		/// One validator (and its nominators) has been slashed by the given amount.
		Slash(AccountId, Balance),
		/// The validator is invulnerable, so it has NOT been slashed.
		InvulnerableNotSlashed(AccountId, Perbill),
		/// Minimum bond amount is changed.
		SetMinimumBond(Balance),
		/// An old slashing report from a prior era was discarded because it could
		/// not be processed.
		OldSlashingReportDiscarded(SessionIndex),
		/// A new set of stakers was elected with the given \[compute\].
		StakingElection(ElectionCompute),
		/// A new solution for the upcoming election has been stored. \[compute\]
		SolutionStored(ElectionCompute),
		/// A new set of validators are marked to be invulnerable
		SetInvulnerables(Vec<AccountId>),
		/// An account has bonded this amount. \[stash, amount\]
		///
		/// NOTE: This event is only emitted when funds are bonded via a dispatchable. Notably,
		/// it will not be emitted for staking rewards when they are added to stake.
		Bonded(AccountId, Balance),
		/// An account has unbonded this amount. \[stash, amount\]
		Unbonded(AccountId, Balance),
		/// An account has called `withdraw_unbonded` and removed unbonding chunks worth `Balance`
		/// from the unlocking queue. \[stash, amount\]
		Withdrawn(AccountId, Balance),
	}
);

decl_error! {
	/// Error for the staking module.
	pub enum Error for Module<T: Config> {
		/// Not a controller account.
		NotController,
		/// Not a stash account.
		NotStash,
		/// Stash is already bonded.
		AlreadyBonded,
		/// Controller is already paired.
		AlreadyPaired,
		/// Targets cannot be empty.
		EmptyTargets,
		/// Slash record index out of bounds.
		InvalidSlashIndex,
		/// Can not bond with value less than minimum balance.
		InsufficientBond,
		/// User does not have enough free balance to bond this amount
		InsufficientFreeBalance,
		/// Can not schedule more unlock chunks.
		NoMoreChunks,
		/// Can not rebond without unlocking chunks.
		NoUnlockChunk,
		/// Attempting to target a stash that still has funds.
		FundedTarget,
		/// Items are not sorted and unique.
		NotSortedAndUnique,
		/// Cannot nominate the same account multiple times
		DuplicateNominee,
		/// The submitted result is received out of the open window.
		OffchainElectionEarlySubmission,
		/// The submitted result is not as good as the one stored on chain.
		OffchainElectionWeakSubmission,
		/// The snapshot data of the current window is missing.
		SnapshotUnavailable,
		/// Incorrect number of winners were presented.
		OffchainElectionBogusWinnerCount,
		/// One of the submitted winners is not an active candidate on chain (index is out of range
		/// in snapshot).
		OffchainElectionBogusWinner,
		/// Error while building the assignment type from the compact. This can happen if an index
		/// is invalid, or if the weights _overflow_.
		OffchainElectionBogusCompact,
		/// One of the submitted nominators is not an active nominator on chain.
		OffchainElectionBogusNominator,
		/// One of the submitted nominators has an edge to which they have not voted on chain.
		OffchainElectionBogusNomination,
		/// One of the submitted nominators has an edge which is submitted before the last non-zero
		/// slash of the target.
		OffchainElectionSlashedNomination,
		/// A self vote must only be originated from a validator to ONLY themselves.
		OffchainElectionBogusSelfVote,
		/// The submitted result has unknown edges that are not among the presented winners.
		OffchainElectionBogusEdge,
		/// The claimed score does not match with the one computed from the data.
		OffchainElectionBogusScore,
		/// The election size is invalid.
		OffchainElectionBogusElectionSize,
		/// The call is not allowed at the given time due to restrictions of election period.
		CallNotAllowed,
		/// Incorrect previous history depth input provided.
		IncorrectHistoryDepth,
	}
}

decl_module! {
	pub struct Module<T: Config> for enum Call where origin: T::Origin {
		/// Number of sessions per era.
		const SessionsPerEra: SessionIndex = T::SessionsPerEra::get();

		/// Number of eras that staked funds must remain bonded for.
		const BondingDuration: EraIndex = T::BondingDuration::get();

		/// Number of eras that slashes are deferred by, after computation.
		///
		/// This should be less than the bonding duration.
		/// Set to 0 if slashes should be applied immediately, without opportunity for
		/// intervention.
		const SlashDeferDuration: EraIndex = T::SlashDeferDuration::get();

		/// The number of blocks before the end of the era from which election submissions are allowed.
		///
		/// Setting this to zero will disable the offchain compute and only on-chain seq-phragmen will
		/// be used.
		///
		/// This is bounded by being within the last session. Hence, setting it to a value more than the
		/// length of a session will be pointless.
		const ElectionLookahead: T::BlockNumber = T::ElectionLookahead::get();

		/// Maximum number of balancing iterations to run in the offchain submission.
		///
		/// If set to 0, balance_solution will not be executed at all.
		const MaxIterations: u32 = T::MaxIterations::get();

		/// The threshold of improvement that should be provided for a new solution to be accepted.
		const MinSolutionScoreBump: Perbill = T::MinSolutionScoreBump::get();

		/// The maximum number of nominators rewarded for each validator.
		///
		/// For each validator only the `$MaxNominatorRewardedPerValidator` biggest stakers can claim
		/// their reward. This used to limit the i/o cost for the nominator payout.
		const MaxNominatorRewardedPerValidator: u32 = T::MaxNominatorRewardedPerValidator::get();

		type Error = Error<T>;

		fn deposit_event() = default;

		fn on_runtime_upgrade() -> Weight {
			match StorageVersion::get().into() {
				// upgraded!
				Releases::V2 | Releases::V1 | Releases::V0 => Zero::zero(),
			}
		}

		fn on_initialize(now: T::BlockNumber) -> Weight {
			let mut consumed_weight = 0;
			let mut add_weight = |reads, writes, weight| {
				consumed_weight += T::DbWeight::get().reads_writes(reads, writes);
				consumed_weight += weight;
			};
			if
				// if we don't have any ongoing offchain compute.
				Self::era_election_status().is_closed() &&
				// either current session final based on the plan, or we're forcing.
				(Self::is_current_session_final() || Self::will_era_be_forced())
			{
				if let Some(next_session_change) = T::NextNewSession::estimate_next_new_session(now) {
					if let Some(remaining) = next_session_change.checked_sub(&now) {
						if remaining <= T::ElectionLookahead::get() && !remaining.is_zero() {
							// create snapshot.
							let (did_snapshot, snapshot_weight) = Self::create_stakers_snapshot();
							add_weight(0, 0, snapshot_weight);
							if did_snapshot {
								// Set the flag to make sure we don't waste any compute here in the same era
								// after we have triggered the offline compute.
								<EraElectionStatus<T>>::put(
									ElectionStatus::<T::BlockNumber>::Open(now)
								);
								add_weight(0, 1, 0);
								log!(info, "💸 Election window is Open({:?}). Snapshot created", now);
							} else {
								log!(warn, "💸 Failed to create snapshot at {:?}.", now);
							}
						}
					}
				} else {
					log!(warn, "💸 Estimating next session change failed.");
				}
				add_weight(0, 0, T::NextNewSession::weight(now))
			}
			// For `era_election_status`, `is_current_session_final`, `will_era_be_forced`
			add_weight(3, 0, 0);
			// Additional read from `on_finalize`
			add_weight(1, 0, 0);

			consumed_weight
		}

		/// Check if the current block number is the one at which the election window has been set
		/// to open. If so, it runs the offchain worker code.
		fn offchain_worker(now: T::BlockNumber) {
			use offchain_election::{set_check_offchain_execution_status, compute_offchain_election};

			if Self::era_election_status().is_open_at(now) {
				let offchain_status = set_check_offchain_execution_status::<T>(now);
				if let Err(why) = offchain_status {
					log!(warn, "💸 skipping offchain worker in open election window due to [{}]", why);
				} else {
					if let Err(e) = compute_offchain_election::<T>() {
						log!(error, "💸 Error in election offchain worker: {:?}", e);
					} else {
						log!(debug, "💸 Executed offchain worker thread without errors.");
					}
				}
			}
		}

		fn on_finalize() {
			// Set the start of the first era.
			if let Some(mut active_era) = Self::active_era() {
				if active_era.start.is_none() {
					let now_as_millis_u64 = T::UnixTime::now().as_millis().saturated_into::<u64>();
					active_era.start = Some(now_as_millis_u64);
					// This write only ever happens once, we don't include it in the weight in general
					ActiveEra::put(active_era);
				}
			}
			// `on_finalize` weight is tracked in `on_initialize`
		}

		fn integrity_test() {
			sp_io::TestExternalities::new_empty().execute_with(||
				assert!(
					T::SlashDeferDuration::get() < T::BondingDuration::get() || T::BondingDuration::get() == 0,
					"As per documentation, slash defer duration ({}) should be less than bonding duration ({}).",
					T::SlashDeferDuration::get(),
					T::BondingDuration::get(),
				)
			);

			use sp_runtime::UpperOf;
			// see the documentation of `Assignment::try_normalize`. Now we can ensure that this
			// will always return `Ok`.
			// 1. Maximum sum of Vec<ChainAccuracy> must fit into `UpperOf<ChainAccuracy>`.
			assert!(
				<usize as TryInto<UpperOf<ChainAccuracy>>>::try_into(MAX_NOMINATIONS)
				.unwrap()
				.checked_mul(<ChainAccuracy>::one().deconstruct().try_into().unwrap())
				.is_some()
			);

			// 2. Maximum sum of Vec<OffchainAccuracy> must fit into `UpperOf<OffchainAccuracy>`.
			assert!(
				<usize as TryInto<UpperOf<OffchainAccuracy>>>::try_into(MAX_NOMINATIONS)
				.unwrap()
				.checked_mul(<OffchainAccuracy>::one().deconstruct().try_into().unwrap())
				.is_some()
			);
		}

		/// Take the origin account as a stash and lock up `value` of its balance. `controller` will
		/// be the account that controls it.
		///
		/// `value` must be more than the `minimum_bond` specified in genesis config.
		///
		/// The dispatch origin for this call must be _Signed_ by the stash account.
		///
		/// Emits `Bonded`.
		///
		/// # <weight>
		/// - Independent of the arguments. Moderate complexity.
		/// - O(1).
		/// - Three extra DB entries.
		///
		/// NOTE: Two of the storage writes (`Self::bonded`, `Self::payee`) are _never_ cleaned
		/// unless the `origin` falls below _existential deposit_ and gets removed as dust.
		/// ------------------
		/// Weight: O(1)
		/// DB Weight:
		/// - Read: Bonded, Ledger, [Origin Account], Locks
		/// - Write: Bonded, Payee, [Origin Account], Locks, Ledger
		/// # </weight>
		#[weight = T::WeightInfo::bond()]
		fn bond(origin,
			controller: T::AccountId,
			#[compact] value: BalanceOf<T>,
			payee: RewardDestination<T::AccountId>
		) {
			let stash = ensure_signed(origin)?;

			if <Bonded<T>>::contains_key(&stash) {
				Err(Error::<T>::AlreadyBonded)?
			}

			if <Ledger<T>>::contains_key(&controller) {
				Err(Error::<T>::AlreadyPaired)?
			}

			// reject a bond which is considered to be _dust_.
			if value < Self::minimum_bond() {
				Err(Error::<T>::InsufficientBond)?
			}

			// You're auto-bonded forever, here. We might improve this by only bonding when
			// you actually validate/nominate and remove once you unbond __everything__.
			<Bonded<T>>::insert(&stash, &controller);

			let id = match payee {
				RewardDestination::Stash => stash.clone(),
				RewardDestination::Controller => controller.clone(),
				RewardDestination::Account(account) => account,
			};
			T::Rewarder::set_payee(&stash, &id);

			let stash_balance = T::Currency::free_balance(&stash);
			let value = value.min(stash_balance);
			Self::deposit_event(RawEvent::Bonded(stash.clone(), value));
			let item = StakingLedger { stash, total: value, active: value, unlocking: vec![] };
			Self::update_ledger(&controller, &item);
		}

		/// Add some extra amount that have appeared in the stash `free_balance` into the balance up
		/// for staking.
		///
		/// Use this if there are additional funds in your stash account that you wish to bond.
		/// Unlike [`bond`] or [`unbond`] this function does not impose any limitation on the amount
		/// that can be added.
		///
		/// The dispatch origin for this call must be _Signed_ by the stash, not the controller and
		/// it can be only called when [`EraElectionStatus`] is `Closed`.
		///
		/// Emits `Bonded`.
		///
		/// # <weight>
		/// - Independent of the arguments. Insignificant complexity.
		/// - O(1).
		/// - One DB entry.
		/// ------------
		/// DB Weight:
		/// - Read: Era Election Status, Bonded, Ledger, [Origin Account], Locks
		/// - Write: [Origin Account], Locks, Ledger
		/// # </weight>
		#[weight = T::WeightInfo::bond_extra()]
		fn bond_extra(origin, #[compact] max_additional: BalanceOf<T>) {
			ensure!(Self::era_election_status().is_closed(), Error::<T>::CallNotAllowed);
			let stash = ensure_signed(origin)?;

			let controller = Self::bonded(&stash).ok_or(Error::<T>::NotStash)?;
			let mut ledger = Self::ledger(&controller).ok_or(Error::<T>::NotController)?;

			let stash_balance = T::Currency::free_balance(&stash);

			if let Some(extra) = stash_balance.checked_sub(&ledger.total) {
				let extra = extra.min(max_additional);
				ensure!((ledger.active + extra) >= Self::minimum_bond(), Error::<T>::InsufficientBond);
				ledger.total += extra;
				ledger.active += extra;
				Self::deposit_event(RawEvent::Bonded(stash, extra));
				Self::update_ledger(&controller, &ledger);
			} else {
				// use doesn't have enough balance, better to retun some failure
				return Err(Error::<T>::InsufficientFreeBalance.into())
			}
		}

		/// Schedule a portion of the stash to be unlocked ready for transfer out after the bond
		/// period ends. If this leaves an amount actively bonded less than
		/// T::Currency::minimum_balance(), then it is increased to the full amount.
		///
		/// Once the unlock period is done, you can call `withdraw_unbonded` to actually move
		/// the funds out of management ready for transfer.
		///
		/// No more than a limited number of unlocking chunks (see `MAX_UNLOCKING_CHUNKS`)
		/// can co-exists at the same time. In that case, [`Call::withdraw_unbonded`] need
		/// to be called first to remove some of the chunks (if possible).
		///
		/// The dispatch origin for this call must be _Signed_ by the controller, not the stash.
		/// And, it can be only called when [`EraElectionStatus`] is `Closed`.
		///
		/// Emits `Unbonded`.
		///
		/// See also [`Call::withdraw_unbonded`].
		///
		/// # <weight>
		/// - Independent of the arguments. Limited but potentially exploitable complexity.
		/// - Contains a limited number of reads.
		/// - Each call (requires the remainder of the bonded balance to be above `minimum_balance`)
		///   will cause a new entry to be inserted into a vector (`Ledger.unlocking`) kept in storage.
		///   The only way to clean the aforementioned storage item is also user-controlled via
		///   `withdraw_unbonded`.
		/// - One DB entry.
		/// ----------
		/// Weight: O(1)
		/// DB Weight:
		/// - Read: EraElectionStatus, Ledger, CurrentEra, Locks, BalanceOf Stash,
		/// - Write: Locks, Ledger, BalanceOf Stash,
		/// </weight>
		#[weight = T::WeightInfo::unbond()]
		fn unbond(origin, #[compact] value: BalanceOf<T>) {
			ensure!(Self::era_election_status().is_closed(), Error::<T>::CallNotAllowed);
			let controller = ensure_signed(origin)?;
			let mut ledger = Self::ledger(&controller).ok_or(Error::<T>::NotController)?;
			ensure!(
				ledger.unlocking.len() < MAX_UNLOCKING_CHUNKS,
				Error::<T>::NoMoreChunks,
			);

			if ledger.active.is_zero() || value.is_zero() {
				return Ok(());
			}

			// If active stake drops below the minimum bond threshold then the entirety of the stash
			// should be scheduled to unlock.
			// Care must be taken to ensure that funds are still at stake until the unlocking period is over.
			let remaining_active = ledger.active.checked_sub(&value).unwrap_or(Zero::zero());
			let era = Self::current_era().unwrap_or(0) + T::BondingDuration::get();
			if remaining_active < Self::minimum_bond() {
				// Must unbond all funds
				ledger.unlocking.push(UnlockChunk { value: ledger.active, era });
				Self::deposit_event(RawEvent::Unbonded(ledger.stash.clone(), ledger.active));
				ledger.active = Zero::zero();
				// The account should no longer be considered for election as a validator nor should it have any
				// voting power via nomination.
				Self::chill_stash(&ledger.stash);
			} else {
				ledger.unlocking.push(UnlockChunk { value, era });
				Self::deposit_event(RawEvent::Unbonded(ledger.stash.clone(), value));
				ledger.active = remaining_active;
			}

			Self::update_ledger(&controller, &ledger);
		}

		/// Remove any unlocked chunks from the `unlocking` queue from our management.
		///
		/// This essentially frees up that balance to be used by the stash account to do
		/// whatever it wants.
		///
		/// The dispatch origin for this call must be _Signed_ by the controller, not the stash.
		/// And, it can be only called when [`EraElectionStatus`] is `Closed`.
		///
		/// Emits `Withdrawn`.
		///
		/// See also [`Call::unbond`].
		///
		/// # <weight>
		/// - Could be dependent on the `origin` argument and how much `unlocking` chunks exist.
		///  It implies `consolidate_unlocked` which loops over `Ledger.unlocking`, which is
		///  indirectly user-controlled. See [`unbond`] for more detail.
		/// - Contains a limited number of reads, yet the size of which could be large based on `ledger`.
		/// - Writes are limited to the `origin` account key.
		/// ---------------
		/// Complexity O(S) where S is the number of slashing spans to remove
		/// Update:
		/// - Reads: EraElectionStatus, Ledger, Current Era, Locks, [Origin Account]
		/// - Writes: [Origin Account], Locks, Ledger
		/// Kill:
		/// - Reads: EraElectionStatus, Ledger, Current Era, Bonded, Slashing Spans, [Origin
		///   Account], Locks, BalanceOf stash
		/// - Writes: Bonded, Slashing Spans (if S > 0), Ledger, Payee, Validators, Nominators,
		///   [Origin Account], Locks, BalanceOf stash.
		/// - Writes Each: SpanSlash * S
		/// NOTE: Weight annotation is the kill scenario, we refund otherwise.
		/// # </weight>
		#[weight = T::WeightInfo::withdraw_unbonded_kill(1_u32)]
		fn withdraw_unbonded(origin) {
			ensure!(Self::era_election_status().is_closed(), Error::<T>::CallNotAllowed);
			let controller = ensure_signed(origin)?;
			let mut ledger = Self::ledger(&controller).ok_or(Error::<T>::NotController)?;
			let (stash, old_total) = (ledger.stash.clone(), ledger.total);
			if let Some(current_era) = Self::current_era() {
				ledger = ledger.consolidate_unlocked(current_era)
			}

			if ledger.unlocking.is_empty() && ledger.active.is_zero() {
				// This account must have called `unbond()` with some value that caused the active
				// portion to fall below existential deposit + will have no more unlocking chunks
				// left. We can now safely remove this.
				let stash = ledger.stash;
				// remove the lock.
				T::Currency::remove_lock(STAKING_ID, &stash);
				// remove all staking-related information.
				Self::kill_stash(&stash)?;
			} else {
				// This was the consequence of a partial unbond. just update the ledger and move on.
				Self::update_ledger(&controller, &ledger);
			}

			// `old_total` should never be less than the new total because
			// `consolidate_unlocked` strictly subtracts balance.
			if ledger.total < old_total {
				// Already checked that this won't overflow by entry condition.
				let value = old_total - ledger.total;
				Self::deposit_event(RawEvent::Withdrawn(stash, value));
			}
		}

		/// Declare the desire to validate for the origin controller.
		///
		/// Effects will be felt at the beginning of the next era.
		///
		/// The dispatch origin for this call must be _Signed_ by the controller, not the stash.
		/// And, it can be only called when [`EraElectionStatus`] is `Closed`.
		///
		/// # <weight>
		/// - Independent of the arguments. Insignificant complexity.
		/// - Contains a limited number of reads.
		/// - Writes are limited to the `origin` account key.
		/// -----------
		/// Weight: O(1)
		/// DB Weight:
		/// - Read: Era Election Status, Ledger
		/// - Write: Nominators, Validators
		/// # </weight>
		#[weight = T::WeightInfo::validate()]
		fn validate(origin, prefs: ValidatorPrefs) {
			ensure!(Self::era_election_status().is_closed(), Error::<T>::CallNotAllowed);
			let controller = ensure_signed(origin)?;
			let ledger = Self::ledger(&controller).ok_or(Error::<T>::NotController)?;
			ensure!(ledger.active >= Self::minimum_bond(), Error::<T>::InsufficientBond);
			let stash = &ledger.stash;

			let prefs = ValidatorPrefs {
				commission: prefs.commission.min(Perbill::one())
			};

			<Nominators<T>>::remove(stash);
			<Validators<T>>::insert(stash, prefs);
		}

		/// Declare the desire to nominate `targets` for the origin controller.
		///
		/// Effects will be felt at the beginning of the next era. This can only be called when
		/// [`EraElectionStatus`] is `Closed`.
		///
		/// The dispatch origin for this call must be _Signed_ by the controller, not the stash.
		/// And, it can be only called when [`EraElectionStatus`] is `Closed`.
		///
		/// # <weight>
		/// - The transaction's complexity is proportional to the size of `targets` (N)
		/// which is capped at CompactAssignments::LIMIT (MAX_NOMINATIONS).
		/// - Both the reads and writes follow a similar pattern.
		/// ---------
		/// Weight: O(N)
		/// where N is the number of targets
		/// DB Weight:
		/// - Reads: Era Election Status, Ledger, Current Era
		/// - Writes: Validators, Nominators
		/// # </weight>
		#[weight = T::WeightInfo::nominate(targets.len() as u32)]
		fn nominate(origin, targets: Vec<T::AccountId>) {
			ensure!(Self::era_election_status().is_closed(), Error::<T>::CallNotAllowed);
			let controller = ensure_signed(origin)?;
			let ledger = Self::ledger(&controller).ok_or(Error::<T>::NotController)?;
			let stash = &ledger.stash;
			ensure!(ledger.active >= Self::minimum_bond(), Error::<T>::InsufficientBond);
			ensure!(!targets.is_empty(), Error::<T>::EmptyTargets);

			// nominating the same account multiple times is not allowed
			let deduped = BTreeSet::from_iter(targets.iter());
			ensure!(deduped.len() == targets.len(), Error::<T>::DuplicateNominee);

			let targets = targets.into_iter()
				.take(MAX_NOMINATIONS)
				.collect::<Vec<T::AccountId>>();

			let nominations = Nominations {
				targets,
				submitted_in: Self::current_era().unwrap_or(0),
			};

			<Validators<T>>::remove(stash);
			<Nominators<T>>::insert(stash, &nominations);
		}

		/// Declare no desire to either validate or nominate.
		///
		/// Effects will be felt at the beginning of the next era.
		///
		/// The dispatch origin for this call must be _Signed_ by the controller, not the stash.
		/// And, it can be only called when [`EraElectionStatus`] is `Closed`.
		///
		/// # <weight>
		/// - Independent of the arguments. Insignificant complexity.
		/// - Contains one read.
		/// - Writes are limited to the `origin` account key.
		/// --------
		/// Weight: O(1)
		/// DB Weight:
		/// - Read: EraElectionStatus, Ledger
		/// - Write: Validators, Nominators
		/// # </weight>
		#[weight = T::WeightInfo::chill()]
		fn chill(origin) {
			ensure!(Self::era_election_status().is_closed(), Error::<T>::CallNotAllowed);
			let controller = ensure_signed(origin)?;
			let ledger = Self::ledger(&controller).ok_or(Error::<T>::NotController)?;
			Self::chill_stash(&ledger.stash);
		}

		/// (Re-)set the payment target for a controller.
		///
		/// Effects will be felt at the beginning of the next era.
		///
		/// The dispatch origin for this call must be _Signed_ by the controller, not the stash.
		///
		/// # <weight>
		/// - Independent of the arguments. Insignificant complexity.
		/// - Contains a limited number of reads.
		/// - Writes are limited to the `origin` account key.
		/// ---------
		/// - Weight: O(1)
		/// - DB Weight:
		///     - Read: Ledger
		///     - Write: Payee
		/// # </weight>
		#[weight = T::WeightInfo::set_payee()]
		fn set_payee(origin, payee: RewardDestination<T::AccountId>) {
			let controller = ensure_signed(origin)?;
			let ledger = Self::ledger(&controller).ok_or(Error::<T>::NotController)?;
			let stash = &ledger.stash;
			let id = match payee {
				RewardDestination::Stash => stash.clone(),
				RewardDestination::Controller => controller,
				RewardDestination::Account(account) => account,
			};
			T::Rewarder::set_payee(stash, &id);
		}

		/// (Re-)set the controller of a stash.
		///
		/// Effects will be felt at the beginning of the next era.
		///
		/// The dispatch origin for this call must be _Signed_ by the stash, not the controller.
		///
		/// # <weight>
		/// - Independent of the arguments. Insignificant complexity.
		/// - Contains a limited number of reads.
		/// - Writes are limited to the `origin` account key.
		/// # </weight>
		#[weight = T::WeightInfo::set_controller()]
		fn set_controller(origin, controller: T::AccountId) {
			let stash = ensure_signed(origin)?;
			let old_controller = Self::bonded(&stash).ok_or(Error::<T>::NotStash)?;
			if <Ledger<T>>::contains_key(&controller) {
				Err(Error::<T>::AlreadyPaired)?
			}
			if controller != old_controller {
				<Bonded<T>>::insert(&stash, &controller);
				if let Some(l) = <Ledger<T>>::take(&old_controller) {
					<Ledger<T>>::insert(&controller, l);
				}
			}
		}

		/// Sets the ideal number of validators.
		///
		/// The dispatch origin must be Root.
		///
		/// # <weight>
		/// Weight: O(1)
		/// Write: Validator Count
		/// # </weight>
		#[weight = T::WeightInfo::set_validator_count()]
		fn set_validator_count(origin, #[compact] new: u32) {
			ensure_root(origin)?;
			ValidatorCount::put(new);
		}

		/// Increments the ideal number of validators.
		///
		/// The dispatch origin must be Root.
		///
		/// # <weight>
		/// Same as [`set_validator_count`].
		/// # </weight>
		#[weight = T::WeightInfo::set_validator_count()]
		fn increase_validator_count(origin, #[compact] additional: u32) {
			ensure_root(origin)?;
			ValidatorCount::mutate(|n| *n += additional);
		}

		/// Force there to be no new eras indefinitely.
		///
		/// # <weight>
		/// - No arguments.
		/// # </weight>
		#[weight = T::WeightInfo::force_no_eras()]
		fn force_no_eras(origin) {
			ensure_root(origin)?;
			ForceEra::put(Forcing::ForceNone);
		}

		/// Force there to be a new era at the end of the next session. After this, it will be
		/// reset to normal (non-forced) behaviour.
		///
		/// # <weight>
		/// - No arguments.
		/// # </weight>
		#[weight = T::WeightInfo::force_new_era()]
		fn force_new_era(origin) {
			ensure_root(origin)?;
			Self::ensure_new_era()
		}

		/// Set the minimum bond amount.
		#[weight = T::WeightInfo::force_new_era()]
		fn set_minimum_bond(origin, value: BalanceOf<T>) {
			ensure_root(origin)?;
			<MinimumBond<T>>::put(value);
			Self::deposit_event(RawEvent::SetMinimumBond(value));
		}

		/// Set the validators who cannot be slashed (if any).
		#[weight = T::WeightInfo::set_invulnerables(validators.len() as u32)]
		fn set_invulnerables(origin, validators: Vec<T::AccountId>) {
			ensure_root(origin)?;
			<Invulnerables<T>>::put(validators.clone());
			Self::deposit_event(RawEvent::SetInvulnerables(validators) );

		}

		/// Force a current staker to become completely unstaked, immediately.
		///
		/// The dispatch origin must be Root.
		///
		/// # <weight>
		/// O(S) where S is the number of slashing spans to be removed
		/// Reads: Bonded, Slashing Spans, Account, Locks
		/// Writes: Bonded, Slashing Spans (if S > 0), Ledger, Payee, Validators, Nominators, Account, Locks
		/// Writes Each: SpanSlash * S
		/// # </weight>
		#[weight = T::WeightInfo::force_unstake(1_u32)]
		fn force_unstake(origin, stash: T::AccountId) {
			ensure_root(origin)?;

			// remove all staking-related information.
			Self::kill_stash(&stash)?;

			// remove the lock.
			T::Currency::remove_lock(STAKING_ID, &stash);
		}

		/// Force there to be a new era at the end of sessions indefinitely.
		///
		/// The dispatch origin must be Root.
		///
		/// # <weight>
		/// - Weight: O(1)
		/// - Write: ForceEra
		/// # </weight>
		#[weight = T::WeightInfo::force_new_era_always()]
		fn force_new_era_always(origin) {
			ensure_root(origin)?;
			ForceEra::put(Forcing::ForceAlways);
		}

		/// Cancel enactment of a deferred slash.
		///
		/// Parameters: era and indices of the slashes for that era to kill.
		///
		/// # <weight>
		/// Complexity: O(U + S)
		/// with U unapplied slashes weighted with U=1000
		/// and S is the number of slash indices to be canceled.
		/// - Read: Unapplied Slashes
		/// - Write: Unapplied Slashes
		/// # </weight>
		#[weight = T::WeightInfo::cancel_deferred_slash(slash_indices.len() as u32)]
		fn cancel_deferred_slash(origin, era: EraIndex, slash_indices: Vec<u32>) {
			ensure_root(origin)?;

			ensure!(!slash_indices.is_empty(), Error::<T>::EmptyTargets);
			ensure!(is_sorted_and_unique(&slash_indices), Error::<T>::NotSortedAndUnique);

			let mut unapplied = <Self as Store>::UnappliedSlashes::get(&era);
			let last_item = slash_indices[slash_indices.len() - 1];
			ensure!((last_item as usize) < unapplied.len(), Error::<T>::InvalidSlashIndex);

			for (removed, index) in slash_indices.into_iter().enumerate() {
				let index = (index as usize) - removed;
				unapplied.remove(index);
			}

			<Self as Store>::UnappliedSlashes::insert(&era, &unapplied);
		}


		/// Rebond a portion of the stash scheduled to be unlocked.
		///
		/// The dispatch origin must be signed by the controller, and it can be only called when
		/// [`EraElectionStatus`] is `Closed`.
		///
		/// # <weight>
		/// - Time complexity: O(L), where L is unlocking chunks
		/// - Bounded by `MAX_UNLOCKING_CHUNKS`.
		/// - Storage changes: Can't increase storage, only decrease it.
		/// ---------------
		/// - DB Weight:
		///     - Reads: EraElectionStatus, Ledger, Locks, [Origin Account]
		///     - Writes: [Origin Account], Locks, Ledger
		/// # </weight>
		#[weight = T::WeightInfo::rebond(MAX_UNLOCKING_CHUNKS as u32)]
		fn rebond(origin, #[compact] value: BalanceOf<T>) -> DispatchResultWithPostInfo {
			ensure!(Self::era_election_status().is_closed(), Error::<T>::CallNotAllowed);
			let controller = ensure_signed(origin)?;
			let ledger = Self::ledger(&controller).ok_or(Error::<T>::NotController)?;
			ensure!(!ledger.unlocking.is_empty(), Error::<T>::NoUnlockChunk);
			ensure!(ledger.active.saturating_add(value) >= Self::minimum_bond(), Error::<T>::InsufficientBond);

			let ledger = ledger.rebond(value);
			Self::update_ledger(&controller, &ledger);
			Ok(Some(
				35 * WEIGHT_PER_MICROS
				+ 50 * WEIGHT_PER_NANOS * (ledger.unlocking.len() as Weight)
				+ T::DbWeight::get().reads_writes(3, 2)
			).into())
		}

		/// Set `HistoryDepth` value. This function will delete any history information
		/// when `HistoryDepth` is reduced.
		///
		/// Parameters:
		/// - `new_history_depth`: The new history depth you would like to set.
		/// - `era_items_deleted`: The number of items that will be deleted by this dispatch.
		///    This should report all the storage items that will be deleted by clearing old
		///    era history. Needed to report an accurate weight for the dispatch. Trusted by
		///    `Root` to report an accurate number.
		///
		/// Origin must be root.
		///
		/// # <weight>
		/// - E: Number of history depths removed, i.e. 10 -> 7 = 3
		/// - Weight: O(E)
		/// - DB Weight:
		///     - Reads: Current Era, History Depth
		///     - Writes: History Depth
		///     - Clear Prefix Each: Era Stakers, EraStakersClipped, ErasValidatorPrefs
		///     - Writes Each: ErasTotalStake, ErasStartSessionIndex
		/// # </weight>
		#[weight = T::WeightInfo::set_history_depth(*_era_items_deleted)]
		fn set_history_depth(origin,
			#[compact] new_history_depth: EraIndex,
			#[compact] _era_items_deleted: u32,
		) {
			ensure_root(origin)?;
			// exposure history must be tracked for atleast 1 era to allow retroactive payout schemes
			// to function correctly
			ensure!(new_history_depth > 1, Error::<T>::IncorrectHistoryDepth);
			if let Some(current_era) = Self::current_era() {
				HistoryDepth::mutate(|history_depth| {
					let last_kept = current_era.checked_sub(*history_depth).unwrap_or(0);
					let new_last_kept = current_era.checked_sub(new_history_depth).unwrap_or(0);
					for era_index in last_kept..new_last_kept {
						Self::clear_era_information(era_index);
					}
					*history_depth = new_history_depth
				})
			}
		}

		/// Remove all data structure concerning a staker/stash once its balance is zero.
		/// This is essentially equivalent to `withdraw_unbonded` except it can be called by anyone
		/// and the target `stash` must have no funds left.
		///
		/// This can be called from any origin.
		///
		/// - `stash`: The stash account to reap. Its balance must be zero.
		///
		/// # <weight>
		/// Complexity: O(S) where S is the number of slashing spans on the account.
		/// DB Weight:
		/// - Reads: Stash Account, Bonded, Slashing Spans, Locks
		/// - Writes: Bonded, Slashing Spans (if S > 0), Ledger, Payee, Validators, Nominators, Stash Account, Locks
		/// - Writes Each: SpanSlash * S
		/// # </weight>
		#[weight = T::WeightInfo::reap_stash(1_u32)]
		fn reap_stash(_origin, stash: T::AccountId) {
			let at_minimum_or_dust = T::Currency::total_balance(&stash) <= T::Currency::minimum_balance();
			ensure!(at_minimum_or_dust, Error::<T>::FundedTarget);
			Self::kill_stash(&stash)?;
			T::Currency::remove_lock(STAKING_ID, &stash);
		}

		/// Submit an election result to the chain. If the solution:
		///
		/// 1. is valid.
		/// 2. has a better score than a potentially existing solution on chain.
		///
		/// then, it will be _put_ on chain.
		///
		/// A solution consists of two pieces of data:
		///
		/// 1. `winners`: a flat vector of all the winners of the round.
		/// 2. `assignments`: the compact version of an assignment vector that encodes the edge
		///    weights.
		///
		/// Both of which may be computed using _phragmen_, or any other algorithm.
		///
		/// Additionally, the submitter must provide:
		///
		/// - The `score` that they claim their solution has.
		///
		/// Both validators and nominators will be represented by indices in the solution. The
		/// indices should respect the corresponding types ([`ValidatorIndex`] and
		/// [`NominatorIndex`]). Moreover, they should be valid when used to index into
		/// [`SnapshotValidators`] and [`SnapshotNominators`]. Any invalid index will cause the
		/// solution to be rejected. These two storage items are set during the election window and
		/// may be used to determine the indices.
		///
		/// A solution is valid if:
		///
		/// 0. It is submitted when [`EraElectionStatus`] is `Open`.
		/// 1. Its claimed score is equal to the score computed on-chain.
		/// 2. Presents the correct number of winners.
		/// 3. All indexes must be value according to the snapshot vectors. All edge values must
		///    also be correct and should not overflow the granularity of the ratio type (i.e. 256
		///    or billion).
		/// 4. For each edge, all targets are actually nominated by the voter.
		/// 5. Has correct self-votes.
		///
		/// A solutions score is consisted of 3 parameters:
		///
		/// 1. `min { support.total }` for each support of a winner. This value should be maximized.
		/// 2. `sum { support.total }` for each support of a winner. This value should be minimized.
		/// 3. `sum { support.total^2 }` for each support of a winner. This value should be
		///    minimized (to ensure less variance)
		///
		/// # <weight>
		/// The transaction is assumed to be the longest path, a better solution.
		///   - Initial solution is almost the same.
		///   - Worse solution is retraced in pre-dispatch-checks which sets its own weight.
		/// # </weight>
		#[weight = T::WeightInfo::submit_solution_better(
			size.validators.into(),
			size.nominators.into(),
			compact.voter_count() as u32,
			winners.len() as u32,
		)]
		pub fn submit_election_solution(
			origin,
			winners: Vec<ValidatorIndex>,
			compact: CompactAssignments,
			score: ElectionScore,
			era: EraIndex,
			size: ElectionSize,
		) -> DispatchResultWithPostInfo {
			let _who = ensure_signed(origin)?;
			Self::check_and_replace_solution(
				winners,
				compact,
				ElectionCompute::Signed,
				score,
				era,
				size,
			)
		}

		/// Unsigned version of `submit_election_solution`.
		///
		/// Note that this must pass the [`ValidateUnsigned`] check which only allows transactions
		/// from the local node to be included. In other words, only the block author can include a
		/// transaction in the block.
		///
		/// # <weight>
		/// See `crate::weight` module.
		/// # </weight>
		#[weight = T::WeightInfo::submit_solution_better(
			size.validators.into(),
			size.nominators.into(),
			compact.voter_count() as u32,
			winners.len() as u32,
		)]
		pub fn submit_election_solution_unsigned(
			origin,
			winners: Vec<ValidatorIndex>,
			compact: CompactAssignments,
			score: ElectionScore,
			era: EraIndex,
			size: ElectionSize,
		) -> DispatchResultWithPostInfo {
			ensure_none(origin)?;
			let adjustments = Self::check_and_replace_solution(
				winners,
				compact,
				ElectionCompute::Unsigned,
				score,
				era,
				size,
			).expect(
				"An unsigned solution can only be submitted by validators; A validator should \
				always produce correct solutions, else this block should not be imported, thus \
				effectively depriving the validators from their authoring reward. Hence, this panic
				is expected."
			);
			Ok(adjustments)
		}
	}
}

impl<T: Config> Module<T> {
	/// The total balance that can be slashed from a stash account as of right now.
	pub fn slashable_balance_of(stash: &T::AccountId) -> BalanceOf<T> {
		// Weight note: consider making the stake accessible through stash.
		Self::bonded(stash)
			.and_then(Self::ledger)
			.map(|l| l.active)
			.unwrap_or_default()
	}

	/// Internal impl of [`slashable_balance_of`] that returns [`VoteWeight`].
	pub fn slashable_balance_of_vote_weight(stash: &T::AccountId, issuance: BalanceOf<T>) -> VoteWeight {
		T::CurrencyToVote::to_vote(Self::slashable_balance_of(stash), issuance)
	}

	/// Returns a closure around `slashable_balance_of_vote_weight` that can be passed around.
	///
	/// This prevents call sites from repeatedly requesting `total_issuance` from backend. But it is
	/// important to be only used while the total issuance is not changing.
	pub fn slashable_balance_of_fn() -> Box<dyn Fn(&T::AccountId) -> VoteWeight> {
		// NOTE: changing this to unboxed `impl Fn(..)` return type and the module will still
		// compile, while some types in mock fail to resolve.
		let issuance = T::Currency::total_issuance();
		Box::new(move |who: &T::AccountId| -> VoteWeight { Self::slashable_balance_of_vote_weight(who, issuance) })
	}

	/// Dump the list of validators and nominators into vectors and keep them on-chain.
	///
	/// This data is used to efficiently evaluate election results. returns `true` if the operation
	/// is successful.
	pub fn create_stakers_snapshot() -> (bool, Weight) {
		let mut consumed_weight = 0;
		let mut add_db_reads_writes = |reads, writes| {
			consumed_weight += T::DbWeight::get().reads_writes(reads, writes);
		};
		let validators = <Validators<T>>::iter().map(|(v, _)| v).collect::<Vec<_>>();
		let mut nominators = <Nominators<T>>::iter().map(|(n, _)| n).collect::<Vec<_>>();

		let num_validators = validators.len();
		let num_nominators = nominators.len();
		add_db_reads_writes((num_validators + num_nominators) as Weight, 0);

		if num_validators > MAX_VALIDATORS || num_nominators.saturating_add(num_validators) > MAX_NOMINATORS {
			log!(
				warn,
				"💸 Snapshot size too big [{} <> {}][{} <> {}].",
				num_validators,
				MAX_VALIDATORS,
				num_nominators,
				MAX_NOMINATORS,
			);
			(false, consumed_weight)
		} else {
			// all validators nominate themselves;
			nominators.extend(validators.clone());

			<SnapshotValidators<T>>::put(validators);
			<SnapshotNominators<T>>::put(nominators);
			add_db_reads_writes(0, 2);
			(true, consumed_weight)
		}
	}

	/// Clears both snapshots of stakers.
	fn kill_stakers_snapshot() {
		<SnapshotValidators<T>>::kill();
		<SnapshotNominators<T>>::kill();
	}

	/// Calculate the next accrued payout for a stash id (a payee) without affecting the storage.
	pub fn accrued_payout(stash: &T::AccountId) -> BalanceOf<T> {
		let era_index = Self::active_era().map(|e| e.index).unwrap_or(0);
		let validator_commission_stake_map = ErasValidatorPrefs::<T>::iter_prefix(&era_index)
			.map(|(validator_stash, prefs)| {
				(
					validator_stash.clone(),
					prefs.commission,
					Self::eras_stakers_clipped(era_index, validator_stash),
				)
			})
			.collect::<Vec<(_, _, _)>>();

		T::Rewarder::calculate_individual_reward(stash, validator_commission_stake_map.as_slice())
	}

	/// Update the ledger for a controller.
	///
	/// This will also update the stash lock.
	fn update_ledger(controller: &T::AccountId, ledger: &StakingLedger<T::AccountId, BalanceOf<T>>) {
		T::Currency::set_lock(STAKING_ID, &ledger.stash, ledger.total, WithdrawReasons::all());
		<Ledger<T>>::insert(controller, ledger);
	}

	/// Chill a stash account.
	fn chill_stash(stash: &T::AccountId) {
		<Validators<T>>::remove(stash);
		<Nominators<T>>::remove(stash);
	}

	/// Plan a new session potentially trigger a new era.
	fn new_session(session_index: SessionIndex) -> Option<Vec<T::AccountId>> {
		if let Some(current_era) = Self::current_era() {
			// Initial era has been set.
			let current_era_start_session_index = Self::eras_start_session_index(current_era).unwrap_or_else(|| {
				frame_support::print("Error: start_session_index must be set for current_era");
				0
			});

			// `session_index` here is current/active + 1
			let era_length = session_index.checked_sub(current_era_start_session_index).unwrap_or(0); // Must never happen.

			// forcing a new era, means forcing an era end for the active era
			if Self::will_era_be_forced() {
				WasEndEraForced::put(true);
			}

			// if this is set, then the active session is done, it's a new era
			if Self::is_active_session_final() {
				IsActiveSessionFinal::kill()
			}

			// read as: 'is_planned_session_final'
			// if this is set, then it's time to mark active session as final
			if Self::is_current_session_final() {
				log!(
					trace,
					"💸 active session is final: {:?}",
					session_index.saturating_sub(1)
				);
				IsCurrentSessionFinal::kill();
				IsActiveSessionFinal::put(true);
			}
			log!(
				trace,
				"💸 era length: {:?}, sessions per era: {:?}",
				era_length,
				T::SessionsPerEra::get()
			);

			match ForceEra::get() {
				Forcing::ForceNew => ForceEra::kill(),
				Forcing::ForceAlways => (),
				Forcing::NotForcing if era_length >= T::SessionsPerEra::get() => (),
				Forcing::NotForcing => {
					if era_length + 1 == T::SessionsPerEra::get() {
						log!(trace, "💸 next session marked final: {:?}", session_index);
						IsCurrentSessionFinal::put(true);
					}
					return None;
				}
				Forcing::ForceNone => {
					if era_length + 1 == T::SessionsPerEra::get() {
						IsCurrentSessionFinal::put(true);
					} else if era_length >= T::SessionsPerEra::get() {
						// Should only happen when we are ready to trigger an era but we have ForceNone,
						// otherwise previous arm would short circuit.
						Self::close_election_window();
					}
					return None;
				}
			}

			// new era.
			Self::new_era(session_index)
		} else {
			// Set initial era
			log!(
				debug,
				"💸 schedule genesis era, starting at session index: {:?}",
				session_index
			);
			Self::new_era(session_index)
		}
	}

	/// Select a new validator set from the assembled stakers and their role preferences. It tries
	/// first to peek into [`QueuedElected`]. Otherwise, it runs a new on-chain phragmen election.
	///
	/// If [`QueuedElected`] and [`QueuedScore`] exists, they are both removed. No further storage
	/// is updated.
	fn try_do_election() -> Option<ElectionResult<T::AccountId, BalanceOf<T>>> {
		// an election result from either a stored submission or locally executed one.
		let next_result = <QueuedElected<T>>::take().or_else(|| Self::do_on_chain_phragmen());

		// either way, kill this. We remove it here to make sure it always has the exact same
		// lifetime as `QueuedElected`.
		QueuedScore::kill();

		next_result
	}

	/// Execute election and return the new results. The edge weights are processed into support
	/// values.
	///
	/// This is basically a wrapper around [`do_phragmen`] which translates
	/// `PrimitiveElectionResult` into `ElectionResult`.
	///
	/// No storage item is updated.
	pub fn do_on_chain_phragmen() -> Option<ElectionResult<T::AccountId, BalanceOf<T>>> {
		if let Some(phragmen_result) = Self::do_phragmen::<ChainAccuracy>(0) {
			let elected_stashes = phragmen_result
				.winners
				.iter()
				.map(|(s, _)| s.clone())
				.collect::<Vec<T::AccountId>>();
			let assignments = phragmen_result.assignments;

			let staked_assignments =
				sp_npos_elections::assignment_ratio_to_staked(assignments, Self::slashable_balance_of_fn());

			let supports = to_supports(&elected_stashes, &staked_assignments)
				.map_err(|_| {
					log!(
						error,
						"💸 on-chain phragmen is failing due to a problem in the result. This must be a bug."
					)
				})
				.ok()?;

			// collect exposures
			let exposures = Self::collect_exposures(supports);

			// In order to keep the property required by `on_session_ending` that we must return the
			// new validator set even if it's the same as the old, as long as any underlying
			// economic conditions have changed, we don't attempt to do any optimization where we
			// compare against the prior set.
			Some(ElectionResult::<T::AccountId, BalanceOf<T>> {
				elected_stashes,
				exposures,
				compute: ElectionCompute::OnChain,
			})
		} else {
			// There were not enough candidates for even our minimal level of functionality. This is
			// bad. We should probably disable all functionality except for block production and let
			// the chain keep producing blocks until we can decide on a sufficiently substantial
			// set. TODO: #2494
			None
		}
	}

	/// Execute phragmen election and return the new results. No post-processing is applied and the
	/// raw edge weights are returned.
	///
	/// Self votes are added and nominations before the most recent slashing span are ignored.
	///
	/// No storage item is updated.
	pub fn do_phragmen<Accuracy: PerThing128>(
		iterations: usize,
	) -> Option<PrimitiveElectionResult<T::AccountId, Accuracy>>
	where
		ExtendedBalance: From<InnerOf<Accuracy>>,
	{
		let weight_of = Self::slashable_balance_of_fn();
		let mut all_nominators: Vec<(T::AccountId, VoteWeight, Vec<T::AccountId>)> = Vec::new();
		let mut all_validators = Vec::new();
		for (validator, _) in <Validators<T>>::iter() {
			// append self vote
			let self_vote = (validator.clone(), weight_of(&validator), vec![validator.clone()]);
			all_nominators.push(self_vote);
			all_validators.push(validator);
		}

		let nominator_votes = <Nominators<T>>::iter().map(|(nominator, nominations)| {
			let Nominations {
				submitted_in,
				mut targets,
			} = nominations;

			// Filter out nomination targets which were nominated before the most recent
			// slashing span.
			targets.retain(|stash| {
				<Self as Store>::SlashingSpans::get(&stash)
					.map_or(true, |spans| submitted_in >= spans.last_nonzero_slash())
			});

			(nominator, targets)
		});
		all_nominators.extend(nominator_votes.map(|(n, ns)| {
			let s = weight_of(&n);
			(n, s, ns)
		}));

		if all_validators.len() < Self::minimum_validator_count().max(1) as usize {
			// If we don't have enough candidates, nothing to do.
			log!(
				error,
				"💸 Chain does not have enough staking candidates to operate. Era {:?}.",
				Self::current_era()
			);
			None
		} else {
			seq_phragmen::<_, Accuracy>(
				Self::validator_count() as usize,
				all_validators,
				all_nominators,
				Some((iterations, 0)), // exactly run `iterations` rounds.
			)
			.map_err(|err| log!(error, "Call to seq-phragmen failed due to {:?}", err))
			.ok()
		}
	}

	/// Basic and cheap checks that we perform in validate unsigned, and in the execution.
	///
	/// State reads: ElectionState, CurrentEr, QueuedScore.
	///
	/// This function does weight refund in case of errors, which is based upon the fact that it is
	/// called at the very beginning of the call site's function.
	pub fn pre_dispatch_checks(score: ElectionScore, era: EraIndex) -> DispatchResultWithPostInfo {
		// discard solutions that are not in-time
		// check window open
		ensure!(
			Self::era_election_status().is_open(),
			Error::<T>::OffchainElectionEarlySubmission.with_weight(T::DbWeight::get().reads(1)),
		);

		// check current era.
		if let Some(current_era) = Self::current_era() {
			ensure!(
				current_era == era,
				Error::<T>::OffchainElectionEarlySubmission.with_weight(T::DbWeight::get().reads(2)),
			)
		}

		// assume the given score is valid. Is it better than what we have on-chain, if we have any?
		if let Some(queued_score) = Self::queued_score() {
			ensure!(
				is_score_better(score, queued_score, T::MinSolutionScoreBump::get()),
				Error::<T>::OffchainElectionWeakSubmission.with_weight(T::DbWeight::get().reads(3)),
			)
		}

		Ok(None.into())
	}

	/// Checks a given solution and if correct and improved, writes it on chain as the queued result
	/// of the next round. This may be called by both a signed and an unsigned transaction.
	pub fn check_and_replace_solution(
		winners: Vec<ValidatorIndex>,
		compact_assignments: CompactAssignments,
		compute: ElectionCompute,
		claimed_score: ElectionScore,
		era: EraIndex,
		election_size: ElectionSize,
	) -> DispatchResultWithPostInfo {
		// Do the basic checks. era, claimed score and window open.
		let _ = Self::pre_dispatch_checks(claimed_score, era)?;

		// before we read any further state, we check that the unique targets in compact is same as
		// compact. is a all in-memory check and easy to do. Moreover, it ensures that the solution
		// is not full of bogus edges that can cause lots of reads to SlashingSpans. Thus, we can
		// assume that the storage access of this function is always O(|winners|), not
		// O(|compact.edge_count()|).
		ensure!(
			compact_assignments.unique_targets().len() == winners.len(),
			Error::<T>::OffchainElectionBogusWinnerCount,
		);

		// Check that the number of presented winners is sane. Most often we have more candidates
		// than we need. Then it should be `Self::validator_count()`. Else it should be all the
		// candidates.
		let snapshot_validators_length = <SnapshotValidators<T>>::decode_len()
			.map(|l| l as u32)
			.ok_or_else(|| Error::<T>::SnapshotUnavailable)?;

		// size of the solution must be correct.
		ensure!(
			snapshot_validators_length == u32::from(election_size.validators),
			Error::<T>::OffchainElectionBogusElectionSize,
		);

		// check the winner length only here and when we know the length of the snapshot validators
		// length.
		let desired_winners = Self::validator_count().min(snapshot_validators_length);
		ensure!(
			winners.len() as u32 == desired_winners,
			Error::<T>::OffchainElectionBogusWinnerCount
		);

		let snapshot_nominators_len = <SnapshotNominators<T>>::decode_len()
			.map(|l| l as u32)
			.ok_or_else(|| Error::<T>::SnapshotUnavailable)?;

		// rest of the size of the solution must be correct.
		ensure!(
			snapshot_nominators_len == election_size.nominators,
			Error::<T>::OffchainElectionBogusElectionSize,
		);

		// decode snapshot validators.
		let snapshot_validators = Self::snapshot_validators().ok_or(Error::<T>::SnapshotUnavailable)?;

		// check if all winners were legit; this is rather cheap. Replace with accountId.
		let winners = winners
			.into_iter()
			.map(|widx| {
				// NOTE: at the moment, since staking is explicitly blocking any offence until election
				// is closed, we don't check here if the account id at `snapshot_validators[widx]` is
				// actually a validator. If this ever changes, this loop needs to also check this.
				snapshot_validators
					.get(widx as usize)
					.cloned()
					.ok_or(Error::<T>::OffchainElectionBogusWinner)
			})
			.collect::<Result<Vec<T::AccountId>, Error<T>>>()?;

		// decode the rest of the snapshot.
		let snapshot_nominators = Self::snapshot_nominators().ok_or(Error::<T>::SnapshotUnavailable)?;

		// helpers
		let nominator_at = |i: NominatorIndex| -> Option<T::AccountId> { snapshot_nominators.get(i as usize).cloned() };
		let validator_at = |i: ValidatorIndex| -> Option<T::AccountId> { snapshot_validators.get(i as usize).cloned() };

		// un-compact.
		let assignments = compact_assignments
			.into_assignment(nominator_at, validator_at)
			.map_err(|e| {
				// log the error since it is not propagated into the runtime error.
				log!(warn, "💸 un-compacting solution failed due to {:?}", e);
				Error::<T>::OffchainElectionBogusCompact
			})?;

		// check all nominators actually including the claimed vote. Also check correct self votes.
		// Note that we assume all validators and nominators in `assignments` are properly bonded,
		// because they are coming from the snapshot via a given index.
		for Assignment { who, distribution } in assignments.iter() {
			let is_validator = <Validators<T>>::contains_key(&who);
			let maybe_nomination = Self::nominators(&who);

			if !(maybe_nomination.is_some() ^ is_validator) {
				// all of the indices must map to either a validator or a nominator. If this is ever
				// not the case, then the locking system of staking is most likely faulty, or we
				// have bigger problems.
				log!(error, "💸 detected an error in the staking locking and snapshot.");
				// abort.
				return Err(Error::<T>::OffchainElectionBogusNominator.into());
			}

			if !is_validator {
				// a normal vote
				let nomination = maybe_nomination.expect(
					"exactly one of `maybe_validator` and `maybe_nomination.is_some` is true. \
					is_validator is false; maybe_nomination is some; qed",
				);

				// NOTE: we don't really have to check here if the sum of all edges are the
				// nominator correct. Un-compacting assures this by definition.

				for (t, _) in distribution {
					// each target in the provided distribution must be actually nominated by the
					// nominator after the last non-zero slash.
					if nomination.targets.iter().find(|&tt| tt == t).is_none() {
						return Err(Error::<T>::OffchainElectionBogusNomination.into());
					}

					if <Self as Store>::SlashingSpans::get(&t)
						.map_or(false, |spans| nomination.submitted_in < spans.last_nonzero_slash())
					{
						return Err(Error::<T>::OffchainElectionSlashedNomination.into());
					}
				}
			} else {
				// a self vote
				ensure!(distribution.len() == 1, Error::<T>::OffchainElectionBogusSelfVote);
				ensure!(distribution[0].0 == *who, Error::<T>::OffchainElectionBogusSelfVote);
				// defensive only. A compact assignment of length one does NOT encode the weight and
				// it is always created to be 100%.
				ensure!(
					distribution[0].1 == OffchainAccuracy::one(),
					Error::<T>::OffchainElectionBogusSelfVote,
				);
			}
		}

		// convert into staked assignments.
		let staked_assignments =
			sp_npos_elections::assignment_ratio_to_staked(assignments, Self::slashable_balance_of_fn());

		// build the support map thereof in order to evaluate.
		let supports = to_supports(&winners, &staked_assignments).map_err(|_| Error::<T>::OffchainElectionBogusEdge)?;

		// Check if the score is the same as the claimed one.
		let submitted_score = (&supports).evaluate();
		ensure!(submitted_score == claimed_score, Error::<T>::OffchainElectionBogusScore);

		// At last, alles Ok. Exposures and store the result.
		let exposures = Self::collect_exposures(supports);
		log!(
			info,
			"💸 A better solution (with compute {:?} and score {:?}) has been validated and stored on chain.",
			compute,
			submitted_score,
		);

		// write new results.
		<QueuedElected<T>>::put(ElectionResult {
			elected_stashes: winners,
			compute,
			exposures,
		});
		QueuedScore::put(submitted_score);

		// emit event.
		Self::deposit_event(RawEvent::SolutionStored(compute));

		Ok(None.into())
	}

	/// Start a session potentially starting an era.
	fn start_session(start_session: SessionIndex) {
		let next_active_era = Self::active_era().map(|e| e.index + 1).unwrap_or(0);
		// This is only `Some` when current era has already progressed to the next era, while the
		// active era is one behind (i.e. in the *last session of the active era*, or *first session
		// of the new current era*, depending on how you look at it).
		if let Some(next_active_era_start_session_index) = Self::eras_start_session_index(next_active_era) {
			if next_active_era_start_session_index == start_session {
				Self::start_era(start_session);
			} else if next_active_era_start_session_index < start_session {
				// This arm should never happen, but better handle it than to stall the
				// staking pallet.
				log!(warn, "💸 a session appears to have been skipped");
				Self::start_era(start_session);
			}
		}
	}

	/// End a session potentially ending an era.
	fn end_session(session_index: SessionIndex) {
		if let Some(active_era) = Self::active_era() {
			if let Some(next_active_era_start_session_index) = Self::eras_start_session_index(active_era.index + 1) {
				if next_active_era_start_session_index == session_index + 1 {
					Self::end_era(active_era, session_index);
				}
			}
		}
	}

	/// * Increment `active_era.index`,
	/// * reset `active_era.start`,
	/// * update `BondedEras` and apply slashes.
	fn start_era(start_session: SessionIndex) {
		let active_era = ActiveEra::mutate(|active_era| {
			let new_index = active_era.as_ref().map(|info| info.index + 1).unwrap_or(0);
			*active_era = Some(ActiveEraInfo {
				index: new_index,
				// Set new active era start in next `on_finalize`. To guarantee usage of `Time`
				start: None,
			});
			new_index
		});

		let bonding_duration = T::BondingDuration::get();

		BondedEras::mutate(|bonded| {
			bonded.push((active_era, start_session));

			if active_era > bonding_duration {
				let first_kept = active_era - bonding_duration;

				// prune out everything that's from before the first-kept index.
				let n_to_prune = bonded.iter().take_while(|&&(era_idx, _)| era_idx < first_kept).count();

				// kill slashing metadata.
				for (pruned_era, _) in bonded.drain(..n_to_prune) {
					slashing::clear_era_metadata::<T>(pruned_era);
				}

				if let Some(&(_, first_session)) = bonded.first() {
					T::SessionInterface::prune_historical_up_to(first_session);
				}
			}
		});

		Self::apply_unapplied_slashes(active_era);
	}

	/// Compute payout for era.
	fn end_era(active_era: ActiveEraInfo, _session_index: SessionIndex) {
		// Note: `active_era.start` can be None if end era is called during genesis config.
		// important if era duration calculations are required.
		let validators = ErasValidatorPrefs::<T>::iter_prefix(active_era.index)
			.map(|(stash, _prefs)| stash)
			.collect::<Vec<T::AccountId>>();

		T::Rewarder::on_end_era(validators.as_slice(), active_era.index, WasEndEraForced::take());
	}

	/// Plan a new era. Return the potential new staking set.
	fn new_era(start_session_index: SessionIndex) -> Option<Vec<T::AccountId>> {
		// Increment or set current era.
		let current_era = CurrentEra::mutate(|s| {
			*s = Some(s.map(|s| s + 1).unwrap_or(0));
			s.unwrap()
		});
		ErasStartSessionIndex::insert(&current_era, &start_session_index);

		// Clean old era information.
		if let Some(old_era) = current_era.checked_sub(Self::history_depth() + 1) {
			Self::clear_era_information(old_era);
		}

		// Set staking information for new era.
		let maybe_new_validators = Self::select_and_update_validators(current_era);

		maybe_new_validators
	}

	/// Remove all the storage items associated with the election.
	fn close_election_window() {
		// Close window.
		<EraElectionStatus<T>>::put(ElectionStatus::Closed);
		// Kill snapshots.
		Self::kill_stakers_snapshot();
		IsCurrentSessionFinal::put(false);
	}

	/// Select the new validator set at the end of the era.
	///
	/// Runs [`try_do_phragmen`] and updates the following storage items:
	/// - [`EraElectionStatus`]: with `None`.
	/// - [`ErasStakers`]: with the new staker set.
	/// - [`ErasStakersClipped`].
	/// - [`ErasValidatorPrefs`].
	/// - [`ErasTotalStake`]: with the new total stake.
	/// - [`SnapshotValidators`] and [`SnapshotNominators`] are both removed.
	///
	/// Internally, [`QueuedElected`], snapshots and [`QueuedScore`] are also consumed.
	///
	/// If the election has been successful, It passes the new set upwards.
	///
	/// This should only be called at the end of an era.
	fn select_and_update_validators(current_era: EraIndex) -> Option<Vec<T::AccountId>> {
		if let Some(ElectionResult::<T::AccountId, BalanceOf<T>> {
			elected_stashes,
			exposures,
			compute,
		}) = Self::try_do_election()
		{
			// Totally close the election round and data.
			Self::close_election_window();

			// Populate Stakers and write slot stake.
			let mut total_stake: BalanceOf<T> = Zero::zero();
			exposures.into_iter().for_each(|(stash, exposure)| {
				total_stake = total_stake.saturating_add(exposure.total);
				<ErasStakers<T>>::insert(current_era, &stash, &exposure);

				let mut exposure_clipped = exposure;
				let clipped_max_len = T::MaxNominatorRewardedPerValidator::get() as usize;
				if exposure_clipped.others.len() > clipped_max_len {
					exposure_clipped.others.sort_by(|a, b| a.value.cmp(&b.value).reverse());
					exposure_clipped.others.truncate(clipped_max_len);
				}
				<ErasStakersClipped<T>>::insert(&current_era, &stash, exposure_clipped);
			});

			// Insert current era staking information
			<ErasTotalStake<T>>::insert(&current_era, total_stake);

			// collect the pref of all winners
			for stash in &elected_stashes {
				let pref = Self::validators(stash);
				<ErasValidatorPrefs<T>>::insert(&current_era, stash, pref);
			}

			// emit event
			Self::deposit_event(RawEvent::StakingElection(compute));

			log!(
				info,
				"💸 new validator set of size {:?} has been elected via {:?} for era {:?}",
				elected_stashes.len(),
				compute,
				current_era,
			);

			Some(elected_stashes)
		} else {
			None
		}
	}

	/// Consume a set of [`Supports`] from [`sp_npos_elections`] and collect them into a [`Exposure`]
	fn collect_exposures(
		supports: Supports<T::AccountId>,
	) -> Vec<(T::AccountId, Exposure<T::AccountId, BalanceOf<T>>)> {
		let total_issuance = T::Currency::total_issuance();
		let to_currency = |e: ExtendedBalance| T::CurrencyToVote::to_currency(e, total_issuance);

		supports
			.into_iter()
			.map(|(validator, support)| {
				// build `struct exposure` from `support`
				let mut others = Vec::with_capacity(support.voters.len());
				let mut own: BalanceOf<T> = Zero::zero();
				let mut total: BalanceOf<T> = Zero::zero();
				support
					.voters
					.into_iter()
					.map(|(nominator, weight)| (nominator, to_currency(weight)))
					.for_each(|(nominator, stake)| {
						if nominator == validator {
							own = own.saturating_add(stake);
						} else {
							others.push(IndividualExposure {
								who: nominator,
								value: stake,
							});
						}
						total = total.saturating_add(stake);
					});

				let exposure = Exposure { own, others, total };

				(validator, exposure)
			})
			.collect::<Vec<(T::AccountId, Exposure<_, _>)>>()
	}

	/// Remove all associated data of a stash account from the staking system.
	///
	/// Assumes storage is upgraded before calling.
	///
	/// This is called :
	/// - Immediately when an account's balance falls below existential deposit.
	/// - after a `withdraw_unbond()` call that frees all of a stash's bonded balance.
	fn kill_stash(stash: &T::AccountId) -> DispatchResult {
		let controller = <Bonded<T>>::get(stash).ok_or(Error::<T>::NotStash)?;

		slashing::clear_stash_metadata::<T>(stash)?;

		<Bonded<T>>::remove(stash);
		<Ledger<T>>::remove(&controller);

		T::Rewarder::remove_payee(stash);
		<Validators<T>>::remove(stash);
		<Nominators<T>>::remove(stash);

		Ok(())
	}

	/// Clear all era information for given era.
	fn clear_era_information(era_index: EraIndex) {
		<ErasStakers<T>>::remove_prefix(era_index);
		<ErasStakersClipped<T>>::remove_prefix(era_index);
		<ErasValidatorPrefs<T>>::remove_prefix(era_index);
		<ErasTotalStake<T>>::remove(era_index);
		ErasStartSessionIndex::remove(era_index);
	}

	/// Apply previously-unapplied slashes on the beginning of a new era, after a delay.
	fn apply_unapplied_slashes(active_era: EraIndex) {
		let slash_defer_duration = T::SlashDeferDuration::get();
		<Self as Store>::EarliestUnappliedSlash::mutate(|earliest| {
			if let Some(ref mut earliest) = earliest {
				let keep_from = active_era.saturating_sub(slash_defer_duration);
				for era in (*earliest)..keep_from {
					let era_slashes = <Self as Store>::UnappliedSlashes::take(&era);
					for slash in era_slashes {
						slashing::apply_slash::<T>(slash);
					}
				}

				*earliest = (*earliest).max(keep_from)
			}
		})
	}

	/// Ensures that at the end of the current session there will be a new era.
	fn ensure_new_era() {
		match ForceEra::get() {
			Forcing::ForceAlways | Forcing::ForceNew => (),
			_ => ForceEra::put(Forcing::ForceNew),
		}
		IsCurrentSessionFinal::put(true);
		// TODO: ideally we tell eth-bridge to sign a proof for the new validator set right now
	}

	fn will_era_be_forced() -> bool {
		match ForceEra::get() {
			Forcing::ForceAlways | Forcing::ForceNew => true,
			Forcing::ForceNone | Forcing::NotForcing => false,
		}
	}

<<<<<<< HEAD
	/// returns number of active nominators
	pub fn count_nominators() -> u32 {
		<SnapshotNominators<T>>::decode_len().unwrap_or_default() as u32
	}

	/// Calculates the active staking balance of an account
	pub fn active_balance(controller: T::AccountId) -> BalanceOf<T> {
=======
	pub fn active_balance(controller: &T::AccountId) -> BalanceOf<T> {
>>>>>>> 9871b637
		let staking_ledger = Self::ledger(controller);
		match staking_ledger {
			Some(ledger) => ledger.active,
			None => BalanceOf::<T>::zero(),
		}
	}

	#[cfg(feature = "std")]
	/// set nominations directly for tests
	pub fn set_nominations(stash: T::AccountId, nominations: Vec<T::AccountId>) {
		let nominations_ = Nominations {
			targets: nominations,
			submitted_in: Self::current_era().unwrap_or(0),
		};
		<Nominators<T>>::insert(stash, nominations_);
	}

	#[cfg(feature = "std")]
	/// set bond directly for tests
	pub fn set_bond(stash: T::AccountId, amount: BalanceOf<T>) {
		<Bonded<T>>::insert(&stash, &stash);
		Ledger::<T>::insert(
			stash.clone(),
			StakingLedger {
				stash,
				total: amount,
				active: amount,
				unlocking: vec![],
			},
		);
	}
}

/// In this implementation `new_session(session)` must be called before `end_session(session-1)`
/// i.e. the new session must be planned before the ending of the previous session.
///
/// Once the first new_session is planned, all session must start and then end in order, though
/// some session can lag in between the newest session planned and the latest session started.
impl<T: Config> pallet_session::SessionManager<T::AccountId> for Module<T> {
	fn new_session(new_index: SessionIndex) -> Option<Vec<T::AccountId>> {
		log!(
			trace,
			"[{:?}] planning new_session({})",
			<frame_system::Module<T>>::block_number(),
			new_index
		);
		Self::new_session(new_index)
	}
	fn start_session(start_index: SessionIndex) {
		log!(
			trace,
			"[{:?}] starting start_session({})",
			<frame_system::Module<T>>::block_number(),
			start_index
		);
		Self::start_session(start_index)
	}
	fn end_session(end_index: SessionIndex) {
		log!(
			trace,
			"[{:?}] ending end_session({})",
			<frame_system::Module<T>>::block_number(),
			end_index
		);
		Self::end_session(end_index)
	}
}

impl<T: Config> historical::SessionManager<T::AccountId, Exposure<T::AccountId, BalanceOf<T>>> for Module<T> {
	fn new_session(new_index: SessionIndex) -> Option<Vec<(T::AccountId, Exposure<T::AccountId, BalanceOf<T>>)>> {
		<Self as pallet_session::SessionManager<_>>::new_session(new_index).map(|validators| {
			let current_era = Self::current_era()
				// Must be some as a new era has been created.
				.unwrap_or(0);

			validators
				.into_iter()
				.map(|v| {
					let exposure = Self::eras_stakers(current_era, &v);
					(v, exposure)
				})
				.collect()
		})
	}
	fn start_session(start_index: SessionIndex) {
		<Self as pallet_session::SessionManager<_>>::start_session(start_index)
	}
	fn end_session(end_index: SessionIndex) {
		<Self as pallet_session::SessionManager<_>>::end_session(end_index)
	}
}

/// A `Convert` implementation that finds the stash of the given controller account,
/// if any.
pub struct StashOf<T>(sp_std::marker::PhantomData<T>);

impl<T: Config> Convert<T::AccountId, Option<T::AccountId>> for StashOf<T> {
	fn convert(controller: T::AccountId) -> Option<T::AccountId> {
		<Module<T>>::ledger(&controller).map(|l| l.stash)
	}
}

/// A typed conversion from stash account ID to the active exposure of nominators
/// on that account.
///
/// Active exposure is the exposure of the validator set currently validating, i.e. in
/// `active_era`. It can differ from the latest planned exposure in `current_era`.
pub struct ExposureOf<T>(sp_std::marker::PhantomData<T>);

impl<T: Config> Convert<T::AccountId, Option<Exposure<T::AccountId, BalanceOf<T>>>> for ExposureOf<T> {
	fn convert(validator: T::AccountId) -> Option<Exposure<T::AccountId, BalanceOf<T>>> {
		if let Some(active_era) = <Module<T>>::active_era() {
			Some(<Module<T>>::eras_stakers(active_era.index, &validator))
		} else {
			None
		}
	}
}

/// This is intended to be used with `FilterHistoricalOffences`.
impl<T: Config> OnOffenceHandler<T::AccountId, pallet_session::historical::IdentificationTuple<T>, Weight> for Module<T>
where
	T: pallet_session::Config<ValidatorId = <T as frame_system::Config>::AccountId>,
	T: pallet_session::historical::Config<
		FullIdentification = Exposure<<T as frame_system::Config>::AccountId, BalanceOf<T>>,
		FullIdentificationOf = ExposureOf<T>,
	>,
	T::SessionHandler: pallet_session::SessionHandler<<T as frame_system::Config>::AccountId>,
	T::SessionManager: pallet_session::SessionManager<<T as frame_system::Config>::AccountId>,
	T::ValidatorIdOf: Convert<<T as frame_system::Config>::AccountId, Option<<T as frame_system::Config>::AccountId>>,
{
	fn on_offence(
		offenders: &[OffenceDetails<T::AccountId, pallet_session::historical::IdentificationTuple<T>>],
		slash_fraction: &[Perbill],
		slash_session: SessionIndex,
	) -> Result<Weight, ()> {
		if !Self::can_report() {
			return Err(());
		}

		let reward_proportion = SlashRewardFraction::get();
		let mut consumed_weight: Weight = 0;
		let mut add_db_reads_writes = |reads, writes| {
			consumed_weight += T::DbWeight::get().reads_writes(reads, writes);
		};

		let active_era = {
			let active_era = Self::active_era();
			add_db_reads_writes(1, 0);
			if active_era.is_none() {
				// this offence need not be re-submitted.
				return Ok(consumed_weight);
			}
			active_era.expect("value checked not to be `None`; qed").index
		};
		let active_era_start_session_index = Self::eras_start_session_index(active_era).unwrap_or_else(|| {
			frame_support::print("Error: start_session_index must be set for current_era");
			0
		});
		add_db_reads_writes(1, 0);

		let window_start = active_era.saturating_sub(T::BondingDuration::get());

		// fast path for active-era report - most likely.
		// `slash_session` cannot be in a future active era. It must be in `active_era` or before.
		let slash_era = if slash_session >= active_era_start_session_index {
			active_era
		} else {
			let eras = BondedEras::get();
			add_db_reads_writes(1, 0);

			// reverse because it's more likely to find reports from recent eras.
			match eras
				.iter()
				.rev()
				.filter(|&&(_, ref sesh)| sesh <= &slash_session)
				.next()
			{
				Some(&(ref slash_era, _)) => *slash_era,
				// before bonding period. defensive - should be filtered out.
				None => return Ok(consumed_weight),
			}
		};

		<Self as Store>::EarliestUnappliedSlash::mutate(|earliest| {
			if earliest.is_none() {
				*earliest = Some(active_era)
			}
		});
		add_db_reads_writes(1, 1);

		let slash_defer_duration = T::SlashDeferDuration::get();

		let invulnerables = Self::invulnerables();
		add_db_reads_writes(1, 0);

		for (details, slash_fraction) in offenders.iter().zip(slash_fraction) {
			let (stash, exposure) = &details.offender;

			// Skip if the validator is invulnerable.
			if invulnerables.contains(stash) {
				continue;
			}

			let unapplied = slashing::compute_slash::<T>(slashing::SlashParams {
				stash,
				slash: *slash_fraction,
				exposure,
				slash_era,
				window_start,
				now: active_era,
				reward_proportion,
			});

			if let Some(mut unapplied) = unapplied {
				let nominators_len = unapplied.others.len() as u64;
				let reporters_len = details.reporters.len() as u64;

				{
					let upper_bound = 1 /* Validator/NominatorSlashInEra */ + 2 /* fetch_spans */;
					let rw = upper_bound + nominators_len * upper_bound;
					add_db_reads_writes(rw, rw);
				}
				unapplied.reporters = details.reporters.clone();
				if slash_defer_duration == 0 {
					// apply right away.
					slashing::apply_slash::<T>(unapplied);
					{
						let slash_cost = (6, 5);
						let reward_cost = (2, 2);
						add_db_reads_writes(
							(1 + nominators_len) * slash_cost.0 + reward_cost.0 * reporters_len,
							(1 + nominators_len) * slash_cost.1 + reward_cost.1 * reporters_len,
						);
					}
				} else {
					// defer to end of some `slash_defer_duration` from now.
					<Self as Store>::UnappliedSlashes::mutate(active_era, move |for_later| for_later.push(unapplied));
					add_db_reads_writes(1, 1);
				}
			} else {
				add_db_reads_writes(4 /* fetch_spans */, 5 /* kick_out_if_recent */)
			}
		}

		Ok(consumed_weight)
	}

	fn can_report() -> bool {
		Self::era_election_status().is_closed()
	}
}

/// Filter historical offences out and only allow those from the bonding period.
pub struct FilterHistoricalOffences<T, R> {
	_inner: sp_std::marker::PhantomData<(T, R)>,
}

impl<T, Reporter, Offender, R, O> ReportOffence<Reporter, Offender, O> for FilterHistoricalOffences<Module<T>, R>
where
	T: Config,
	R: ReportOffence<Reporter, Offender, O>,
	O: Offence<Offender>,
{
	fn report_offence(reporters: Vec<Reporter>, offence: O) -> Result<(), OffenceError> {
		// disallow any slashing from before the current bonding period.
		let offence_session = offence.session_index();
		let bonded_eras = BondedEras::get();

		if bonded_eras
			.first()
			.filter(|(_, start)| offence_session >= *start)
			.is_some()
		{
			R::report_offence(reporters, offence)
		} else {
			<Module<T>>::deposit_event(RawEvent::OldSlashingReportDiscarded(offence_session));
			Ok(())
		}
	}

	fn is_known_offence(offenders: &[Offender], time_slot: &O::TimeSlot) -> bool {
		R::is_known_offence(offenders, time_slot)
	}
}

#[allow(deprecated)]
impl<T: Config> frame_support::unsigned::ValidateUnsigned for Module<T> {
	type Call = Call<T>;
	fn validate_unsigned(source: TransactionSource, call: &Self::Call) -> TransactionValidity {
		if let Call::submit_election_solution_unsigned(_, _, score, era, _) = call {
			use offchain_election::DEFAULT_LONGEVITY;

			// discard solution not coming from the local OCW.
			match source {
				TransactionSource::Local | TransactionSource::InBlock => { /* allowed */ }
				_ => {
					log!(
						warn,
						"💸 rejecting unsigned transaction because it is not local/in-block."
					);
					return InvalidTransaction::Call.into();
				}
			}

			if let Err(error_with_post_info) = Self::pre_dispatch_checks(*score, *era) {
				let invalid = to_invalid(error_with_post_info);
				log!(
					debug,
					"💸 validate unsigned pre dispatch checks failed due to error #{:?}.",
					invalid,
				);
				return invalid.into();
			}

			log!(debug, "💸 validateUnsigned succeeded for a solution at era {}.", era);

			ValidTransaction::with_tag_prefix("StakingOffchain")
				// The higher the score[0], the better a solution is.
				.priority(T::UnsignedPriority::get().saturating_add(score[0].saturated_into()))
				// Defensive only. A single solution can exist in the pool per era. Each validator
				// will run OCW at most once per era, hence there should never exist more than one
				// transaction anyhow.
				.and_provides(era)
				// Note: this can be more accurate in the future. We do something like
				// `era_end_block - current_block` but that is not needed now as we eagerly run
				// offchain workers now and the above should be same as `T::ElectionLookahead`
				// without the need to query more storage in the validation phase. If we randomize
				// offchain worker, then we might re-consider this.
				.longevity(TryInto::<u64>::try_into(T::ElectionLookahead::get()).unwrap_or(DEFAULT_LONGEVITY))
				// We don't propagate this. This can never the validated at a remote node.
				.propagate(false)
				.build()
		} else {
			InvalidTransaction::Call.into()
		}
	}

	fn pre_dispatch(call: &Self::Call) -> Result<(), TransactionValidityError> {
		if let Call::submit_election_solution_unsigned(_, _, score, era, _) = call {
			// IMPORTANT NOTE: These checks are performed in the dispatch call itself, yet we need
			// to duplicate them here to prevent a block producer from putting a previously
			// validated, yet no longer valid solution on chain.
			// OPTIMISATION NOTE: we could skip this in the `submit_election_solution_unsigned`
			// since we already do it here. The signed version needs it though. Yer for now we keep
			// this duplicate check here so both signed and unsigned can use a singular
			// `check_and_replace_solution`.
			Self::pre_dispatch_checks(*score, *era)
				.map(|_| ())
				.map_err(to_invalid)
				.map_err(Into::into)
		} else {
			Err(InvalidTransaction::Call.into())
		}
	}
}

/// Check that list is sorted and has no duplicates.
fn is_sorted_and_unique(list: &[u32]) -> bool {
	list.windows(2).all(|w| w[0] < w[1])
}

/// convert a DispatchErrorWithPostInfo to a custom InvalidTransaction with the inner code being the
/// error number.
fn to_invalid(error_with_post_info: DispatchErrorWithPostInfo) -> InvalidTransaction {
	let error = error_with_post_info.error;
	let error_number = match error {
		DispatchError::Module { error, .. } => error,
		_ => 0,
	};
	InvalidTransaction::Custom(error_number)
}

impl<T: Config> crml_support::FinalSessionTracker for Module<T> {
	/// True if the next (planned) session is the final of an era
	fn is_next_session_final() -> (bool, bool) {
		(Self::is_current_session_final(), Self::will_era_be_forced())
	}
	fn is_active_session_final() -> bool {
		Self::is_active_session_final()
	}
}<|MERGE_RESOLUTION|>--- conflicted
+++ resolved
@@ -222,11 +222,7 @@
 pub use slashing::REWARD_F1;
 
 use codec::{Decode, Encode, HasCompact};
-<<<<<<< HEAD
-use crml_support::StakingInfo;
-=======
 use crml_support::StakingAmount;
->>>>>>> 9871b637
 use frame_support::{
 	decl_error, decl_event, decl_module, decl_storage,
 	dispatch::{DispatchErrorWithPostInfo, DispatchResult, DispatchResultWithPostInfo, WithPostDispatchInfo},
@@ -429,20 +425,7 @@
 	era: EraIndex,
 }
 
-<<<<<<< HEAD
 /// Information on an accounts balance and total nominators
-impl<T: Config> StakingInfo for Module<T> {
-	type AccountId = T::AccountId;
-	type Balance = BalanceOf<T>;
-
-	fn active_balance(controller: Self::AccountId) -> Self::Balance {
-		Self::active_balance(controller)
-	}
-
-	fn count_nominators() -> u32 {
-		Self::count_nominators()
-	}
-=======
 impl<T: Config> StakingAmount for Module<T> {
 	type AccountId = T::AccountId;
 	type Balance = BalanceOf<T>;
@@ -450,7 +433,10 @@
 	fn active_balance(controller: &Self::AccountId) -> Self::Balance {
 		Self::active_balance(controller)
 	}
->>>>>>> 9871b637
+
+	fn count_nominators() -> u32 {
+		Self::count_nominators()
+	}
 }
 
 /// The ledger of a (bonded) stash.
@@ -2835,17 +2821,13 @@
 		}
 	}
 
-<<<<<<< HEAD
 	/// returns number of active nominators
 	pub fn count_nominators() -> u32 {
 		<SnapshotNominators<T>>::decode_len().unwrap_or_default() as u32
 	}
 
 	/// Calculates the active staking balance of an account
-	pub fn active_balance(controller: T::AccountId) -> BalanceOf<T> {
-=======
 	pub fn active_balance(controller: &T::AccountId) -> BalanceOf<T> {
->>>>>>> 9871b637
 		let staking_ledger = Self::ledger(controller);
 		match staking_ledger {
 			Some(ledger) => ledger.active,
