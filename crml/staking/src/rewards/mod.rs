/* Copyright 2020 Centrality Investments Limited
*
* Licensed under the LGPL, Version 3.0 (the "License");
* you may not use this file except in compliance with the License.
* Unless required by applicable law or agreed to in writing, software
* distributed under the License is distributed on an "AS IS" BASIS,
* WITHOUT WARRANTIES OR CONDITIONS OF ANY KIND, either express or implied.
* See the License for the specific language governing permissions and
* limitations under the License.
* You may obtain a copy of the License at the root of this project source code,
* or at:
*     https://centrality.ai/licenses/gplv3.txt
*     https://centrality.ai/licenses/lgplv3.txt
*/

//! CENNZnet Staking Rewards
//! This module handles the economic model for payouts of staking rewards for validators and their nominators.
//! It also provides a simple treasury account suited for CENNZnet.
//!
//! The staking module should call into this module to trigger reward payouts at the end of an era.

use crate::{EraIndex, Exposure};
use frame_support::traits::OnUnbalanced;
use frame_support::{
	decl_event, decl_module, decl_storage,
	traits::{Currency, Get, Imbalance},
	weights::{DispatchClass, Weight},
};
use frame_system::{self as system, ensure_root};
use sp_runtime::{
	traits::{AccountIdConversion, CheckedDiv, One, Saturating, UniqueSaturatedFrom, UniqueSaturatedInto, Zero},
	FixedPointNumber, FixedPointOperand, FixedU128, ModuleId, Perbill,
};
use sp_std::{collections::vec_deque::VecDeque, prelude::*};

mod benchmarking;
mod default_weights;
mod types;
pub use types::*;

/// A balance amount in the reward currency
type BalanceOf<T> = <<T as Trait>::CurrencyToReward as Currency<<T as system::Trait>::AccountId>>::Balance;
/// A pending increase to total issuance of the reward currency
type PositiveImbalanceOf<T> =
	<<T as Trait>::CurrencyToReward as Currency<<T as frame_system::Trait>::AccountId>>::PositiveImbalance;
/// A pending decrease to total issuance of the reward currency
type NegativeImbalanceOf<T> =
	<<T as Trait>::CurrencyToReward as Currency<<T as frame_system::Trait>::AccountId>>::NegativeImbalance;

pub trait WeightInfo {
	fn process_reward_payouts(p: u32) -> Weight;
	fn process_zero_payouts() -> Weight;
}

pub trait Trait: frame_system::Trait {
	/// The system event type
	type Event: From<Event<Self>> + Into<<Self as frame_system::Trait>::Event>;
	/// The reward currency system (total issuance, account balance, etc.) for payouts.
	type CurrencyToReward: Currency<Self::AccountId>;
	/// The treasury account for payouts
	type TreasuryModuleId: Get<ModuleId>;
	/// The number of historical eras for which tx fee payout info should be retained.
	type HistoricalPayoutEras: Get<u16>;
	/// The reward payouts would be split among several blocks when their number exceeds this threshold.
	type PayoutSplitThreshold: Get<u32>;
	/// The number of staking eras in a fiscal era.
	type FiscalEraLength: Get<u32>;
	/// Extrinsic weight info
	type WeightInfo: WeightInfo;
}

decl_event!(
	pub enum Event<T>
	where
		Balance = BalanceOf<T>,
		AccountId = <T as frame_system::Trait>::AccountId,
	{
		/// A reward payout happened (nominator/validator account id, amount, era in which the reward was accrued)
		RewardPayout(AccountId, Balance, EraIndex),
		/// All the rewards of the specified era is now processed with an unallocated `remainder` that went to treasury
		AllRewardsPaidOut(EraIndex, Balance),
		/// A fiscal era has begun with the parameter (target_inflation_per_staking_era)
		NewFiscalEra(Balance),
	}
);

decl_storage! {
	trait Store for Module<T: Trait> as Rewards {
		/// Inflation rate % to apply on reward payouts
		pub BaseInflationRate get(fn inflation_rate): FixedU128 = FixedU128::saturating_from_rational(1u64, 100u64);
		/// Development fund % take for reward payouts, parts-per-billion
		pub DevelopmentFundTake get(fn development_fund_take) config(): Perbill;
		/// Accumulated transaction fees for reward payout
		pub TransactionFeePot get(fn transaction_fee_pot): BalanceOf<T>;
		/// Historic accumulated transaction fees on reward payout
		pub TransactionFeePotHistory get(fn transaction_fee_pot_history): VecDeque<BalanceOf<T>>;
		/// Remaining reward amount of the eras which are not fully processed yet
		pub QueuedEraRewards get(fn queued_era_rewards): VecDeque<BalanceOf<T>>;
		/// Where the reward payment should be made. Keyed by stash.
		pub Payee: map hasher(twox_64_concat) T::AccountId => T::AccountId;
		/// Hold the latest not processed payouts and the era when each is accrued
		pub Payouts get(fn payouts): VecDeque<(T::AccountId, BalanceOf<T>, EraIndex)>;
		/// The amount of new reward tokens that will be minted on every staking era in order to
		/// approximate the inflation rate. We calculate the target inflation based on
		/// T::CurrencyToReward::TotalIssuance() at the beginning of a fiscal era.
		TargetInflationPerStakingEra get(fn target_inflation_per_staking_era): BalanceOf<T>;
		/// The staking era index that specifies the start of a fiscal era based on which
		/// we can calculate the start of other fiscal eras. This is either 0 or forced by SUDO to
		/// another value. Have a look at force_new_fiscal_era for more info.
		FiscalEraEpoch get(fn fiscal_era_epoch): EraIndex;
		/// When true the next staking era will become the start of a new fiscal era.
		ForceFiscalEra get(fn force_fiscal_era): bool = false;
		/// Authorship rewards for the current active era.
		CurrentEraRewardPoints get(fn current_era_points): EraRewardPoints<T::AccountId>;
	}
}

decl_module! {
	pub struct Module<T: Trait> for enum Call where origin: T::Origin {

		fn deposit_event() = default;

		/// Set the per payout inflation rate (`numerator` / `denominator`) (it may be negative)
		/// Please be advised that a newly set inflation rate would only affect the next fiscal year.
		#[weight = (10_000, DispatchClass::Operational)]
		pub fn set_inflation_rate(origin, numerator: u64, denominator: u64) {
			ensure_root(origin)?;
			if denominator.is_zero() {
				return Err("denominator cannot be zero".into());
			}
			BaseInflationRate::put(FixedU128::saturating_from_rational(numerator, denominator));
		}

		/// Set the development fund take %, capped at 100%.
		#[weight = (10_000, DispatchClass::Operational)]
		pub fn set_development_fund_take(origin, new_take_percent: u32) {
			ensure_root(origin)?;
			DevelopmentFundTake::put(
				Perbill::from_percent(new_take_percent) // `from_percent` will saturate at `100`
			);
		}

		/// Force a new fiscal era to start as soon as the next staking era.
		#[weight = (10_000, DispatchClass::Operational)]
		pub fn force_new_fiscal_era(origin) {
			ensure_root(origin)?;
			ForceFiscalEra::put(true);
		}
	}
}

/// Add reward points to block authors:
/// * 20 points to the block producer for producing a (non-uncle) block in the relay chain,
/// * 2 points to the block producer for each reference to a previously unreferenced uncle, and
/// * 1 point to the producer of each referenced uncle block.
impl<T> pallet_authorship::EventHandler<T::AccountId, T::BlockNumber> for Module<T>
where
	T: Trait + pallet_authorship::Trait,
{
	fn note_author(author: T::AccountId) {
		Self::reward_by_ids(vec![(author, 20)])
	}
	fn note_uncle(author: T::AccountId, _age: T::BlockNumber) {
		Self::reward_by_ids(vec![(<pallet_authorship::Module<T>>::author(), 2), (author, 1)])
	}
}

impl<T: Trait> StakerRewardPayment for Module<T>
where
	BalanceOf<T>: FixedPointOperand,
{
	type AccountId = T::AccountId;
	type Balance = BalanceOf<T>;
	type BlockNumber = T::BlockNumber;
	/// Perform a reward payout given a mapping of validators and their nominators stake.
	/// Accounts IDs are the ones which should receive payment.
	fn enqueue_reward_payouts(
		validator_commission_stake_map: &[(Self::AccountId, Perbill, Exposure<Self::AccountId, Self::Balance>)],
		era: EraIndex,
	) {
		if ForceFiscalEra::get() {
			ForceFiscalEra::put(false);
			FiscalEraEpoch::put(era);
		}

		if era.saturating_sub(Self::fiscal_era_epoch()) % T::FiscalEraLength::get() == 0 {
			Self::new_fiscal_era();
		}

<<<<<<< HEAD
		if validator_commission_stake_map.len().is_zero() {
=======
		let total_payout = Self::calculate_next_reward_payout();
		let validator_count = validator_commission_stake_map.len();

		if total_payout.is_zero() || validator_count.is_zero() {
>>>>>>> e15c63bb
			return;
		}

		let (stakers_cut, development_cut) = Self::on_all_payouts(
			validator_commission_stake_map,
			|_, _| false,
			|account, payout| {
				Payouts::<T>::mutate(|p| p.push_back((account.clone(), payout, era)));
			},
		);

		// Consume the reward points what are used in the previous stage
		<CurrentEraRewardPoints<T>>::kill();

		// track historic era fee amounts
		Self::note_fee_payout(TransactionFeePot::<T>::take());

		// implementation note: imbalances have the side affect of updating storage when `drop`ped.
		// we use `subsume` to absorb all small imbalances (from individual payouts) into one big imbalance (from all payouts).
		// This ensures only one storage update to total issuance will happen when dropped.
		let _ = T::CurrencyToReward::deposit_into_existing(&T::TreasuryModuleId::get().into_account(), development_cut);

<<<<<<< HEAD
		QueuedEraRewards::<T>::mutate(|q| q.push_back(stakers_cut));
=======
		let era_payout = total_payout.saturating_sub(development_fund_payout);
		let era_reward_points = <CurrentEraRewardPoints<T>>::take();
		let total_reward_points = era_reward_points.total;

		validator_commission_stake_map
			.iter()
			.flat_map(|(validator, validator_commission, stake_map)| {
				let validator_reward_points = era_reward_points
					.individual
					.get(validator)
					.map(|points| *points)
					.unwrap_or_else(|| Zero::zero());

				// This is how much validator + nominators are entitled to.
				let validator_total_payout = if total_reward_points.is_zero() {
					// When no authorship points are recorded, divide the payout equally
					era_payout / (validator_count as u32).into()
				} else {
					Perbill::from_rational_approximation(validator_reward_points, total_reward_points) * era_payout
				};

				// Nothing to do if they have no payouts.
				if validator_total_payout.is_zero() {
					return vec![];
				}

				Self::calculate_npos_payouts(&validator, *validator_commission, stake_map, validator_total_payout)
			})
			.for_each(|(account, payout)| {
				Payouts::<T>::mutate(|p| p.push_back((account, payout, era)));
			});

		QueuedEraRewards::<T>::mutate(|q| q.push_back(era_payout));
>>>>>>> e15c63bb
	}

	/// Process the reward payouts considering the given quota which is the number of payouts to be processed now.
	/// Return the benchmarked weight of the call.
	fn process_reward_payouts(remaining_blocks: Self::BlockNumber) -> Weight {
		let remaining_payouts = Payouts::<T>::get().len() as u32;
		let quota = Self::calculate_payout_quota(remaining_payouts, remaining_blocks);
		if quota.is_zero() {
			return T::WeightInfo::process_zero_payouts();
		}

		let weight = T::WeightInfo::process_reward_payouts(quota as u32);

		let mut payouts = Payouts::<T>::get();

		// First payout in the current series, gives the right context for processing the rest.
		let (first_payee, first_amount, first_era) = payouts.pop_front().unwrap_or_default();
		let mut total_payout_imbalance = T::CurrencyToReward::deposit_creating(&first_payee, first_amount);
		Self::deposit_event(RawEvent::RewardPayout(first_payee, first_amount, first_era));
		let mut era_under_process = first_era;

		let handle_remainder = |imbalance: &mut PositiveImbalanceOf<T>| -> BalanceOf<T> {
			let mut remainder = Zero::zero();
			QueuedEraRewards::<T>::mutate(|rra| {
				remainder = rra.pop_front().unwrap_or_default().saturating_sub(imbalance.peek());
				imbalance.maybe_subsume(
					T::CurrencyToReward::deposit_into_existing(&T::TreasuryModuleId::get().into_account(), remainder)
						.ok(),
				);
			});
			remainder
		};

		for _ in 1..quota {
			if let Some((payee, amount, era)) = payouts.pop_front() {
				if era > era_under_process {
					let remainder = handle_remainder(&mut total_payout_imbalance);
					Self::deposit_event(RawEvent::AllRewardsPaidOut(era_under_process, remainder));
					era_under_process = era;
				}
				total_payout_imbalance.subsume(T::CurrencyToReward::deposit_creating(&payee, amount));
				Self::deposit_event(RawEvent::RewardPayout(payee, amount, era));
			}
		}

		if payouts.is_empty() {
			let remainder = handle_remainder(&mut total_payout_imbalance);
			Self::deposit_event(RawEvent::AllRewardsPaidOut(era_under_process, remainder));
		} else {
			QueuedEraRewards::<T>::mutate(|rra| {
				if let Some(remainder) = rra.front_mut() {
					*remainder = remainder.saturating_sub(total_payout_imbalance.peek());
				}
			});
		}

		Payouts::<T>::put(payouts);

		weight
	}

	/// Calculate the total reward payout as of right now
	fn calculate_next_reward_payout() -> Self::Balance {
		TransactionFeePot::<T>::get().saturating_add(Self::target_inflation_per_staking_era())
	}

	/// Calculate the next reward payout (as of accrued right now) for the given payee.
	fn payee_next_reward_payout(
		payee: &Self::AccountId,
		validator_commission_stake_map: &[(Self::AccountId, Perbill, Exposure<Self::AccountId, Self::Balance>)],
	) -> Self::Balance {
		let mut payee_cut: Self::Balance = Zero::zero();

		let _ = Self::on_all_payouts(
			validator_commission_stake_map,
			|validator, exposure| payee != validator && !exposure.others.iter().any(|x| &x.who == payee),
			|account, payout| {
				if account == payee {
					payee_cut = payee_cut.saturating_add(payout);
				}
			},
		);

		payee_cut
	}
}

impl<T: Trait> HandlePayee for Module<T> {
	type AccountId = T::AccountId;

	/// (Re-)set the payment target for a stash account.
	/// If payee is not different from stash, do no operations.
	fn set_payee(stash: &Self::AccountId, payee: &Self::AccountId) {
		if *stash != *payee {
			Payee::<T>::insert(stash, payee);
		}
	}

	/// Remove the corresponding stash-payee from the look up. Do no operations if stash not found.
	fn remove_payee(stash: &Self::AccountId) {
		Payee::<T>::remove(stash);
	}

	/// Return the reward account for the given stash account.
	fn payee(stash: &T::AccountId) -> Self::AccountId {
		if Payee::<T>::contains_key(stash) {
			Payee::<T>::get(stash)
		} else {
			stash.clone()
		}
	}
}

impl<T: Trait> Module<T>
where
	BalanceOf<T>: FixedPointOperand,
{
	/// Calculate all payouts of the current era as of right now. Then filter out those not relevant
	/// validator-exposure sets by calling the "filter" function and execute the on_each_payout
	/// function for each of non filtered payouts.
	/// Return the total rewards calculated for the stakers at the time of this call paired with the
	/// reward the development cut.
	fn on_all_payouts<F, A>(
		validator_commission_stake_map: &[(T::AccountId, Perbill, Exposure<T::AccountId, BalanceOf<T>>)],
		filter: F,
		mut on_each_payout: A,
	) -> (BalanceOf<T>, BalanceOf<T>)
	where
		F: Fn(&T::AccountId, &Exposure<T::AccountId, BalanceOf<T>>) -> bool,
		A: FnMut(&T::AccountId, BalanceOf<T>),
	{
		let total_payout = <Self as StakerRewardPayment>::calculate_next_reward_payout();

		if total_payout.is_zero() {
			return (Zero::zero(), Zero::zero());
		}

		let development_cut = Self::development_fund_take() * TransactionFeePot::<T>::get();
		let stakers_cut = total_payout.saturating_sub(development_cut);
		let era_reward_points = <CurrentEraRewardPoints<T>>::get();
		let total_reward_points = era_reward_points.total;

		validator_commission_stake_map
			.iter()
			.flat_map(|(validator, validator_commission, stake_map)| {
				// Nothing to do if this entry should be filtered out
				if filter(validator, stake_map) {
					return vec![];
				}

				let validator_reward_points = era_reward_points
					.individual
					.get(validator)
					.map(|points| *points)
					.unwrap_or_else(|| Zero::zero());

				// This is how much every validator is entitled to get, including its nominators shares
				let validator_total_payout = if total_reward_points.is_zero() {
					// When no authorship points are recorded, divide the payout equally
					stakers_cut / (validator_commission_stake_map.len() as u32).into()
				} else {
					Perbill::from_rational_approximation(validator_reward_points, total_reward_points) * stakers_cut
				};

				if validator_total_payout.is_zero() {
					return vec![];
				}

				Self::calculate_npos_payouts(&validator, *validator_commission, stake_map, validator_total_payout)
			})
			.for_each(|(account, payout)| {
				on_each_payout(&account, payout);
			});

		(stakers_cut, development_cut)
	}
}

impl<T: Trait> HandlePayee for Module<T> {
	type AccountId = T::AccountId;

	/// (Re-)set the payment target for a stash account.
	/// If payee is not different from stash, do no operations.
	fn set_payee(stash: &Self::AccountId, payee: &Self::AccountId) {
		if *stash != *payee {
			Payee::<T>::insert(stash, payee);
		}
	}

	/// Remove the corresponding stash-payee from the look up. Do no operations if stash not found.
	fn remove_payee(stash: &Self::AccountId) {
		Payee::<T>::remove(stash);
	}

	/// Return the reward account for the given stash account.
	fn payee(stash: &T::AccountId) -> Self::AccountId {
		if Payee::<T>::contains_key(stash) {
			Payee::<T>::get(stash)
		} else {
			stash.clone()
		}
	}
}

impl<T: Trait> Module<T> {
	/// Add the given `fee` amount to the next reward payout
	pub fn note_transaction_fees(amount: BalanceOf<T>) {
		TransactionFeePot::<T>::mutate(|acc| *acc = acc.saturating_add(amount));
	}

	/// Note a fee payout for future calculations Retaining only the latest `T::HistoricalPayoutEras::get()`
	fn note_fee_payout(amount: BalanceOf<T>) {
		let mut history = TransactionFeePotHistory::<T>::get();
		history.push_front(amount);
		history.truncate(T::HistoricalPayoutEras::get() as usize); // truncate the oldest
		TransactionFeePotHistory::<T>::put(history);
	}

	/// Calculate NPoS payouts given a `reward` amount for a `validator` account and its nominators.
	/// The reward schedule is as follows:
	/// 1) The validator receives an 'off the table' portion of the `reward` given by it's `validator_commission_rate`.
	/// 2) The remaining reward is distributed to nominators based on their individual contribution to the total stake behind the `validator`.
	/// Returns the payouts to be paid as (stash, amount)
	fn calculate_npos_payouts(
		validator: &T::AccountId,
		validator_commission_rate: Perbill,
		validator_stake: &Exposure<T::AccountId, BalanceOf<T>>,
		reward: BalanceOf<T>,
	) -> Vec<(T::AccountId, BalanceOf<T>)> {
		let validator_cut = (validator_commission_rate * reward).min(reward);
		let nominators_cut = reward.saturating_sub(validator_cut);

		if nominators_cut.is_zero() {
			// There's nothing left after validator has taken it's commission
			// only the validator gets a payout.
			return vec![(validator.clone(), validator_cut)];
		}

		// There's some reward to distribute to nominators.
		// Distribute a share of the `nominators_cut` to each nominator based on it's contribution to the `validator`'s total stake.
		let mut payouts = Vec::with_capacity(validator_stake.others.len().saturating_add(One::one()));
		let aggregate_validator_stake = validator_stake.total.max(One::one());

		// Iterate all nominator staked amounts
		for nominator_stake in &validator_stake.others {
			let contribution_ratio =
				Perbill::from_rational_approximation(nominator_stake.value, aggregate_validator_stake);
			payouts.push((Self::payee(&nominator_stake.who), contribution_ratio * nominators_cut));
		}

		// Finally payout the validator. commission (`validator_cut`) + it's share of the `nominators_cut`
		// As a validator always self-nominates using it's own stake.
		let validator_contribution_ratio =
			Perbill::from_rational_approximation(validator_stake.own, aggregate_validator_stake);

		// this cannot overflow, `validator_cut` is a fraction of `reward`
		payouts.push((
			Self::payee(validator),
			(validator_contribution_ratio * nominators_cut) + validator_cut,
		));
		(*payouts).to_vec()
	}

	/// Return the number of reward payouts that need to be processed in the current block.
	/// The result is dependent on the number of the current era's remaining payouts and the number
	/// of remaining blocks before a new era.
	fn calculate_payout_quota(remaining_payouts: u32, remaining_blocks: T::BlockNumber) -> u32 {
		if remaining_blocks.is_zero() {
			return remaining_payouts;
		}

		let payout_split_threshold = T::PayoutSplitThreshold::get();

		if remaining_payouts <= payout_split_threshold {
			return remaining_payouts;
		}

		let remaining_payouts = <T::BlockNumber as UniqueSaturatedFrom<u32>>::unique_saturated_from(remaining_payouts);
		let min_payouts = remaining_payouts / (remaining_blocks + One::one());
		let min_payouts = <T::BlockNumber as UniqueSaturatedInto<u32>>::unique_saturated_into(min_payouts);
		min_payouts.max(payout_split_threshold)
	}

	/// Start a new fiscal era. Calculate the new inflation target based on the latest set inflation rate.
	pub fn new_fiscal_era() {
		let total_issuance: u128 = T::CurrencyToReward::total_issuance().unique_saturated_into();
		let target_inflation =
			<BalanceOf<T>>::unique_saturated_from(Self::inflation_rate().saturating_mul_int(total_issuance));
		let target_inflation_per_staking_era = target_inflation
			.checked_div(&T::FiscalEraLength::get().into())
			.unwrap_or_else(Zero::zero);
		<TargetInflationPerStakingEra<T>>::put(target_inflation_per_staking_era);
		Self::deposit_event(RawEvent::NewFiscalEra(target_inflation_per_staking_era));
	}

	/// Add reward points to validators using their stash account ID.
	///
	/// Validators are keyed by stash account ID and must be in the current elected set.
	///
	/// For each element in the iterator the given number of points in u32 is added to the
	/// validator, thus duplicates are handled.
	///
	/// At the end of the era each the total payout will be distributed among validator
	/// relatively to their points.
	///
	/// COMPLEXITY: Complexity is `number_of_validator_to_reward x current_elected_len`.
	pub fn reward_by_ids(validators_points: impl IntoIterator<Item = (T::AccountId, u32)>) {
		<CurrentEraRewardPoints<T>>::mutate(|era_rewards| {
			for (validator, points) in validators_points.into_iter() {
				*era_rewards.individual.entry(validator).or_default() += points;
				era_rewards.total += points;
			}
		});
	}
}

/// This handles the `NegativeImbalance` from burning transaction fees.
/// The amount is noted by the rewards module for later distribution.
impl<T: Trait> OnUnbalanced<NegativeImbalanceOf<T>> for Module<T> {
	fn on_unbalanced(imbalance: NegativeImbalanceOf<T>) {
		Self::note_transaction_fees(imbalance.peek());
	}
}

#[cfg(test)]
mod tests {
	use super::*;
	use crate::{rewards, IndividualExposure};
	use frame_support::{assert_err, assert_noop, assert_ok, impl_outer_event, impl_outer_origin, parameter_types};
	use frame_system::{InitKind, Module as System};
	use pallet_authorship::EventHandler;
	use sp_core::H256;
	use sp_runtime::{
		testing::Header,
		traits::{BadOrigin, BlakeTwo256, IdentityLookup},
		ModuleId,
	};

	/// The account Id type in this test runtime
	type AccountId = u64;
	/// The asset Id type in this test runtime
	type AssetId = u64;
	/// The balance type in this test runtime
	type Balance = u64;

	/// The test runtime struct
	#[derive(Clone, Eq, PartialEq)]
	pub struct TestRuntime;

	impl_outer_origin! {
		pub enum Origin for TestRuntime {}
	}

	use prml_generic_asset as generic;
	impl_outer_event! {
		pub enum TestEvent for TestRuntime {
			system<T>,
			generic<T>,
			rewards<T>,
		}
	}

	parameter_types! {
		pub const BlockHashCount: u64 = 250;
		pub const MaximumBlockWeight: u32 = 1024;
		pub const MaximumBlockLength: u32 = 2 * 1024;
		pub const AvailableBlockRatio: Perbill = Perbill::one();
	}
	impl frame_system::Trait for TestRuntime {
		type BaseCallFilter = ();
		type Origin = Origin;
		type Index = u64;
		type Call = ();
		type BlockNumber = u64;
		type Hash = H256;
		type Hashing = BlakeTwo256;
		type AccountId = AccountId;
		type Lookup = IdentityLookup<Self::AccountId>;
		type Header = Header;
		type Event = TestEvent;
		type BlockHashCount = BlockHashCount;
		type MaximumBlockWeight = MaximumBlockWeight;
		type DbWeight = ();
		type BlockExecutionWeight = ();
		type ExtrinsicBaseWeight = ();
		type MaximumExtrinsicWeight = MaximumBlockWeight;
		type AvailableBlockRatio = AvailableBlockRatio;
		type MaximumBlockLength = MaximumBlockLength;
		type Version = ();
		type PalletInfo = ();
		type AccountData = ();
		type OnNewAccount = ();
		type OnKilledAccount = ();
		type SystemWeightInfo = ();
	}

	impl prml_generic_asset::Trait for TestRuntime {
		type AssetId = AssetId;
		type Balance = Balance;
		type Event = TestEvent;
		type WeightInfo = ();
	}

	impl pallet_authorship::Trait for TestRuntime {
		type FindAuthor = crate::mock::Author11;
		type UncleGenerations = crate::mock::UncleGenerations;
		type FilterUncle = ();
		type EventHandler = Module<Self>;
	}

	parameter_types! {
		pub const TreasuryModuleId: ModuleId = ModuleId(*b"py/trsry");
		pub const HistoricalPayoutEras: u16 = 7;
		pub const PayoutSplitThreshold: u32 = 10;
		pub const FiscalEraLength: u32 = 5;
	}
	impl Trait for TestRuntime {
		type Event = TestEvent;
		type CurrencyToReward = prml_generic_asset::SpendingAssetCurrency<Self>;
		type TreasuryModuleId = TreasuryModuleId;
		type HistoricalPayoutEras = HistoricalPayoutEras;
		type PayoutSplitThreshold = PayoutSplitThreshold;
		type FiscalEraLength = FiscalEraLength;
		type WeightInfo = ();
	}

	// Provides configurable mock genesis storage data.
	#[derive(Default)]
	pub struct ExtBuilder {}

	impl ExtBuilder {
		pub fn build(self) -> sp_io::TestExternalities {
			let mut storage = frame_system::GenesisConfig::default()
				.build_storage::<TestRuntime>()
				.unwrap();

			let _ = GenesisConfig {
				development_fund_take: Perbill::from_percent(10),
			}
			.assimilate_storage(&mut storage);

			let _ = prml_generic_asset::GenesisConfig::<TestRuntime> {
				endowed_accounts: vec![10, 11],
				initial_balance: 500,
				staking_asset_id: 16000,
				spending_asset_id: 16001,
				assets: vec![16000, 16001],
				next_asset_id: 16002,
				permissions: vec![],
				asset_meta: vec![],
			}
			.assimilate_storage(&mut storage);

			let mut ext = sp_io::TestExternalities::from(storage);
			ext.execute_with(|| {
				TestSystem::initialize(
					&1,
					&[0u8; 32].into(),
					&[0u8; 32].into(),
					&Default::default(),
					InitKind::Full,
				);
				Rewards::new_fiscal_era();
			});

			ext
		}
	}

	/// Alias for the mocked module under test
	type Rewards = Module<TestRuntime>;
	/// Alias for the reward currency in the module under test
	type RewardCurrency = <TestRuntime as Trait>::CurrencyToReward;
	/// Alias for the mocked system module
	type TestSystem = System<TestRuntime>;
	/// Helper for creating the info required for validator reward payout
	struct MockCommissionStakeInfo {
		validator_stash: AccountId,
		commission: Perbill,
		exposures: Exposure<AccountId, Balance>,
	}

	impl MockCommissionStakeInfo {
		/// Helper constructor
		fn new(
			validator_exposure: (AccountId, Balance),
			nominator_exposures: Vec<(AccountId, Balance)>,
			validator_commission: Perbill,
		) -> Self {
			let exposures = nominator_exposures
				.iter()
				.map(|x| IndividualExposure { who: x.0, value: x.1 })
				.collect();
			let total_nominator_exposure: Balance = nominator_exposures.iter().map(|(_, value)| value).sum();
			let exposures = Exposure {
				total: total_nominator_exposure + validator_exposure.1,
				own: validator_exposure.1,
				others: exposures,
			};

			MockCommissionStakeInfo {
				validator_stash: validator_exposure.0,
				commission: validator_commission,
				exposures,
			}
		}

		fn as_tuple(&self) -> (AccountId, Perbill, Exposure<AccountId, Balance>) {
			(self.validator_stash, self.commission, self.exposures.clone())
		}
	}

	#[test]
	fn set_and_change_payee_correctly() {
		ExtBuilder::default().build().execute_with(|| {
			// Return the same id, if a separate payee is not set
			assert_eq!(Rewards::payee(&7), 7);

			Rewards::set_payee(&10, &10);
			assert_eq!(Rewards::payee(&10), 10);

			Rewards::set_payee(&10, &11);
			assert_eq!(Rewards::payee(&10), 11);
		});
	}

	#[test]
	fn note_transaction_fees() {
		ExtBuilder::default().build().execute_with(|| {
			// successive transaction fees are added to the pot
			assert!(Rewards::transaction_fee_pot().is_zero());
			let noted = 1_234;
			Rewards::note_transaction_fees(noted);
			assert_eq!(Rewards::transaction_fee_pot(), noted);
			Rewards::note_transaction_fees(noted);
			assert_eq!(Rewards::transaction_fee_pot(), noted * 2);
		});
	}

	#[test]
	fn note_fee_payout_retains_n_latest() {
		// note multiple fee payouts, it should keep only the latest n in state.
		ExtBuilder::default().build().execute_with(|| {
			let historical_payouts = [1_000_u64; <TestRuntime as Trait>::HistoricalPayoutEras::get() as usize];
			for payout in &historical_payouts {
				Rewards::note_fee_payout(*payout);
			}

			assert_eq!(Rewards::transaction_fee_pot_history(), historical_payouts);

			let new_payouts = vec![1_111_u64, 2_222, 3_333_u64];
			for latest_payout in new_payouts.iter() {
				// oldest payouts are replaced by the newest
				Rewards::note_fee_payout(*latest_payout);
				assert_eq!(Rewards::transaction_fee_pot_history().front(), Some(latest_payout));
			}

			assert_eq!(
				Rewards::transaction_fee_pot_history(),
				// new_payouts     historical_payouts[3..]
				[3333, 2222, 1111, 1000, 1000, 1000, 1000]
			);
		});
	}

	#[test]
	fn on_unbalanced_handler_notes_fees() {
		ExtBuilder::default().build().execute_with(|| {
			let issued = 1_000;
			let imbalance = RewardCurrency::issue(issued);
			Rewards::on_unbalanced(imbalance);
			assert_eq!(Rewards::transaction_fee_pot(), issued);
		});
	}

	#[test]
	fn set_inflation_rate() {
		// only root
		// value is set
		ExtBuilder::default().build().execute_with(|| {
			assert_noop!(Rewards::set_inflation_rate(Origin::signed(1), 1, 1_000), BadOrigin);
			assert_ok!(Rewards::set_inflation_rate(Origin::root(), 1, 1_000));
			assert_eq!(Rewards::inflation_rate(), FixedU128::saturating_from_rational(1, 1_000))
		});
	}

	#[test]
	fn set_inflation_rate_bounds() {
		ExtBuilder::default().build().execute_with(|| {
			assert_noop!(
				Rewards::set_inflation_rate(Origin::root(), 0, 0),
				"denominator cannot be zero"
			);
			assert_ok!(Rewards::set_inflation_rate(
				Origin::root(),
				u64::max_value(),
				u64::max_value()
			));
			assert_ok!(Rewards::set_inflation_rate(
				Origin::root(),
				u64::min_value(),
				u64::max_value()
			));
			assert_ok!(Rewards::set_inflation_rate(Origin::root(), 1, u64::max_value()));
		});
	}

	#[test]
	fn emits_new_fiscal_era_event() {
		ExtBuilder::default().build().execute_with(|| {
			assert_ok!(Rewards::set_inflation_rate(Origin::root(), 3, 10));
			Rewards::new_fiscal_era();

			let events = TestSystem::events();
			assert_eq!(
				events.last().unwrap().event,
				TestEvent::rewards(RawEvent::NewFiscalEra(60))
			);
		});
	}

	#[test]
	fn fiscal_era_should_naturally_take_fiscal_era_length_eras() {
		ExtBuilder::default().build().execute_with(|| {
			// There should be an event for a new fiscal era on era 0
			assert_ok!(Rewards::set_inflation_rate(Origin::root(), 7, 100));
			Rewards::enqueue_reward_payouts(Default::default(), 0);
			let expected_event = TestEvent::rewards(RawEvent::NewFiscalEra(14));
			let events = TestSystem::events();
			assert!(events.iter().any(|record| record.event == expected_event));
			TestSystem::reset_events();

			// Not any fiscal era event is expected for the following eras
			Rewards::enqueue_reward_payouts(Default::default(), 1);
			Rewards::enqueue_reward_payouts(Default::default(), 2);

			assert_ok!(Rewards::set_inflation_rate(Origin::root(), 11, 100));
			// Test target inflation doesn't change immediately
			assert_eq!(Rewards::target_inflation_per_staking_era(), 14);

			Rewards::enqueue_reward_payouts(Default::default(), 3);
			Rewards::enqueue_reward_payouts(Default::default(), 4);
			let events = TestSystem::events();
			assert!(!events.iter().any(|record| match record.event {
				TestEvent::rewards(RawEvent::NewFiscalEra(_)) => true,
				_ => false,
			}));

			// The newly set inflation rate is going to take effect with a new fiscal era
			Rewards::enqueue_reward_payouts(Default::default(), 5);
			let expected_event = TestEvent::rewards(RawEvent::NewFiscalEra(22));
			let events = TestSystem::events();
			assert!(events.iter().any(|record| record.event == expected_event));
			assert_eq!(Rewards::target_inflation_per_staking_era(), 22);
		});
	}

	#[test]
	fn force_new_fiscal_era() {
		ExtBuilder::default().build().execute_with(|| {
			assert_ok!(Rewards::set_inflation_rate(Origin::root(), 7, 100));
			// Still expect the default inflation rate
			assert_eq!(Rewards::target_inflation_per_staking_era(), 2);

			assert_ok!(Rewards::force_new_fiscal_era(Origin::root()));
			// Even after "force" the inflation rate is not going to change if a new staking era has not begun
			assert_eq!(Rewards::target_inflation_per_staking_era(), 2);

			Rewards::enqueue_reward_payouts(Default::default(), 2);
			let expected_event = TestEvent::rewards(RawEvent::NewFiscalEra(14));
			let events = TestSystem::events();
			assert!(events.iter().any(|record| record.event == expected_event));
			assert_eq!(Rewards::target_inflation_per_staking_era(), 14);
			TestSystem::reset_events();

			// "Force" should have been toggled back off automatically
			Rewards::enqueue_reward_payouts(Default::default(), 3);
			Rewards::enqueue_reward_payouts(Default::default(), 4);
			Rewards::enqueue_reward_payouts(Default::default(), 5);
			Rewards::enqueue_reward_payouts(Default::default(), 6);
			let events = TestSystem::events();
			assert!(!events.iter().any(|record| match record.event {
				TestEvent::rewards(RawEvent::NewFiscalEra(_)) => true,
				_ => false,
			}));

			Rewards::enqueue_reward_payouts(Default::default(), 7);
			let expected_event = TestEvent::rewards(RawEvent::NewFiscalEra(14));
			let events = TestSystem::events();
			assert!(events.iter().any(|record| record.event == expected_event));
		});
	}

	#[test]
	fn set_development_fund_take() {
		// only root
		// value is set
		ExtBuilder::default().build().execute_with(|| {
			assert_err!(Rewards::set_development_fund_take(Origin::signed(1), 80), BadOrigin);
			assert_ok!(Rewards::set_development_fund_take(Origin::root(), 80));
			assert_eq!(Rewards::development_fund_take(), Perbill::from_percent(80))
		});
	}

	#[test]
	fn set_development_fund_take_saturates() {
		ExtBuilder::default().build().execute_with(|| {
			assert_ok!(Rewards::set_development_fund_take(Origin::root(), u32::max_value()));
			assert_eq!(Rewards::development_fund_take(), Perbill::from_percent(100))
		});
	}

	#[test]
	fn enqueue_reward_payouts_development_fund_take() {
		ExtBuilder::default().build().execute_with(|| {
			let mock_commission_stake_map =
				MockCommissionStakeInfo::new((1, 1_000), vec![(2, 2_000), (3, 3_000)], Perbill::from_percent(10));
			let tx_fee_reward = 1_000_000;
			Rewards::note_transaction_fees(tx_fee_reward);
			let total_payout = Rewards::calculate_next_reward_payout();
			Rewards::enqueue_reward_payouts(&[mock_commission_stake_map.as_tuple()], 0);

			let development_fund = RewardCurrency::free_balance(&TreasuryModuleId::get().into_account());
			let take = Rewards::development_fund_take();
			assert_eq!(development_fund, take * total_payout,);
			assert_eq!(
				Rewards::queued_era_rewards()[0],
				total_payout.saturating_sub(development_fund)
			);
		});
	}

	#[test]
	fn simple_reward_payout_inflation() {
		// the basic reward model on CENNZnet is fees * inflation
		ExtBuilder::default().build().execute_with(|| {
			let tx_fee_reward = 10;
			Rewards::note_transaction_fees(tx_fee_reward);
			assert_ok!(Rewards::set_inflation_rate(Origin::root(), 1, 100));
			let total_payout = Rewards::calculate_next_reward_payout();
			assert_eq!(total_payout, 12);
		});
	}

	#[test]
	fn large_payouts_split() {
		ExtBuilder::default().build().execute_with(|| {
			assert_ok!(Rewards::set_development_fund_take(Origin::root(), 10));

			let tx_fee_reward = 1_000_000;
			Rewards::note_transaction_fees(tx_fee_reward);
			let total_payout = Rewards::calculate_next_reward_payout();
			let pre_reward_issuance = RewardCurrency::total_issuance();

			let validator_stake_map1 =
				MockCommissionStakeInfo::new((1, 1_000), vec![(2, 2_000), (3, 3_000)], Perbill::from_percent(10));
			let validator_stake_map2 =
				MockCommissionStakeInfo::new((10, 1_000), vec![(2, 2_000), (3, 3_000)], Perbill::from_percent(10));
			let validator_stake_map3 =
				MockCommissionStakeInfo::new((20, 1_000), vec![(2, 2_000), (3, 3_000)], Perbill::from_percent(10));
			let validator_stake_map4 =
				MockCommissionStakeInfo::new((30, 1_000), vec![(2, 2_000), (3, 3_000)], Perbill::from_percent(10));
			Rewards::enqueue_reward_payouts(
				&[
					validator_stake_map1.as_tuple(),
					validator_stake_map2.as_tuple(),
					validator_stake_map3.as_tuple(),
					validator_stake_map4.as_tuple(),
				],
				0,
			);
			Rewards::process_reward_payouts(3);
			assert_eq!(Payouts::<TestRuntime>::get().len(), 2);
			Rewards::process_reward_payouts(2);
			assert_eq!(Payouts::<TestRuntime>::get().len(), 0);
			assert_eq!(RewardCurrency::total_issuance(), pre_reward_issuance + total_payout);
		});
	}

	#[test]
	fn emit_all_rewards_paid_out_event() {
		ExtBuilder::default().build().execute_with(|| {
			let payout_split_threshold = <TestRuntime as Trait>::PayoutSplitThreshold::get();

			assert_ok!(Rewards::set_development_fund_take(Origin::root(), 10));

			let tx_fee_reward = 1_000_000;

			let validators_number = 4;
			let validators_stake_info: Vec<(AccountId, Perbill, Exposure<AccountId, Balance>)> = (0..validators_number)
				.map(|i| {
					MockCommissionStakeInfo::new(
						((i + 1) * 10, 1_000),
						vec![(2, 2_000), (3, 3_000)],
						Perbill::from_percent(10),
					)
					.as_tuple()
				})
				.collect();
			let note_author_to_all = || {
				for i in 1..=validators_number {
					Rewards::note_author(i * 10);
				}
			};

			note_author_to_all();
			Rewards::note_transaction_fees(tx_fee_reward);
			Rewards::enqueue_reward_payouts(&validators_stake_info, 0);

			Rewards::process_reward_payouts(3);
			assert_eq!(Payouts::<TestRuntime>::get().len(), 2);

			note_author_to_all();
			Rewards::note_transaction_fees(tx_fee_reward);
			Rewards::enqueue_reward_payouts(&validators_stake_info, 1);

			Rewards::process_reward_payouts(3);
			assert_eq!(Payouts::<TestRuntime>::get().len(), 4);

			let events = TestSystem::events();
			let expected_event = TestEvent::rewards(RawEvent::AllRewardsPaidOut(0, 2));
			assert_eq!(events.len() as u32, 2 * payout_split_threshold + 3);
			assert!(events.iter().any(|record| record.event == expected_event));

			Rewards::process_reward_payouts(2);
			assert_eq!(Payouts::<TestRuntime>::get().len(), 0);

			let events = TestSystem::events();
			assert_eq!(events.len() as u64, validators_number * 6 + 4);
			assert_eq!(
				events.last().unwrap().event,
				TestEvent::rewards(RawEvent::AllRewardsPaidOut(1, 0))
			)
		});
	}

	#[test]
	fn make_reward_payouts_handles_total_issuance() {
		ExtBuilder::default().build().execute_with(|| {
			let _ = RewardCurrency::deposit_creating(&1, 1_234);
			assert_ok!(Rewards::set_development_fund_take(Origin::root(), 10));

			let tx_fee_reward = 1_000_000;
			Rewards::note_transaction_fees(tx_fee_reward);
			let total_payout = Rewards::calculate_next_reward_payout();
			let pre_reward_issuance = RewardCurrency::total_issuance();

			let validator_stake_map1 =
				MockCommissionStakeInfo::new((1, 1_000), vec![(2, 2_000), (3, 3_000)], Perbill::from_percent(10));
			let validator_stake_map2 =
				MockCommissionStakeInfo::new((10, 1_000), vec![(2, 2_000), (3, 3_000)], Perbill::from_percent(10));
			let validator_stake_map3 =
				MockCommissionStakeInfo::new((20, 1_000), vec![(2, 2_000), (3, 3_000)], Perbill::from_percent(10));
			Rewards::enqueue_reward_payouts(
				&[
					validator_stake_map1.as_tuple(),
					validator_stake_map2.as_tuple(),
					validator_stake_map3.as_tuple(),
				],
				1,
			);
			Rewards::process_reward_payouts(3);
			assert_eq!(RewardCurrency::total_issuance(), pre_reward_issuance + total_payout);
		});
	}

	#[test]
	fn successive_reward_payouts() {
		ExtBuilder::default().build().execute_with(|| {
			let initial_total_issuance = RewardCurrency::total_issuance();
			let round1_reward = 1_000_000;
			Rewards::note_transaction_fees(round1_reward);

			let mock_commission_stake_map =
				MockCommissionStakeInfo::new((1, 1_000), vec![(2, 2_000), (3, 3_000)], Perbill::from_percent(10));
			let total_payout1 = Rewards::calculate_next_reward_payout();
			Rewards::enqueue_reward_payouts(&[mock_commission_stake_map.as_tuple()], 1);
			Rewards::process_reward_payouts(3);
			assert_eq!(RewardCurrency::total_issuance(), total_payout1 + initial_total_issuance,);

			// after reward payout, the next payout should be `0`
			assert!(Rewards::transaction_fee_pot().is_zero());
			assert_eq!(Rewards::transaction_fee_pot_history().front(), Some(&round1_reward));

			// Next payout
			let round2_reward = 10_000;
			Rewards::note_transaction_fees(round2_reward);

			let total_payout2 = Rewards::calculate_next_reward_payout();
			Rewards::enqueue_reward_payouts(&[mock_commission_stake_map.as_tuple()], 2);
			Rewards::process_reward_payouts(3);
			assert_eq!(
				RewardCurrency::total_issuance(),
				total_payout1 + total_payout2 + initial_total_issuance,
			);

			// after reward payout, the next payout should be `0`
			assert!(Rewards::transaction_fee_pot().is_zero());
			assert_eq!(Rewards::transaction_fee_pot_history().front(), Some(&round2_reward));
		});
	}

	#[test]
	fn reward_payout_calculations() {
		ExtBuilder::default().build().execute_with(|| {
			let mock_commission_stake_map =
				MockCommissionStakeInfo::new((1, 1_000), vec![(2, 2_000), (3, 2_000)], Perbill::from_percent(10));

			let _ = Rewards::set_inflation_rate(Origin::signed(1), 1, 10);
			Rewards::note_transaction_fees(1_000_000);
			let total_payout = Rewards::calculate_next_reward_payout();
			let development_fund_payout = Rewards::development_fund_take() * total_payout;
			let reward = total_payout.saturating_sub(development_fund_payout);

			let payouts = Rewards::calculate_npos_payouts(
				&mock_commission_stake_map.validator_stash,
				mock_commission_stake_map.commission,
				&mock_commission_stake_map.exposures,
				reward,
			);

			// validator takes 10% of reward + 20% of 90% remainder
			// nominators split 80% of 90% remainder at 50/50 each
			let validator_commission = Perbill::from_percent(10) * reward;
			let reward_share = Perbill::from_percent(90) * reward;
			let validator_share = Perbill::from_percent(20) * reward_share;
			let nominator_share = Perbill::from_percent(80) * reward_share;
			assert_eq!(
				payouts,
				vec![
					(2, nominator_share / 2),
					(3, nominator_share / 2),
					(1, validator_commission + validator_share)
				]
			);

			// Run the payout for real
			Rewards::enqueue_reward_payouts(&vec![mock_commission_stake_map.as_tuple()], 1);
			Rewards::process_reward_payouts(0);
			for (staker, r) in payouts {
				assert_eq!(RewardCurrency::free_balance(&staker), r);
			}
		});
	}

	#[test]
	fn calculate_npos_payouts_no_nominators() {
		ExtBuilder::default().build().execute_with(|| {
			let mock_commission_stake_map = MockCommissionStakeInfo::new((1, 1_000), vec![], Perbill::from_percent(10));

			let reward = 1_000_000;

			let payouts = Rewards::calculate_npos_payouts(
				&mock_commission_stake_map.validator_stash,
				mock_commission_stake_map.commission,
				&mock_commission_stake_map.exposures,
				reward,
			);

			// validator takes 100% of the reward
			assert_eq!(payouts, vec![(1, reward)]);
		});
	}

	#[test]
	fn calculate_npos_payouts_zero_reward() {
		ExtBuilder::default().build().execute_with(|| {
			let mock_commission_stake_map =
				MockCommissionStakeInfo::new((1, 1_000), vec![(2, 2_000), (3, 2_000)], Perbill::from_percent(10));

			let payouts = Rewards::calculate_npos_payouts(
				&mock_commission_stake_map.validator_stash,
				mock_commission_stake_map.commission,
				&mock_commission_stake_map.exposures,
				0,
			);

			// validator takes 100% of the reward
			assert_eq!(payouts, vec![(1, 0)]);
		});
	}

	#[test]
	fn calculate_npos_payouts_saturate_validator_commission() {
		ExtBuilder::default().build().execute_with(|| {
			// validator requests 200% commission
			let mock_commission_stake_map = MockCommissionStakeInfo::new(
				(1, 1_000),
				vec![(2, 2_000), (3, 2_000)],
				Perbill::from_rational_approximation(2u32, 1u32),
			);

			let reward = 1_000;
			let payouts = Rewards::calculate_npos_payouts(
				&mock_commission_stake_map.validator_stash,
				mock_commission_stake_map.commission,
				&mock_commission_stake_map.exposures,
				reward,
			);

			// validator takes 100% of the reward
			assert_eq!(payouts, vec![(1, reward)]);
		});
	}

	#[test]
	fn calculate_npos_payouts_empty_stake_map() {
		ExtBuilder::default().build().execute_with(|| {
			let reward = 1_000;
			Rewards::note_transaction_fees(reward);
			let total_issuance = RewardCurrency::total_issuance();
			Rewards::enqueue_reward_payouts(Default::default(), 0);

			assert_eq!(Rewards::calculate_next_reward_payout(), 1002);
			assert_eq!(Rewards::transaction_fee_pot_history().front(), None);
			// no payout, expect the total issuance to be as before
			assert_eq!(RewardCurrency::total_issuance(), total_issuance);
		});
	}

	#[test]
	fn small_reward_payouts() {
		ExtBuilder::default().build().execute_with(|| {
			let payout_split_threshold = <TestRuntime as Trait>::PayoutSplitThreshold::get();
			assert_eq!(
				Rewards::calculate_payout_quota(payout_split_threshold - 1, 5),
				payout_split_threshold - 1
			);
		});
	}

	#[test]
	fn large_reward_payouts_enough_time() {
		ExtBuilder::default().build().execute_with(|| {
			let payout_split_threshold = <TestRuntime as Trait>::PayoutSplitThreshold::get();
			assert_eq!(
				Rewards::calculate_payout_quota(payout_split_threshold, 100),
				payout_split_threshold
			);
			assert_eq!(
				Rewards::calculate_payout_quota(payout_split_threshold + 1, 100),
				payout_split_threshold
			);
			assert_eq!(
				Rewards::calculate_payout_quota(2 * payout_split_threshold, 100),
				payout_split_threshold
			);
		});
	}

	#[test]
	fn large_reward_payouts_not_enough_time() {
		ExtBuilder::default().build().execute_with(|| {
			let payout_split_threshold = <TestRuntime as Trait>::PayoutSplitThreshold::get();
			assert_eq!(
				Rewards::calculate_payout_quota(4 * payout_split_threshold, 1),
				2 * payout_split_threshold
			);
		});
	}

	#[test]
	fn large_reward_payouts_no_time() {
		ExtBuilder::default().build().execute_with(|| {
			let payout_split_threshold = <TestRuntime as Trait>::PayoutSplitThreshold::get();
			assert_eq!(
				Rewards::calculate_payout_quota(2 * payout_split_threshold, 0),
				2 * payout_split_threshold
			);
		});
	}

	#[test]
	fn reward_from_authorship_event_handler_works() {
		ExtBuilder::default().build().execute_with(|| {
			assert_eq!(<pallet_authorship::Module<TestRuntime>>::author(), 11);

			Rewards::note_author(11);
			Rewards::note_uncle(21, 1);
			// An uncle author that is not currently elected doesn't get rewards,
			// but the block producer does get reward for referencing it.
			Rewards::note_uncle(31, 1);
			// Rewarding the same two times works.
			Rewards::note_uncle(11, 1);

			// 21 is rewarded as an uncle producer
			// 11 is rewarded as a block producer and uncle referencer and uncle producer
			let reward_points: Vec<RewardPoint> = <CurrentEraRewardPoints<TestRuntime>>::get()
				.individual
				.values()
				.cloned()
				.collect();
			assert_eq!(reward_points, vec![20 + 2 * 3 + 1, 1, 1]);
			assert_eq!(<CurrentEraRewardPoints<TestRuntime>>::get().total, 29);
		})
	}

	#[test]
<<<<<<< HEAD
=======
	fn reward_is_split_according_to_points() {
		ExtBuilder::default().build().execute_with(|| {
			assert_eq!(<pallet_authorship::Module<TestRuntime>>::author(), 11);

			let fee = 628;
			Rewards::note_transaction_fees(fee);

			// 42 points to 11, 21 points to 21
			Rewards::note_author(11);
			Rewards::note_author(11);
			Rewards::note_author(21);
			Rewards::note_uncle(21, 1); // 2 points to the actual author here 11, 1 point to 21

			let stake_map_11 = MockCommissionStakeInfo::new((11, 1_000), vec![], Perbill::from_percent(10));
			let stake_map_21 = MockCommissionStakeInfo::new((21, 1_000), vec![], Perbill::from_percent(10));

			let authors_payout = Rewards::calculate_next_reward_payout() - Rewards::development_fund_take() * fee;

			Rewards::enqueue_reward_payouts(&[stake_map_11.as_tuple(), stake_map_21.as_tuple()], 0);

			assert_eq!(Rewards::payouts()[0], (11, authors_payout * 42 / 63, 0));
			assert_eq!(Rewards::payouts()[1], (21, authors_payout * 21 / 63, 0));
		})
	}

	#[test]
>>>>>>> e15c63bb
	fn add_reward_points_fns_works() {
		ExtBuilder::default().build().execute_with(|| {
			Rewards::reward_by_ids(vec![(21, 1), (11, 1), (31, 1), (11, 1)]);

			let reward_points: Vec<RewardPoint> = <CurrentEraRewardPoints<TestRuntime>>::get()
				.individual
				.values()
				.cloned()
				.collect();
			assert_eq!(reward_points, vec![2, 1, 1]);
			assert_eq!(<CurrentEraRewardPoints<TestRuntime>>::get().total, 4);
		})
	}
<<<<<<< HEAD

	#[test]
	fn calculate_accrued_reward() {
		ExtBuilder::default().build().execute_with(|| {
			let stake_map_1 = MockCommissionStakeInfo::new((1, 1_000), vec![(4, 1_000)], Perbill::from_percent(10));
			let stake_map_2 =
				MockCommissionStakeInfo::new((2, 2_000), vec![(4, 1_000), (5, 1_000)], Perbill::from_percent(5));
			let stake_map_3 =
				MockCommissionStakeInfo::new((3, 3_000), vec![(5, 1_000), (6, 2_000)], Perbill::from_percent(2));

			<Module<TestRuntime>>::reward_by_ids(vec![(1, 30), (2, 50), (3, 20)]);

			assert_ok!(Rewards::set_inflation_rate(Origin::root(), 1, 20));
			Rewards::new_fiscal_era();

			let fee_payout = 1_000_000;
			Rewards::note_transaction_fees(fee_payout);

			let total_payout = Rewards::calculate_next_reward_payout();

			let stakers_cut = total_payout.saturating_sub(Rewards::development_fund_take() * fee_payout);

			// According to the authorship reward points
			let staked_on_1_reward_share = Perbill::from_percent(30) * stakers_cut;
			let staked_on_2_reward_share = Perbill::from_percent(50) * stakers_cut;
			let staked_on_3_reward_share = Perbill::from_percent(20) * stakers_cut;

			// According to the commissions
			let nominated_1_reward_share = Perbill::from_percent(90) * staked_on_1_reward_share;
			let nominated_2_reward_share = Perbill::from_percent(95) * staked_on_2_reward_share;
			let nominated_3_reward_share = Perbill::from_percent(98) * staked_on_3_reward_share;

			// According to the stakes
			let reward_to_4 = nominated_1_reward_share / 2 + nominated_2_reward_share / 4;
			let reward_to_5 = nominated_2_reward_share / 4 + nominated_3_reward_share / 6;
			let reward_to_6 = nominated_3_reward_share / 3 + 1; // + 1 is needed due to the integer calculation inaccuracy

			assert_eq!(
				Rewards::payee_next_reward_payout(
					&4,
					&[stake_map_1.as_tuple(), stake_map_2.as_tuple(), stake_map_3.as_tuple()]
				),
				reward_to_4
			);
			assert_eq!(
				Rewards::payee_next_reward_payout(
					&5,
					&[stake_map_1.as_tuple(), stake_map_2.as_tuple(), stake_map_3.as_tuple()]
				),
				reward_to_5
			);
			assert_eq!(
				Rewards::payee_next_reward_payout(
					&6,
					&[stake_map_1.as_tuple(), stake_map_2.as_tuple(), stake_map_3.as_tuple()]
				),
				reward_to_6
			);

			let reward_to_1 = staked_on_1_reward_share - nominated_1_reward_share / 2 - 1; // - 1 is needed due to the integer calculation inaccuracy
			assert_eq!(
				Rewards::payee_next_reward_payout(
					&1,
					&[stake_map_1.as_tuple(), stake_map_2.as_tuple(), stake_map_3.as_tuple()]
				),
				reward_to_1
			);
		});
	}
=======
>>>>>>> e15c63bb
}<|MERGE_RESOLUTION|>--- conflicted
+++ resolved
@@ -187,14 +187,7 @@
 			Self::new_fiscal_era();
 		}
 
-<<<<<<< HEAD
 		if validator_commission_stake_map.len().is_zero() {
-=======
-		let total_payout = Self::calculate_next_reward_payout();
-		let validator_count = validator_commission_stake_map.len();
-
-		if total_payout.is_zero() || validator_count.is_zero() {
->>>>>>> e15c63bb
 			return;
 		}
 
@@ -217,43 +210,7 @@
 		// This ensures only one storage update to total issuance will happen when dropped.
 		let _ = T::CurrencyToReward::deposit_into_existing(&T::TreasuryModuleId::get().into_account(), development_cut);
 
-<<<<<<< HEAD
 		QueuedEraRewards::<T>::mutate(|q| q.push_back(stakers_cut));
-=======
-		let era_payout = total_payout.saturating_sub(development_fund_payout);
-		let era_reward_points = <CurrentEraRewardPoints<T>>::take();
-		let total_reward_points = era_reward_points.total;
-
-		validator_commission_stake_map
-			.iter()
-			.flat_map(|(validator, validator_commission, stake_map)| {
-				let validator_reward_points = era_reward_points
-					.individual
-					.get(validator)
-					.map(|points| *points)
-					.unwrap_or_else(|| Zero::zero());
-
-				// This is how much validator + nominators are entitled to.
-				let validator_total_payout = if total_reward_points.is_zero() {
-					// When no authorship points are recorded, divide the payout equally
-					era_payout / (validator_count as u32).into()
-				} else {
-					Perbill::from_rational_approximation(validator_reward_points, total_reward_points) * era_payout
-				};
-
-				// Nothing to do if they have no payouts.
-				if validator_total_payout.is_zero() {
-					return vec![];
-				}
-
-				Self::calculate_npos_payouts(&validator, *validator_commission, stake_map, validator_total_payout)
-			})
-			.for_each(|(account, payout)| {
-				Payouts::<T>::mutate(|p| p.push_back((account, payout, era)));
-			});
-
-		QueuedEraRewards::<T>::mutate(|q| q.push_back(era_payout));
->>>>>>> e15c63bb
 	}
 
 	/// Process the reward payouts considering the given quota which is the number of payouts to be processed now.
@@ -429,32 +386,6 @@
 			});
 
 		(stakers_cut, development_cut)
-	}
-}
-
-impl<T: Trait> HandlePayee for Module<T> {
-	type AccountId = T::AccountId;
-
-	/// (Re-)set the payment target for a stash account.
-	/// If payee is not different from stash, do no operations.
-	fn set_payee(stash: &Self::AccountId, payee: &Self::AccountId) {
-		if *stash != *payee {
-			Payee::<T>::insert(stash, payee);
-		}
-	}
-
-	/// Remove the corresponding stash-payee from the look up. Do no operations if stash not found.
-	fn remove_payee(stash: &Self::AccountId) {
-		Payee::<T>::remove(stash);
-	}
-
-	/// Return the reward account for the given stash account.
-	fn payee(stash: &T::AccountId) -> Self::AccountId {
-		if Payee::<T>::contains_key(stash) {
-			Payee::<T>::get(stash)
-		} else {
-			stash.clone()
-		}
 	}
 }
 
@@ -1352,35 +1283,6 @@
 	}
 
 	#[test]
-<<<<<<< HEAD
-=======
-	fn reward_is_split_according_to_points() {
-		ExtBuilder::default().build().execute_with(|| {
-			assert_eq!(<pallet_authorship::Module<TestRuntime>>::author(), 11);
-
-			let fee = 628;
-			Rewards::note_transaction_fees(fee);
-
-			// 42 points to 11, 21 points to 21
-			Rewards::note_author(11);
-			Rewards::note_author(11);
-			Rewards::note_author(21);
-			Rewards::note_uncle(21, 1); // 2 points to the actual author here 11, 1 point to 21
-
-			let stake_map_11 = MockCommissionStakeInfo::new((11, 1_000), vec![], Perbill::from_percent(10));
-			let stake_map_21 = MockCommissionStakeInfo::new((21, 1_000), vec![], Perbill::from_percent(10));
-
-			let authors_payout = Rewards::calculate_next_reward_payout() - Rewards::development_fund_take() * fee;
-
-			Rewards::enqueue_reward_payouts(&[stake_map_11.as_tuple(), stake_map_21.as_tuple()], 0);
-
-			assert_eq!(Rewards::payouts()[0], (11, authors_payout * 42 / 63, 0));
-			assert_eq!(Rewards::payouts()[1], (21, authors_payout * 21 / 63, 0));
-		})
-	}
-
-	#[test]
->>>>>>> e15c63bb
 	fn add_reward_points_fns_works() {
 		ExtBuilder::default().build().execute_with(|| {
 			Rewards::reward_by_ids(vec![(21, 1), (11, 1), (31, 1), (11, 1)]);
@@ -1394,7 +1296,6 @@
 			assert_eq!(<CurrentEraRewardPoints<TestRuntime>>::get().total, 4);
 		})
 	}
-<<<<<<< HEAD
 
 	#[test]
 	fn calculate_accrued_reward() {
@@ -1464,6 +1365,30 @@
 			);
 		});
 	}
-=======
->>>>>>> e15c63bb
+
+	#[test]
+	fn reward_is_split_according_to_points() {
+		ExtBuilder::default().build().execute_with(|| {
+			assert_eq!(<pallet_authorship::Module<TestRuntime>>::author(), 11);
+
+			let fee = 628;
+			Rewards::note_transaction_fees(fee);
+
+			// 42 points to 11, 21 points to 21
+			Rewards::note_author(11);
+			Rewards::note_author(11);
+			Rewards::note_author(21);
+			Rewards::note_uncle(21, 1); // 2 points to the actual author here 11, 1 point to 21
+
+			let stake_map_11 = MockCommissionStakeInfo::new((11, 1_000), vec![], Perbill::from_percent(10));
+			let stake_map_21 = MockCommissionStakeInfo::new((21, 1_000), vec![], Perbill::from_percent(10));
+
+			let authors_payout = Rewards::calculate_next_reward_payout() - Rewards::development_fund_take() * fee;
+
+			Rewards::enqueue_reward_payouts(&[stake_map_11.as_tuple(), stake_map_21.as_tuple()], 0);
+
+			assert_eq!(Rewards::payouts()[0], (11, authors_payout * 42 / 63, 0));
+			assert_eq!(Rewards::payouts()[1], (21, authors_payout * 21 / 63, 0));
+		})
+	}
 }