--- conflicted
+++ resolved
@@ -17,17 +17,6 @@
 
 //! Test utilities
 
-<<<<<<< HEAD
-use crate as crml_staking;
-use crate::{rewards, Config, EraIndex, Module, Nominators, RewardDestination, StakerStatus, ValidatorPrefs};
-use frame_support::{
-	assert_ok, parameter_types,
-	traits::{Currency, FindAuthor},
-	IterableStorageMap, StorageValue,
-};
-use pallet_session::historical as pallet_session_historical;
-use sp_core::{crypto::key_types, H256};
-=======
 use crate::rewards::{HandlePayee, RewardCalculation, RewardParts};
 use crate::*;
 use frame_support::{
@@ -37,7 +26,6 @@
 	IterableStorageMap, StorageDoubleMap, StorageMap, StorageValue,
 };
 use sp_core::H256;
->>>>>>> bd12d87a
 use sp_io;
 use sp_npos_elections::{
 	build_support_map, evaluate_support, reduce, ElectionScore, ExtendedBalance, StakedAssignment,
@@ -63,16 +51,6 @@
 
 thread_local! {
 	static SESSION: RefCell<(Vec<AccountId>, HashSet<AccountId>)> = RefCell::new(Default::default());
-<<<<<<< HEAD
-=======
-	static SESSIONS_PER_ERA: RefCell<SessionIndex> = RefCell::new(3);
-	static EXISTENTIAL_DEPOSIT: RefCell<Balance> = RefCell::new(0);
-	static SLASH_DEFER_DURATION: RefCell<EraIndex> = RefCell::new(0);
-	static ELECTION_LOOKAHEAD: RefCell<BlockNumber> = RefCell::new(0);
-	static PERIOD: RefCell<BlockNumber> = RefCell::new(1);
-	static OFFSET: RefCell<BlockNumber> = RefCell::new(0);
-	static MAX_ITERATIONS: RefCell<u32> = RefCell::new(0);
->>>>>>> bd12d87a
 }
 
 /// Another session handler struct to test on_disabled.
@@ -113,7 +91,6 @@
 	SESSION.with(|d| d.borrow().1.contains(&stash))
 }
 
-<<<<<<< HEAD
 type UncheckedExtrinsic = frame_system::mocking::MockUncheckedExtrinsic<Test>;
 type Block = frame_system::mocking::MockBlock<Test>;
 
@@ -130,88 +107,6 @@
 		Staking: crml_staking::{Module, Call, Storage, Config<T>, Event<T>},
 		Session: pallet_session::{Module, Call, Storage, Event, Config<T>},
 		Historical: pallet_session_historical::{Module},
-		Rewards: rewards::{Module, Call, Storage, Config, Event<T>},
-=======
-pub struct Offset;
-impl Get<BlockNumber> for Offset {
-	fn get() -> BlockNumber {
-		OFFSET.with(|v| *v.borrow())
-	}
-}
-
-pub struct ExistentialDeposit;
-impl Get<Balance> for ExistentialDeposit {
-	fn get() -> Balance {
-		EXISTENTIAL_DEPOSIT.with(|v| *v.borrow())
-	}
-}
-
-pub struct SessionsPerEra;
-impl Get<SessionIndex> for SessionsPerEra {
-	fn get() -> SessionIndex {
-		SESSIONS_PER_ERA.with(|v| *v.borrow())
-	}
-}
-
-impl Get<BlockNumber> for SessionsPerEra {
-	fn get() -> BlockNumber {
-		SESSIONS_PER_ERA.with(|v| *v.borrow() as BlockNumber)
-	}
-}
-
-pub struct ElectionLookahead;
-impl Get<BlockNumber> for ElectionLookahead {
-	fn get() -> BlockNumber {
-		ELECTION_LOOKAHEAD.with(|v| *v.borrow())
-	}
-}
-
-pub struct Period;
-impl Get<BlockNumber> for Period {
-	fn get() -> BlockNumber {
-		PERIOD.with(|v| *v.borrow())
-	}
-}
-
-pub struct SlashDeferDuration;
-impl Get<EraIndex> for SlashDeferDuration {
-	fn get() -> EraIndex {
-		SLASH_DEFER_DURATION.with(|v| *v.borrow())
-	}
-}
-
-pub struct MaxIterations;
-impl Get<u32> for MaxIterations {
-	fn get() -> u32 {
-		MAX_ITERATIONS.with(|v| *v.borrow())
-	}
-}
-
-impl_outer_origin! {
-	pub enum Origin for Test where system = frame_system {}
-}
-
-impl_outer_dispatch! {
-	pub enum Call for Test where origin: Origin {
-		staking::Staking,
-	}
-}
-
-mod staking {
-	// Re-export needed for `impl_outer_event!`.
-	pub use super::super::*;
-}
-use frame_system as system;
-use pallet_balances as balances;
-use pallet_session as session;
-
-impl_outer_event! {
-	pub enum MetaEvent for Test {
-		system<T>,
-		balances<T>,
-		session,
-		staking<T>,
->>>>>>> bd12d87a
 	}
 );
 
@@ -226,56 +121,25 @@
 	}
 }
 
-<<<<<<< HEAD
 parameter_types! {
 	pub const BlockHashCount: u64 = 250;
 }
 impl frame_system::Config for Test {
-=======
-// Workaround for https://github.com/rust-lang/rust/issues/26925 . Remove when sorted.
-#[derive(Clone, Eq, PartialEq, Debug)]
-pub struct Test;
-
-parameter_types! {
-	pub const BlockHashCount: u64 = 250;
-	pub const MaximumBlockWeight: Weight = frame_support::weights::constants::WEIGHT_PER_SECOND * 2;
-	pub const MaximumBlockLength: u32 = 2 * 1024;
-	pub const AvailableBlockRatio: Perbill = Perbill::one();
-	pub const MaxLocks: u32 = 1024;
-}
-impl frame_system::Trait for Test {
->>>>>>> bd12d87a
 	type BaseCallFilter = ();
 	type BlockWeights = ();
 	type BlockLength = ();
 	type DbWeight = ();
 	type Origin = Origin;
-<<<<<<< HEAD
-	type Index = u64;
+	type Index = AccountIndex;
 	type Call = Call;
 	type BlockNumber = u64;
-=======
-	type Index = AccountIndex;
-	type BlockNumber = BlockNumber;
-	type Call = Call;
->>>>>>> bd12d87a
 	type Hash = H256;
-	type Hashing = ::sp_runtime::traits::BlakeTwo256;
+	type Hashing = BlakeTwo256;
 	type AccountId = AccountId;
 	type Lookup = IdentityLookup<Self::AccountId>;
 	type Header = Header;
 	type Event = Event;
 	type BlockHashCount = BlockHashCount;
-<<<<<<< HEAD
-=======
-	type MaximumBlockWeight = MaximumBlockWeight;
-	type DbWeight = RocksDbWeight;
-	type BlockExecutionWeight = ();
-	type ExtrinsicBaseWeight = ();
-	type MaximumExtrinsicWeight = MaximumBlockWeight;
-	type AvailableBlockRatio = AvailableBlockRatio;
-	type MaximumBlockLength = MaximumBlockLength;
->>>>>>> bd12d87a
 	type Version = ();
 	type PalletInfo = PalletInfo;
 	type AccountData = pallet_balances::AccountData<u64>;
@@ -284,50 +148,42 @@
 	type SystemWeightInfo = ();
 	type SS58Prefix = ();
 }
-<<<<<<< HEAD
 
 parameter_types! {
-	pub const ExistentialDeposit: u64 = 1;
+	pub const ExistentialDeposit: u64 = 0;
+	pub const MaxLocks: u32 = 1024;
 }
 impl pallet_balances::Config for Test {
-	type Balance = u64;
+	type Balance = Balance;
 	type Event = Event;
-=======
-impl pallet_balances::Trait for Test {
-	type MaxLocks = MaxLocks;
-	type Balance = Balance;
-	type Event = MetaEvent;
->>>>>>> bd12d87a
 	type DustRemoval = ();
 	type ExistentialDeposit = ExistentialDeposit;
 	type AccountStore = System;
-	type MaxLocks = ();
+	type MaxLocks = MaxLocks;
 	type WeightInfo = ();
 }
+
 parameter_types! {
+	pub const Period: BlockNumber = 1;
+	pub const Offset: BlockNumber = 0;
 	pub const UncleGenerations: u64 = 0;
 	pub const DisabledValidatorsThreshold: Perbill = Perbill::from_percent(25);
 }
-<<<<<<< HEAD
-impl pallet_session::Config for Test {
-	type Event = Event;
-=======
 sp_runtime::impl_opaque_keys! {
 	pub struct SessionKeys {
 		pub other: OtherSessionHandler,
 	}
 }
-impl pallet_session::Trait for Test {
-	type SessionManager = pallet_session::historical::NoteHistoricalRoot<Test, Staking>;
-	type Keys = SessionKeys;
-	type ShouldEndSession = pallet_session::PeriodicSessions<Period, Offset>;
-	type SessionHandler = (OtherSessionHandler,);
-	type Event = MetaEvent;
->>>>>>> bd12d87a
+impl pallet_session::Config for Test {
+	type Event = Event;
 	type ValidatorId = AccountId;
 	type ValidatorIdOf = crate::StashOf<Test>;
+	type ShouldEndSession = pallet_session::PeriodicSessions<Period, Offset>;
+	type NextSessionRotation = pallet_session::PeriodicSessions<Period, Offset>;
+	type SessionManager = pallet_session::historical::NoteHistoricalRoot<Test, Staking>;
+	type SessionHandler = (OtherSessionHandler,);
+	type Keys = SessionKeys;
 	type DisabledValidatorsThreshold = DisabledValidatorsThreshold;
-	type NextSessionRotation = pallet_session::PeriodicSessions<Period, Offset>;
 	type WeightInfo = ();
 }
 
@@ -354,51 +210,26 @@
 }
 
 parameter_types! {
-<<<<<<< HEAD
-	pub const HistoricalPayoutEras: u16 = 7;
-	pub const PayoutSplitThreshold: u32 = 10;
-	pub const FiscalEraLength: u32 = 5;
-	pub const TreasuryModuleId: ModuleId = ModuleId(*b"py/trsry");
-}
-impl rewards::Config for Test {
-	type CurrencyToReward = pallet_balances::Module<Self>;
-	type Event = Event;
-	type HistoricalPayoutEras = HistoricalPayoutEras;
-	type TreasuryModuleId = TreasuryModuleId;
-	type PayoutSplitThreshold = PayoutSplitThreshold;
-	type FiscalEraLength = FiscalEraLength;
-	type WeightInfo = ();
-}
-
-parameter_types! {
-	pub const SessionsPerEra: SessionIndex = 3;
-	pub const BondingDuration: EraIndex = 3;
-	pub const BlocksPerEra: BlockNumber = 3;
-	pub const SlashDeferDuration: EraIndex = 0;
-}
-impl Config for Test {
-	type Currency = pallet_balances::Module<Self>;
-	type Time = pallet_timestamp::Module<Self>;
-	type CurrencyToVote = CurrencyToVoteHandler;
-	type Event = Event;
-=======
 	pub const BondingDuration: EraIndex = 3;
 	pub const MaxNominatorRewardedPerValidator: u32 = 64;
 	pub const UnsignedPriority: u64 = 1 << 20;
 	pub const MinSolutionScoreBump: Perbill = Perbill::zero();
 	pub const OffchainSolutionWeightLimit: Weight = MaximumBlockWeight::get();
+	pub const SessionsPerEra: SessionIndex = 3;
+	pub const SlashDeferDuration: EraIndex = 0;
+	pub const ElectionLookahead: BlockNumber = 0;
+	pub const MaxIterations: u32 = 0;
 }
 
 thread_local! {
 	pub static REWARD_REMAINDER_UNBALANCED: RefCell<u128> = RefCell::new(0);
 }
 
-impl Trait for Test {
+impl Config for Test {
 	type Currency = Balances;
 	type UnixTime = Timestamp;
 	type CurrencyToVote = frame_support::traits::SaturatingCurrencyToVote;
-	type Event = MetaEvent;
->>>>>>> bd12d87a
+	type Event = Event;
 	type Slash = ();
 	type SessionsPerEra = SessionsPerEra;
 	type SlashDeferDuration = SlashDeferDuration;
@@ -416,8 +247,6 @@
 	type WeightInfo = ();
 }
 
-<<<<<<< HEAD
-=======
 impl<LocalCall> frame_system::offchain::SendTransactionTypes<LocalCall> for Test
 where
 	Call: From<LocalCall>,
@@ -428,7 +257,6 @@
 
 pub type Extrinsic = TestXt<Call, ()>;
 
->>>>>>> bd12d87a
 pub struct ExtBuilder {
 	session_length: BlockNumber,
 	election_lookahead: BlockNumber,
@@ -526,42 +354,12 @@
 		self.has_stakers = has;
 		self
 	}
-<<<<<<< HEAD
-	// Simplified version of `build` taking constant parameters only
-	// no account, balance, or staking setup is performed.
-	pub fn simple(self) -> sp_io::TestExternalities {
-		let mut storage = frame_system::GenesisConfig::default().build_storage::<Test>().unwrap();
-		let _ = crate::GenesisConfig::<Test> {
-			current_era: 0,
-			stakers: vec![],
-			validator_count: self.validator_count,
-			minimum_validator_count: self.minimum_validator_count,
-			invulnerables: self.invulnerables,
-			minimum_bond: self.minimum_bond,
-			slash_reward_fraction: Perbill::from_percent(10),
-			..Default::default()
-		}
-		.assimilate_storage(&mut storage);
-
-		sp_io::TestExternalities::from(storage)
-	}
-	pub fn build(self) -> sp_io::TestExternalities {
-=======
 	pub fn max_offchain_iterations(mut self, iterations: u32) -> Self {
 		self.max_offchain_iterations = iterations;
 		self
 	}
 	pub fn offchain_election_ext(self) -> Self {
 		self.session_per_era(4).period(5).election_lookahead(3)
-	}
-	pub fn set_associated_constants(&self) {
-		EXISTENTIAL_DEPOSIT.with(|v| *v.borrow_mut() = self.existential_deposit);
-		SLASH_DEFER_DURATION.with(|v| *v.borrow_mut() = self.slash_defer_duration);
-		SESSIONS_PER_ERA.with(|v| *v.borrow_mut() = self.session_per_era);
-		ELECTION_LOOKAHEAD.with(|v| *v.borrow_mut() = self.election_lookahead);
-		PERIOD.with(|v| *v.borrow_mut() = self.session_length);
-		MAX_ITERATIONS.with(|v| *v.borrow_mut() = self.max_offchain_iterations);
-		OFFSET.with(|v| *v.borrow_mut() = self.offset);
 	}
 	pub fn minimum_bond(mut self, minimum_bond: Balance) -> Self {
 		self.minimum_bond = minimum_bond;
@@ -578,7 +376,6 @@
 	pub fn build(self) -> sp_io::TestExternalities {
 		sp_tracing::try_init_simple();
 		self.set_associated_constants();
->>>>>>> bd12d87a
 		let mut storage = frame_system::GenesisConfig::default().build_storage::<Test>().unwrap();
 		let balance_factor = if self.existential_deposit > 1 { 256 } else { 1 };
 
@@ -634,14 +431,8 @@
 				),
 			];
 		}
-<<<<<<< HEAD
 		let _ = crate::GenesisConfig::<Test> {
-			current_era: 0,
-			stakers: stakers,
-=======
-		let _ = GenesisConfig::<Test> {
 			stakers,
->>>>>>> bd12d87a
 			validator_count: self.validator_count,
 			minimum_bond: self.minimum_bond,
 			minimum_validator_count: self.minimum_validator_count,
@@ -694,23 +485,10 @@
 	}
 }
 
-<<<<<<< HEAD
-pub fn check_exposure_all() {
-	Staking::current_elected()
-		.into_iter()
-		.for_each(|acc| check_exposure(acc));
-=======
-pub type System = frame_system::Module<Test>;
-pub type Balances = pallet_balances::Module<Test>;
-pub type Session = pallet_session::Module<Test>;
-pub type Timestamp = pallet_timestamp::Module<Test>;
-pub type Staking = Module<Test>;
-
 fn post_conditions() {
 	check_nominators();
 	check_exposures();
 	check_ledgers();
->>>>>>> bd12d87a
 }
 
 fn check_ledgers() {
@@ -1146,7 +924,7 @@
 		.into_iter()
 		.map(|r| r.event)
 		.filter_map(|e| {
-			if let MetaEvent::staking(inner) = e {
+			if let Event::staking(inner) = e {
 				Some(inner)
 			} else {
 				None
@@ -1160,9 +938,9 @@
 }
 
 /// A rewarder which does nothing
-pub struct NoopRewarder<T: Trait>(sp_std::marker::PhantomData<T>);
-
-impl<T: Trait> RewardCalculation for NoopRewarder<T> {
+pub struct NoopRewarder<T: Config>(sp_std::marker::PhantomData<T>);
+
+impl<T: Config> RewardCalculation for NoopRewarder<T> {
 	type AccountId = T::AccountId;
 	type Balance = BalanceOf<T>;
 	fn calculate_total_reward() -> RewardParts<Self::Balance> {
@@ -1176,7 +954,7 @@
 	}
 }
 
-impl<T: Trait> HandlePayee for NoopRewarder<T> {
+impl<T: Config> HandlePayee for NoopRewarder<T> {
 	type AccountId = T::AccountId;
 	fn set_payee(_stash: &Self::AccountId, _payee: &Self::AccountId) {}
 	fn remove_payee(_stash: &Self::AccountId) {}
@@ -1185,6 +963,6 @@
 	}
 }
 
-impl<T: Trait> OnEndEra for NoopRewarder<T> {
+impl<T: Config> OnEndEra for NoopRewarder<T> {
 	type AccountId = T::AccountId;
 }