// Copyright 2017-2020 Parity Technologies (UK) Ltd. and Centrality Investments Ltd.
// This file is part of Substrate.

// Substrate is free software: you can redistribute it and/or modify
// it under the terms of the GNU General Public License as published by
// the Free Software Foundation, either version 3 of the License, or
// (at your option) any later version.

// Substrate is distributed in the hope that it will be useful,
// but WITHOUT ANY WARRANTY; without even the implied warranty of
// MERCHANTABILITY or FITNESS FOR A PARTICULAR PURPOSE.  See the
// GNU General Public License for more details.

// You should have received a copy of the GNU General Public License
// along with Substrate.  If not, see <http://www.gnu.org/licenses/>.

//! Tests for the module.

use super::*;
use crate::Store;
use frame_support::{
	assert_noop, assert_ok,
	traits::{Currency, OnInitialize, ReservableCurrency},
	StorageMap,
};
use frame_system::{EventRecord, Phase};
use mock::*;
use pallet_balances::Error as BalancesError;
use sp_runtime::{assert_eq_error_rate, traits::BadOrigin};
use sp_staking::offence::OffenceDetails;
use substrate_test_utils::assert_eq_uvec;

#[test]
fn force_unstake_works() {
	// Verifies initial conditions of mock
	ExtBuilder::default().build().execute_with(|| {
		// Account 11 is stashed and locked, and account 10 is the controller
		assert_eq!(Staking::bonded(&11), Some(10));
		// Cant transfer
		assert_noop!(
			Balances::transfer(Origin::signed(11), 1, 10),
			BalancesError::<Test, _>::LiquidityRestrictions
		);
		// Force unstake requires root.
		assert_noop!(Staking::force_unstake(Origin::signed(11), 11), BadOrigin);
		// We now force them to unstake
		assert_ok!(Staking::force_unstake(Origin::root(), 11));
		// No longer bonded.
		assert_eq!(Staking::bonded(&11), None);
		// Transfer works.
		assert_ok!(Balances::transfer(Origin::signed(11), 1, 10));
	});
}

#[test]
fn basic_setup_works() {
	// Verifies initial conditions of mock
	ExtBuilder::default().build().execute_with(|| {
		// Account 11 is stashed and locked, and account 10 is the controller
		assert_eq!(Staking::bonded(&11), Some(10));
		// Account 21 is stashed and locked, and account 20 is the controller
		assert_eq!(Staking::bonded(&21), Some(20));
		// Account 1 is not a stashed
		assert_eq!(Staking::bonded(&1), None);

		// Account 10 controls the stash from account 11, which is 100 * balance_factor units
		assert_eq!(
			Staking::ledger(&10),
			Some(StakingLedger {
				stash: 11,
				total: 1000,
				active: 1000,
				unlocking: vec![]
			})
		);
		// Account 20 controls the stash from account 21, which is 200 * balance_factor units
		assert_eq!(
			Staking::ledger(&20),
			Some(StakingLedger {
				stash: 21,
				total: 1000,
				active: 1000,
				unlocking: vec![]
			})
		);
		// Account 1 does not control any stash
		assert_eq!(Staking::ledger(&1), None);

		// ValidatorPrefs are default
		assert_eq!(
			<Validators<Test>>::iter().collect::<Vec<_>>(),
			vec![
				(31, ValidatorPrefs::default()),
				(21, ValidatorPrefs::default()),
				(11, ValidatorPrefs::default())
			]
		);

		assert_eq!(
			Staking::ledger(100),
			Some(StakingLedger {
				stash: 101,
				total: 500,
				active: 500,
				unlocking: vec![]
			})
		);
		assert_eq!(Staking::nominators(101).unwrap().targets, vec![11, 21]);

		assert_eq!(
			Staking::stakers(11),
			Exposure {
				total: 1125,
				own: 1000,
				others: vec![IndividualExposure { who: 101, value: 125 }]
			}
		);
		assert_eq!(
			Staking::stakers(21),
			Exposure {
				total: 1375,
				own: 1000,
				others: vec![IndividualExposure { who: 101, value: 375 }]
			}
		);
		// initial slot_stake
		assert_eq!(Staking::slot_stake(), 1125);

		// The number of validators required.
		assert_eq!(Staking::validator_count(), 2);

		// Initial Era and session
		assert_eq!(Staking::current_era(), 0);

		// Account 10 has `balance_factor` free balance
		assert_eq!(Balances::free_balance(&10), 1);
		assert_eq!(Balances::free_balance(&10), 1);

		// New era is not being forced
		assert_eq!(Staking::force_era(), Forcing::NotForcing);

		// All exposures must be correct.
		check_exposure_all();
		check_nominator_all();
	});
}

#[test]
fn change_controller_works() {
	ExtBuilder::default().build().execute_with(|| {
		assert_eq!(Staking::bonded(&11), Some(10));

		assert!(<Validators<Test>>::iter()
			.map(|(c, _)| c)
			.collect::<Vec<u64>>()
			.contains(&11));
		// 10 can control 11 who is initially a validator.
		assert_ok!(Staking::chill(Origin::signed(10)));
		assert!(!<Validators<Test>>::iter()
			.map(|(c, _)| c)
			.collect::<Vec<u64>>()
			.contains(&11));

		assert_ok!(Staking::set_controller(Origin::signed(11), 5));

		start_era(1);

		assert_noop!(
			Staking::validate(Origin::signed(10), ValidatorPrefs::default()),
			Error::<Test>::NotController,
		);
		assert_ok!(Staking::validate(Origin::signed(5), ValidatorPrefs::default()));
	})
}

#[test]
fn rewards_should_work() {
	// should check that:
	// * rewards get recorded per session
	// * rewards get paid per Era
	// * Check that nominators are also rewarded
	ExtBuilder::default().nominate(false).build().execute_with(|| {
		// Init some balances
		let _ = Balances::make_free_balance_be(&2, 500);

		let init_balance_2 = Balances::total_balance(&2);
		let init_balance_10 = Balances::total_balance(&10);
		let init_balance_11 = Balances::total_balance(&11);

		// Set payee to controller
		assert_ok!(Staking::set_payee(Origin::signed(10), RewardDestination::Controller));

		// Initial config should be correct
		assert_eq!(Staking::current_era(), 0);
		assert_eq!(Session::current_index(), 0);

		// Add a dummy nominator.
		//
		// Equal division indicates that the reward will be equally divided among validator and
		// nominator.
		<Stakers<Test>>::insert(
			&11,
			Exposure {
				own: 500,
				total: 1000,
				others: vec![IndividualExposure { who: 2, value: 500 }],
			},
		);

		assert_eq!(Rewards::payee(&2), 2);
		assert_eq!(Rewards::payee(&11), 10);

		start_session(1);

		assert_eq!(Staking::current_era(), 0);
		assert_eq!(Session::current_index(), 1);

		Rewards::reward_by_ids(vec![(11, 50)]);
		Rewards::reward_by_ids(vec![(11, 50)]);
		// This is the second validator of the current elected set.
		Rewards::reward_by_ids(vec![(21, 50)]);

		// Compute total payout now for whole duration as other parameter won't change
		let total_payout: Balance = Rewards::calculate_next_reward_payout();
		assert!(total_payout > 10); // Test is meaningful if reward something

		// No reward yet
		assert_eq!(Balances::total_balance(&2), init_balance_2);
		assert_eq!(Balances::total_balance(&10), init_balance_10);
		assert_eq!(Balances::total_balance(&11), init_balance_11);

		start_era(1);
		Staking::on_initialize(System::block_number() + 1);

		// 11 validator has 2/3 of the total rewards and half half for it and its nominator
		assert_eq_error_rate!(Balances::total_balance(&2), init_balance_2 + total_payout / 3, 1);
		assert_eq_error_rate!(Balances::total_balance(&10), init_balance_10 + total_payout / 3, 1);
		assert_eq!(Balances::total_balance(&11), init_balance_11);
	});
}

#[test]
fn multi_era_reward_should_work() {
	// Should check that:
	// The value of current_session_reward is set at the end of each era, based on
	// slot_stake and session_reward.
	ExtBuilder::default().nominate(false).build().execute_with(|| {
		let init_balance_10 = Balances::total_balance(&10);

		// Set payee to controller
		assert_ok!(Staking::set_payee(Origin::signed(10), RewardDestination::Controller));

		// Compute now as other parameter won't change
		let total_payout_0: Balance = Rewards::calculate_next_reward_payout();
		assert!(total_payout_0 > 10); // Test is meaningful if reward something
		Rewards::reward_by_ids(vec![(11, 1)]);

		start_session(0);
		start_session(1);
		start_session(2);
		start_session(3);

		Staking::on_initialize(System::block_number() + 1);

		assert_eq!(Staking::current_era(), 1);
		assert_eq!(Balances::total_balance(&10), init_balance_10 + total_payout_0);

		start_session(5);

		let total_payout_1: Balance = Rewards::calculate_next_reward_payout();
		assert!(total_payout_1 > 10); // Test is meaningful if reward something
		Rewards::reward_by_ids(vec![(11, 101)]);

		// new era is triggered here.
		start_session(6);

		Staking::on_initialize(System::block_number() + 1);

		// pay time
		assert_eq!(
			Balances::total_balance(&10),
			init_balance_10 + total_payout_0 + total_payout_1
		);
	});
}

#[test]
fn staking_should_work() {
	// should test:
	// * new validators can be added to the default set
	// * new ones will be chosen per era
	// * either one can unlock the stash and back-down from being a validator via `chill`ing.
	ExtBuilder::default()
		.nominate(false)
		.fair(false) // to give 20 more staked value
		.build()
		.execute_with(|| {
			Timestamp::set_timestamp(1); // Initialize time.

			// remember + compare this along with the test.
			assert_eq_uvec!(validator_controllers(), vec![20, 10]);

			// put some money in account that we'll use.
			for i in 1..5 {
				let _ = Balances::make_free_balance_be(&i, 2000);
			}

			// --- Block 1:
			start_session(1);
			// add a new candidate for being a validator. account 3 controlled by 4.
			assert_ok!(Staking::bond(Origin::signed(3), 4, 1500, RewardDestination::Controller));
			assert_ok!(Staking::validate(Origin::signed(4), ValidatorPrefs::default()));

			// No effects will be seen so far.
			assert_eq_uvec!(validator_controllers(), vec![20, 10]);

			// --- Block 2:
			start_session(2);

			// No effects will be seen so far. Era has not been yet triggered.
			assert_eq_uvec!(validator_controllers(), vec![20, 10]);

			// --- Block 3: the validators will now be queued.
			start_session(3);
			assert_eq!(Staking::current_era(), 1);

			// --- Block 4: the validators will now be changed.
			start_session(4);

			assert_eq_uvec!(validator_controllers(), vec![20, 4]);
			// --- Block 4: Unstake 4 as a validator, freeing up the balance stashed in 3
			// 4 will chill
			Staking::chill(Origin::signed(4)).unwrap();

			// --- Block 5: nothing. 4 is still there.
			start_session(5);
			assert_eq_uvec!(validator_controllers(), vec![20, 4]);

			// --- Block 6: 4 will not be a validator.
			start_session(7);
			assert_eq_uvec!(validator_controllers(), vec![20, 10]);

			// Note: the stashed value of 4 is still lock
			assert_eq!(
				Staking::ledger(&4),
				Some(StakingLedger {
					stash: 3,
					total: 1500,
					active: 1500,
					unlocking: vec![]
				})
			);
			// e.g. it cannot spend more than 500 that it has free from the total 2000
			assert_noop!(
				Balances::reserve(&3, 501),
				BalancesError::<Test, _>::LiquidityRestrictions
			);
			assert_ok!(Balances::reserve(&3, 409));
		});
}

#[test]
fn less_than_needed_candidates_works() {
	ExtBuilder::default()
		.minimum_validator_count(1)
		.validator_count(4)
		.nominate(false)
		.num_validators(3)
		.build()
		.execute_with(|| {
			assert_eq!(Staking::validator_count(), 4);
			assert_eq!(Staking::minimum_validator_count(), 1);
			assert_eq_uvec!(validator_controllers(), vec![30, 20, 10]);

			start_era(1);

			// Previous set is selected. NO election algorithm is even executed.
			assert_eq_uvec!(validator_controllers(), vec![30, 20, 10]);

			// But the exposure is updated in a simple way. No external votes exists.
			// This is purely self-vote.
			assert_eq!(Staking::stakers(10).others.len(), 0);
			assert_eq!(Staking::stakers(20).others.len(), 0);
			assert_eq!(Staking::stakers(30).others.len(), 0);
			check_exposure_all();
			check_nominator_all();
		});
}

#[test]
fn no_candidate_emergency_condition() {
	ExtBuilder::default()
		.minimum_validator_count(1)
		.validator_count(15)
		.num_validators(4)
		.validator_pool(true)
		.nominate(false)
		.build()
		.execute_with(|| {
			// initial validators
			assert_eq_uvec!(validator_controllers(), vec![10, 20, 30, 40]);
			let prefs = ValidatorPrefs {
				commission: Perbill::one(),
			};
			<Staking as crate::Store>::Validators::insert(11, prefs.clone());

			// set the minimum validator count.
			<Staking as crate::Store>::MinimumValidatorCount::put(10);

			let _ = Staking::chill(Origin::signed(10));

			// trigger era
			start_era(1);

			// Previous ones are elected. chill is invalidates. TODO: #2494
			assert_eq_uvec!(validator_controllers(), vec![10, 20, 30, 40]);
			// Though the validator preferences has been removed.
			assert!(Staking::validators(11) != prefs);
		});
}

#[test]
fn nominators_also_get_slashed() {
	// A nominator should be slashed if the validator they nominated is slashed
	// Here is the breakdown of roles:
	// 10 - is the controller of 11
	// 11 - is the stash.
	// 2 - is the nominator of 20, 10
	ExtBuilder::default().nominate(false).build().execute_with(|| {
		assert_eq!(Staking::validator_count(), 2);

		// Set payee to controller
		assert_ok!(Staking::set_payee(Origin::signed(10), RewardDestination::Controller));

		// give the man some money.
		let initial_balance = 1000;
		for i in [1, 2, 3, 10].iter() {
			let _ = Balances::make_free_balance_be(i, initial_balance);
		}

		// 2 will nominate for 10, 20
		let nominator_stake = 500;
		assert_ok!(Staking::bond(
			Origin::signed(1),
			2,
			nominator_stake,
			RewardDestination::default()
		));
		assert_ok!(Staking::nominate(Origin::signed(2), vec![20, 10]));

		let total_payout: Balance = Rewards::calculate_next_reward_payout();
		assert!(total_payout > 100); // Test is meaningful if reward something
		Rewards::reward_by_ids(vec![(11, 1)]);

		// new era, pay rewards,
		start_era(1);

		Staking::on_initialize(System::block_number() + 1);

		// Nominator stash didn't collect any.
		assert_eq!(Balances::total_balance(&2), initial_balance);

		// 10 goes offline
		on_offence_now(
			&[OffenceDetails {
				offender: (11, Staking::stakers(&11)),
				reporters: vec![],
			}],
			&[Perbill::from_percent(5)],
		);
		let expo = Staking::stakers(11);
		let slash_value = 50;
		let total_slash = expo.total.min(slash_value);
		let validator_slash = expo.own.min(total_slash);
		let nominator_slash = nominator_stake.min(total_slash - validator_slash);

		// initial + first era reward + slash
		assert_eq!(Balances::total_balance(&11), initial_balance - validator_slash);
		assert_eq!(Balances::total_balance(&2), initial_balance - nominator_slash);
		check_exposure_all();
		check_nominator_all();
		// Because slashing happened.
		assert!(is_disabled(10));
	});
}

#[test]
fn double_staking_should_fail() {
	// should test (in the same order):
	// * an account already bonded as stash cannot be be stashed again.
	// * an account already bonded as stash cannot nominate.
	// * an account already bonded as controller can nominate.
	ExtBuilder::default().build().execute_with(|| {
		let arbitrary_value = 5;
		// 2 = controller, 1 stashed => ok
		assert_ok!(Staking::bond(
			Origin::signed(1),
			2,
			arbitrary_value,
			RewardDestination::default()
		));
		// 4 = not used so far, 1 stashed => not allowed.
		assert_noop!(
			Staking::bond(Origin::signed(1), 4, arbitrary_value, RewardDestination::default()),
			Error::<Test>::AlreadyBonded,
		);
		// 1 = stashed => attempting to nominate should fail.
		assert_noop!(
			Staking::nominate(Origin::signed(1), vec![1]),
			Error::<Test>::NotController
		);
		// 2 = controller  => nominating should work.
		assert_ok!(Staking::nominate(Origin::signed(2), vec![1]));
	});
}

#[test]
fn double_controlling_should_fail() {
	// should test (in the same order):
	// * an account already bonded as controller CANNOT be reused as the controller of another account.
	ExtBuilder::default().build().execute_with(|| {
		let arbitrary_value = 5;
		// 2 = controller, 1 stashed => ok
		assert_ok!(Staking::bond(
			Origin::signed(1),
			2,
			arbitrary_value,
			RewardDestination::default(),
		));
		// 2 = controller, 3 stashed (Note that 2 is reused.) => no-op
		assert_noop!(
			Staking::bond(Origin::signed(3), 2, arbitrary_value, RewardDestination::default()),
			Error::<Test>::AlreadyPaired,
		);
	});
}

#[test]
fn session_and_eras_work() {
	ExtBuilder::default().build().execute_with(|| {
		assert_eq!(Staking::current_era(), 0);

		start_session(1);
		assert_eq!(Session::current_index(), 1);
		assert_eq!(Staking::current_era(), 0);

		start_session(2);
		assert_eq!(Session::current_index(), 2);
		assert_eq!(Staking::current_era(), 0);

		// An era change kicks in.
		start_session(3);
		assert_eq!(Session::current_index(), 3);
		assert_eq!(Staking::current_era(), 1);

		// Another era change.
		start_session(6);
		assert_eq!(Session::current_index(), 6);
		assert_eq!(Staking::current_era(), 2);

		// No era change.
		start_session(7);
		assert_eq!(Session::current_index(), 7);
		assert_eq!(Staking::current_era(), 2);

		// Another era change.
		start_session(9);
		assert_eq!(Session::current_index(), 9);
		assert_eq!(Staking::current_era(), 3);
	});
}

#[test]
fn forcing_new_era_works() {
	ExtBuilder::default().build().execute_with(|| {
		// normal flow of session.
		assert_eq!(Staking::current_era(), 0);
		start_session(1);
		assert_eq!(Staking::current_era(), 0);
		start_session(2);
		assert_eq!(Staking::current_era(), 0);
		start_session(3);
		assert_eq!(Staking::current_era(), 1);

		// no era change.
		ForceEra::put(Forcing::ForceNone);
		start_session(4);
		assert_eq!(Staking::current_era(), 1);
		start_session(5);
		assert_eq!(Staking::current_era(), 1);
		start_session(6);
		assert_eq!(Staking::current_era(), 1);
		start_session(7);
		assert_eq!(Staking::current_era(), 1);

		// back to normal.
		// this immediately starts a new session.
		ForceEra::put(Forcing::NotForcing);
		start_session(8);
		assert_eq!(Staking::current_era(), 2);
		start_session(9);
		assert_eq!(Staking::current_era(), 2);

		// forceful change
		ForceEra::put(Forcing::ForceAlways);
		start_session(10);
		assert_eq!(Staking::current_era(), 3);
		start_session(11);
		assert_eq!(Staking::current_era(), 4);
		start_session(12);
		assert_eq!(Staking::current_era(), 5);

		// just one forceful change
		ForceEra::put(Forcing::ForceNew);
		start_session(13);
		assert_eq!(Staking::current_era(), 6);

		assert_eq!(ForceEra::get(), Forcing::NotForcing);
		start_session(14);
		assert_eq!(Staking::current_era(), 6);
	});
}

#[test]
fn cannot_transfer_staked_balance() {
	// Tests that a stash account cannot transfer funds
	ExtBuilder::default().nominate(false).build().execute_with(|| {
		// Confirm account 11 is stashed
		assert_eq!(Staking::bonded(&11), Some(10));
		// Confirm account 11 has some free balance
		assert_eq!(Balances::free_balance(11), 1000);
		// Confirm account 11 (via controller 10) is totally staked
		assert_eq!(Staking::stakers(&11).total, 1000);
		// Confirm account 11 cannot transfer as a result
		assert_noop!(
			Balances::transfer(Origin::signed(11), 20, 1),
			BalancesError::<Test, _>::LiquidityRestrictions
		);

		// Give account 11 extra free balance
		let _ = Balances::make_free_balance_be(&11, 10000);
		// Confirm that account 11 can now transfer some balance
		assert_ok!(Balances::transfer(Origin::signed(11), 20, 1));
	});
}

#[test]
fn cannot_transfer_staked_balance_2() {
	// Tests that a stash account cannot transfer funds
	// Same test as above but with 20, and more accurate.
	// 21 has 2000 free balance but 1000 at stake
	ExtBuilder::default()
		.nominate(false)
		.fair(true)
		.build()
		.execute_with(|| {
			// Confirm account 21 is stashed
			assert_eq!(Staking::bonded(&21), Some(20));
			// Confirm account 21 has some free balance
			assert_eq!(Balances::free_balance(21), 2000);
			// Confirm account 21 (via controller 20) is totally staked
			assert_eq!(Staking::stakers(&21).total, 1000);
			// Confirm account 21 can transfer at most 1000
			assert_noop!(
				Balances::transfer(Origin::signed(21), 20, 1001),
				BalancesError::<Test, _>::LiquidityRestrictions
			);
			assert_ok!(Balances::transfer(Origin::signed(21), 20, 1000));
		});
}

#[test]
fn cannot_reserve_staked_balance() {
	// Checks that a bonded account cannot reserve balance from free balance
	ExtBuilder::default().build().execute_with(|| {
		// Confirm account 11 is stashed
		assert_eq!(Staking::bonded(&11), Some(10));
		// Confirm account 11 has some free balance
		assert_eq!(Balances::free_balance(11), 1000);
		// Confirm account 11 (via controller 10) is totally staked
		assert_eq!(Staking::stakers(&11).own, 1000);
		// Confirm account 11 cannot transfer as a result
		assert_noop!(
			Balances::reserve(&11, 1),
			BalancesError::<Test, _>::LiquidityRestrictions
		);

		// Give account 11 extra free balance
		let _ = Balances::make_free_balance_be(&11, 10000);
		// Confirm account 11 can now reserve balance
		assert_ok!(Balances::reserve(&11, 1));
	});
}

#[test]
fn reward_destination_works() {
	// Rewards go to the correct destination as determined in Payee
	ExtBuilder::default().nominate(false).build().execute_with(|| {
		// Check that account 11 is a validator
		assert!(Staking::current_elected().contains(&11));
		// Check the balance of the validator account
		assert_eq!(Balances::free_balance(10), 1);
		// Check the balance of the stash account
		assert_eq!(Balances::free_balance(11), 1000);
		// Check how much is at stake
		assert_eq!(
			Staking::ledger(&10),
			Some(StakingLedger {
				stash: 11,
				total: 1000,
				active: 1000,
				unlocking: vec![],
			})
		);

		// Compute total payout now for whole duration as other parameter won't change
		let total_payout_0: Balance = Rewards::calculate_next_reward_payout();
		assert!(total_payout_0 > 100); // Test is meaningful if reward something
		Rewards::reward_by_ids(vec![(11, 1)]);

		start_era(1);
		Staking::on_initialize(System::block_number() + 1);

		// Check that RewardDestination is Stash (default)
		assert_eq!(Rewards::payee(&11), 11);
		// Check that reward went to the stash account of validator
		assert_eq!(Balances::free_balance(11), 1000 + total_payout_0);

		// Compute total payout now for whole duration as other parameter won't change
		let total_payout_1: Balance = Rewards::calculate_next_reward_payout();
		assert!(total_payout_1 > 100); // Test is meaningful if reward something
		Rewards::reward_by_ids(vec![(11, 1)]);

		start_era(2);
		Staking::on_initialize(System::block_number() + 1);

		// Check that RewardDestination is Stash
		assert_eq!(Rewards::payee(&11), 11);
		// Check that reward went to the stash account
		assert_eq!(Balances::free_balance(11), 1000 + total_payout_0 + total_payout_1);
		// Record this value
		let recorded_stash_balance = 1000 + total_payout_0 + total_payout_1;

		// Change RewardDestination to Controller
		<<Test as Trait>::Rewarder as HandlePayee>::set_payee(&11, &10);

		// Check controller balance
		assert_eq!(Balances::free_balance(10), 1);

		// Compute total payout now for whole duration as other parameter won't change
		let total_payout_2: Balance = Rewards::calculate_next_reward_payout();
		assert!(total_payout_2 > 100); // Test is meaningful if reward something
		Rewards::reward_by_ids(vec![(11, 1)]);

		start_era(3);
		Staking::on_initialize(System::block_number() + 1);

		// Check that RewardDestination is Controller
		assert_eq!(Rewards::payee(&11), 10);
		// Check that reward went to the controller account
		assert_eq!(Balances::free_balance(10), 1 + total_payout_2);
		// Check that amount in staked account is NOT increased.
		assert_eq!(Balances::free_balance(11), recorded_stash_balance);
	});
}

#[test]
fn reward_destination_controller_is_replaced_with_account() {
	ExtBuilder::default().minimum_bond(5).build().execute_with(|| {
		let stash = 100_u64;
		let controller = 101_u64;

		// bond with controller as payee
		assert_ok!(Staking::bond(
			Origin::signed(stash),
			controller,
			Staking::minimum_bond(),
			RewardDestination::Controller
		));
		assert_eq!(Rewards::payee(&stash), controller);

		// explicit set controller as payee
		assert_ok!(Staking::set_payee(
			Origin::signed(controller),
			RewardDestination::Controller
		));
		assert_eq!(Rewards::payee(&stash), controller);
	});
}

#[test]
fn validator_payment_prefs_work() {
	// Test that validator preferences are correctly honored
	// Note: unstake threshold is being directly tested in slashing tests.
	// This test will focus on validator payment.
	ExtBuilder::default().build().execute_with(|| {
		// Initial config
		let stash_initial_balance = Balances::total_balance(&11);

		// check the balance of a validator accounts.
		assert_eq!(Balances::total_balance(&10), 1);
		// check the balance of a validator's stash accounts.
		assert_eq!(Balances::total_balance(&11), stash_initial_balance);
		// and the nominator (to-be)
		let nominator_balance = Balances::total_balance(&2);

		// add a dummy nominator.
		<Stakers<Test>>::insert(
			&11,
			Exposure {
				own: nominator_balance, // equal division indicates that the reward will be equally divided among validator and nominator.
				total: 2 * nominator_balance,
				others: vec![IndividualExposure {
					who: 2,
					value: nominator_balance,
				}],
			},
		);
		<Validators<Test>>::insert(
			&11,
			ValidatorPrefs {
				commission: Perbill::from_percent(50),
			},
		);

		// Compute total payout now for whole duration as other parameter won't change
		let total_payout_0: Balance = Rewards::calculate_next_reward_payout();
		assert!(total_payout_0 > 100); // Test is meaningful if reward something
		Rewards::reward_by_ids(vec![(11, 1)]);

		start_era(1);
		Staking::on_initialize(System::block_number() + 1);

		let commission = total_payout_0 / 2;
		// whats left to be shared is the sum of 3 rounds minus the validator's cut.
		let shared_cut = total_payout_0 - commission;
		// Validator's payee is Staked account, 11, reward will be paid here.
		assert_eq!(
			Balances::total_balance(&11),
			stash_initial_balance + commission + shared_cut / 2
		);
		// Controller account will not get any reward.
		assert_eq!(Balances::total_balance(&10), 1);
		// Rest of the reward will be shared and paid to the nominator in stake.
		assert_eq!(Balances::total_balance(&2), nominator_balance + shared_cut / 2);

		check_exposure_all();
		check_nominator_all();
	});
}

#[test]
fn bond_extra_works() {
	// Tests that extra `free_balance` in the stash can be added to stake
	// NOTE: this tests only verifies `StakingLedger` for correct updates
	// See `bond_extra_and_withdraw_unbonded_works` for more details and updates on `Exposure`.
	ExtBuilder::default().build().execute_with(|| {
		// Check that account 10 is a validator
		assert!(<Validators<Test>>::contains_key(11));
		// Check that account 10 is bonded to account 11
		assert_eq!(Staking::bonded(&11), Some(10));
		// Check how much is at stake
		assert_eq!(
			Staking::ledger(&10),
			Some(StakingLedger {
				stash: 11,
				total: 1000,
				active: 1000,
				unlocking: vec![],
			})
		);

		// Give account 11 some large free balance greater than total
		let _ = Balances::make_free_balance_be(&11, 1000000);

		// Call the bond_extra function from controller, add only 100
		assert_ok!(Staking::bond_extra(Origin::signed(11), 100));
		// There should be 100 more `total` and `active` in the ledger
		assert_eq!(
			Staking::ledger(&10),
			Some(StakingLedger {
				stash: 11,
				total: 1000 + 100,
				active: 1000 + 100,
				unlocking: vec![],
			})
		);

		// Call the bond_extra function with a large number, should handle it
		assert_ok!(Staking::bond_extra(Origin::signed(11), u64::max_value()));
		// The full amount of the funds should now be in the total and active
		assert_eq!(
			Staking::ledger(&10),
			Some(StakingLedger {
				stash: 11,
				total: 1000000,
				active: 1000000,
				unlocking: vec![],
			})
		);
	});
}

#[test]
fn bond_extra_and_withdraw_unbonded_works() {
	// * Should test
	// * Given an account being bonded [and chosen as a validator](not mandatory)
	// * It can add extra funds to the bonded account.
	// * it can unbond a portion of its funds from the stash account.
	// * Once the unbonding period is done, it can actually take the funds out of the stash.
	ExtBuilder::default().nominate(false).build().execute_with(|| {
		// Set payee to controller. avoids confusion
		assert_ok!(Staking::set_payee(Origin::signed(10), RewardDestination::Controller));

		// Give account 11 some large free balance greater than total
		let _ = Balances::make_free_balance_be(&11, 1000000);

		// Initial config should be correct
		assert_eq!(Staking::current_era(), 0);
		assert_eq!(Session::current_index(), 0);

		// check the balance of a validator accounts.
		assert_eq!(Balances::total_balance(&10), 1);

		// confirm that 10 is a normal validator and gets paid at the end of the era.
		start_era(1);

		// Initial state of 10
		assert_eq!(
			Staking::ledger(&10),
			Some(StakingLedger {
				stash: 11,
				total: 1000,
				active: 1000,
				unlocking: vec![],
			})
		);
		assert_eq!(
			Staking::stakers(&11),
			Exposure {
				total: 1000,
				own: 1000,
				others: vec![]
			}
		);

		// deposit the extra 100 units
		Staking::bond_extra(Origin::signed(11), 100).unwrap();

		assert_eq!(
			Staking::ledger(&10),
			Some(StakingLedger {
				stash: 11,
				total: 1000 + 100,
				active: 1000 + 100,
				unlocking: vec![],
			})
		);
		// Exposure is a snapshot! only updated after the next era update.
		assert_ne!(
			Staking::stakers(&11),
			Exposure {
				total: 1000 + 100,
				own: 1000 + 100,
				others: vec![]
			}
		);

		// trigger next era.
		start_era(2);
		assert_eq!(Staking::current_era(), 2);

		// ledger should be the same.
		assert_eq!(
			Staking::ledger(&10),
			Some(StakingLedger {
				stash: 11,
				total: 1000 + 100,
				active: 1000 + 100,
				unlocking: vec![],
			})
		);
		// Exposure is now updated.
		assert_eq!(
			Staking::stakers(&11),
			Exposure {
				total: 1000 + 100,
				own: 1000 + 100,
				others: vec![]
			}
		);

		// Unbond almost all of the funds in stash.
		Staking::unbond(Origin::signed(10), 1000).unwrap();
		assert_eq!(
			Staking::ledger(&10),
			Some(StakingLedger {
				stash: 11,
				total: 1000 + 100,
				active: 100,
				unlocking: vec![UnlockChunk {
					value: 1000,
					era: 2 + 3
				}]
			})
		);

		// Attempting to free the balances now will fail. 2 eras need to pass.
		Staking::withdraw_unbonded(Origin::signed(10)).unwrap();
		assert_eq!(
			Staking::ledger(&10),
			Some(StakingLedger {
				stash: 11,
				total: 1000 + 100,
				active: 100,
				unlocking: vec![UnlockChunk {
					value: 1000,
					era: 2 + 3
				}]
			})
		);

		// trigger next era.
		start_era(3);

		// nothing yet
		Staking::withdraw_unbonded(Origin::signed(10)).unwrap();
		assert_eq!(
			Staking::ledger(&10),
			Some(StakingLedger {
				stash: 11,
				total: 1000 + 100,
				active: 100,
				unlocking: vec![UnlockChunk {
					value: 1000,
					era: 2 + 3
				}]
			})
		);

		// trigger next era.
		start_era(5);

		Staking::withdraw_unbonded(Origin::signed(10)).unwrap();
		// Now the value is free and the staking ledger is updated.
		assert_eq!(
			Staking::ledger(&10),
			Some(StakingLedger {
				stash: 11,
				total: 100,
				active: 100,
				unlocking: vec![]
			})
		);
	})
}

#[test]
fn too_many_unbond_calls_should_not_work() {
	ExtBuilder::default().build().execute_with(|| {
		// locked at era 0 until 3
		for _ in 0..MAX_UNLOCKING_CHUNKS - 1 {
			assert_ok!(Staking::unbond(Origin::signed(10), 1));
		}

		start_era(1);

		// locked at era 1 until 4
		assert_ok!(Staking::unbond(Origin::signed(10), 1));
		// can't do more.
		assert_noop!(Staking::unbond(Origin::signed(10), 1), Error::<Test>::NoMoreChunks);

		start_era(3);

		assert_noop!(Staking::unbond(Origin::signed(10), 1), Error::<Test>::NoMoreChunks);
		// free up.
		assert_ok!(Staking::withdraw_unbonded(Origin::signed(10)));

		// Can add again.
		assert_ok!(Staking::unbond(Origin::signed(10), 1));
		assert_eq!(Staking::ledger(&10).unwrap().unlocking.len(), 2);
	})
}

#[test]
fn it_should_unbond_all_active_stake_when_remainder_is_below_minimum_bond() {
	ExtBuilder::default().minimum_bond(5).build().execute_with(|| {
		// `ExtBuilder` auto configures some IDs < 100 with funds
		// making tests less clear
		let stash = 100_u64;
		let controller = 101_u64;
		let initial_bond = Staking::minimum_bond() + 50;

		assert!(Balances::deposit_into_existing(&stash, initial_bond).is_ok());

		// Bond with slightly more than the minimum bond
		assert_ok!(Staking::bond(
			Origin::signed(stash),
			controller,
			initial_bond,
			RewardDestination::Controller
		));
		assert_eq!(
			Staking::ledger(&controller),
			Some(StakingLedger {
				stash,
				total: initial_bond,
				active: initial_bond,
				unlocking: vec![],
			})
		);
		// Unbond just enough to put the active stash below the minimum bond amount
		assert_ok!(Staking::unbond(Origin::signed(controller), 51));
		assert_eq!(
			Staking::ledger(&controller),
			Some(StakingLedger {
				stash,
				total: initial_bond,
				active: Zero::zero(),
				unlocking: vec![UnlockChunk {
					value: initial_bond,
					era: 3
				}],
			})
		);
	});
}

#[test]
fn rebond_works() {
	// * Should test
	// * Given an account being bonded [and chosen as a validator](not mandatory)
	// * it can unbond a portion of its funds from the stash account.
	// * it can re-bond a portion of the funds scheduled to unlock.
	ExtBuilder::default().nominate(false).build().execute_with(|| {
		// Set payee to controller. avoids confusion
		assert_ok!(Staking::set_payee(Origin::signed(10), RewardDestination::Controller));

		// Give account 11 some large free balance greater than total
		let _ = Balances::make_free_balance_be(&11, 1000000);

		// confirm that 10 is a normal validator and gets paid at the end of the era.
		start_era(1);

		// Initial state of 10
		assert_eq!(
			Staking::ledger(&10),
			Some(StakingLedger {
				stash: 11,
				total: 1000,
				active: 1000,
				unlocking: vec![],
			})
		);

		start_era(2);
		assert_eq!(Staking::current_era(), 2);

		// Try to rebond some funds. We get an error since no fund is unbonded.
		assert_noop!(Staking::rebond(Origin::signed(10), 500), Error::<Test>::NoUnlockChunk,);

		// Unbond almost all of the funds in stash.
		Staking::unbond(Origin::signed(10), 900).unwrap();
		assert_eq!(
			Staking::ledger(&10),
			Some(StakingLedger {
				stash: 11,
				total: 1000,
				active: 100,
				unlocking: vec![UnlockChunk { value: 900, era: 2 + 3 },]
			})
		);

		// Re-bond all the funds unbonded.
		Staking::rebond(Origin::signed(10), 900).unwrap();
		assert_eq!(
			Staking::ledger(&10),
			Some(StakingLedger {
				stash: 11,
				total: 1000,
				active: 1000,
				unlocking: vec![],
			})
		);

		// Unbond almost all of the funds in stash.
		Staking::unbond(Origin::signed(10), 900).unwrap();
		assert_eq!(
			Staking::ledger(&10),
			Some(StakingLedger {
				stash: 11,
				total: 1000,
				active: 100,
				unlocking: vec![UnlockChunk { value: 900, era: 5 }],
			})
		);

		// Re-bond part of the funds unbonded.
		Staking::rebond(Origin::signed(10), 500).unwrap();
		assert_eq!(
			Staking::ledger(&10),
			Some(StakingLedger {
				stash: 11,
				total: 1000,
				active: 600,
				unlocking: vec![UnlockChunk { value: 400, era: 5 }],
			})
		);

		// Re-bond the remainder of the funds unbonded.
		Staking::rebond(Origin::signed(10), 500).unwrap();
		assert_eq!(
			Staking::ledger(&10),
			Some(StakingLedger {
				stash: 11,
				total: 1000,
				active: 1000,
				unlocking: vec![]
			})
		);

		// Unbond parts of the funds in stash.
		Staking::unbond(Origin::signed(10), 300).unwrap();
		Staking::unbond(Origin::signed(10), 300).unwrap();
		Staking::unbond(Origin::signed(10), 300).unwrap();
		assert_eq!(
			Staking::ledger(&10),
			Some(StakingLedger {
				stash: 11,
				total: 1000,
				active: 100,
				unlocking: vec![
					UnlockChunk { value: 300, era: 5 },
					UnlockChunk { value: 300, era: 5 },
					UnlockChunk { value: 300, era: 5 },
				]
			})
		);

		// Re-bond part of the funds unbonded.
		Staking::rebond(Origin::signed(10), 500).unwrap();
		assert_eq!(
			Staking::ledger(&10),
			Some(StakingLedger {
				stash: 11,
				total: 1000,
				active: 600,
				unlocking: vec![UnlockChunk { value: 300, era: 5 }, UnlockChunk { value: 100, era: 5 },]
			})
		);
	})
}

#[test]
fn rebond_is_fifo() {
	// Rebond should proceed by reversing the most recent bond operations.
	ExtBuilder::default().nominate(false).build().execute_with(|| {
		// Set payee to controller. avoids confusion
		assert_ok!(Staking::set_payee(Origin::signed(10), RewardDestination::Controller));

		// Give account 11 some large free balance greater than total
		let _ = Balances::make_free_balance_be(&11, 1000000);

		// confirm that 10 is a normal validator and gets paid at the end of the era.
		start_era(1);

		// Initial state of 10
		assert_eq!(
			Staking::ledger(&10),
			Some(StakingLedger {
				stash: 11,
				total: 1000,
				active: 1000,
				unlocking: vec![],
			})
		);

		start_era(2);

		// Unbond some of the funds in stash.
		Staking::unbond(Origin::signed(10), 400).unwrap();
		assert_eq!(
			Staking::ledger(&10),
			Some(StakingLedger {
				stash: 11,
				total: 1000,
				active: 600,
				unlocking: vec![UnlockChunk { value: 400, era: 2 + 3 },]
			})
		);

		start_era(3);

		// Unbond more of the funds in stash.
		Staking::unbond(Origin::signed(10), 300).unwrap();
		assert_eq!(
			Staking::ledger(&10),
			Some(StakingLedger {
				stash: 11,
				total: 1000,
				active: 300,
				unlocking: vec![
					UnlockChunk { value: 400, era: 2 + 3 },
					UnlockChunk { value: 300, era: 3 + 3 },
				]
			})
		);

		start_era(4);

		// Unbond yet more of the funds in stash.
		Staking::unbond(Origin::signed(10), 200).unwrap();
		assert_eq!(
			Staking::ledger(&10),
			Some(StakingLedger {
				stash: 11,
				total: 1000,
				active: 100,
				unlocking: vec![
					UnlockChunk { value: 400, era: 2 + 3 },
					UnlockChunk { value: 300, era: 3 + 3 },
					UnlockChunk { value: 200, era: 4 + 3 },
				]
			})
		);

		// Re-bond half of the unbonding funds.
		Staking::rebond(Origin::signed(10), 400).unwrap();
		assert_eq!(
			Staking::ledger(&10),
			Some(StakingLedger {
				stash: 11,
				total: 1000,
				active: 500,
				unlocking: vec![
					UnlockChunk { value: 400, era: 2 + 3 },
					UnlockChunk { value: 100, era: 3 + 3 },
				]
			})
		);
	})
}

#[test]
fn slot_stake_is_least_staked_validator_and_exposure_defines_maximum_punishment() {
	// Test that slot_stake is determined by the least staked validator
	// Test that slot_stake is the maximum punishment that can happen to a validator
	ExtBuilder::default()
		.nominate(false)
		.fair(false)
		.build()
		.execute_with(|| {
			// Confirm validator count is 2
			assert_eq!(Staking::validator_count(), 2);
			// Confirm account 10 and 20 are validators
			assert!(<Validators<Test>>::contains_key(&11) && <Validators<Test>>::contains_key(&21));

			assert_eq!(Staking::stakers(&11).total, 1000);
			assert_eq!(Staking::stakers(&21).total, 2000);

			// We confirm initialized slot_stake is this value
			assert_eq!(Staking::slot_stake(), Staking::stakers(&11).total);

			// Now lets lower account 20 stake
			<Stakers<Test>>::insert(
				&21,
				Exposure {
					total: 69,
					own: 69,
					others: vec![],
				},
			);
			assert_eq!(Staking::stakers(&21).total, 69);
			<Ledger<Test>>::insert(
				&20,
				StakingLedger {
					stash: 22,
					total: 69,
					active: 69,
					unlocking: vec![],
				},
			);

			// Compute total payout now for whole duration as other parameter won't change
			let total_payout_0: Balance = Rewards::calculate_next_reward_payout();
			assert!(total_payout_0 > 100); // Test is meaningful if reward something
			Rewards::reward_by_ids(vec![(11, 1)]);
			Rewards::reward_by_ids(vec![(21, 1)]);

			// New era --> rewards are paid to stash account --> stakes are not change
			start_era(1);
			Staking::on_initialize(System::block_number() + 1);

			// -- balances not change
			assert_eq!(Staking::stakers(&11).total, 1000);
			assert_eq!(Staking::stakers(&21).total, 69);

			// -- stash account balance + reward
			assert_eq!(Balances::free_balance(&11), 1000 + total_payout_0 / 2);
			assert_eq!(Balances::free_balance(&21), 2000 + total_payout_0 / 2);

			// -- slot stake should NOT increased.
			assert_eq!(Staking::slot_stake(), 69);

			check_exposure_all();
			check_nominator_all();
		});
}

#[test]
fn on_free_balance_zero_stash_removes_validator() {
	// Tests that validator storage items are cleaned up when stash is empty
	// Tests that storage items are untouched when controller is empty
	ExtBuilder::default().existential_deposit(10).build().execute_with(|| {
		// Check the balance of the validator account
		assert_eq!(Balances::free_balance(10), 256);
		// Check the balance of the stash account
		assert_eq!(Balances::free_balance(11), 256000);
		// Check these two accounts are bonded
		assert_eq!(Staking::bonded(&11), Some(10));

		// Set some storage items which we expect to be cleaned up
		// Set payee information
		assert_ok!(Staking::set_payee(Origin::signed(10), RewardDestination::Stash));

		// Check storage items that should be cleaned up
		assert!(<Ledger<Test>>::contains_key(&10));
		assert!(<Bonded<Test>>::contains_key(&11));
		assert!(<Validators<Test>>::contains_key(&11));
		assert_eq!(Rewards::payee(&11), 11);

		// Reduce free_balance of controller to 0
		let _ = Balances::slash(&10, u64::max_value());

		// Check the balance of the stash account has not been touched
		assert_eq!(Balances::free_balance(11), 256000);
		// Check these two accounts are still bonded
		assert_eq!(Staking::bonded(&11), Some(10));

		// Check storage items have not changed
		assert!(<Ledger<Test>>::contains_key(&10));
		assert!(<Bonded<Test>>::contains_key(&11));
		assert!(<Validators<Test>>::contains_key(&11));
		assert_eq!(Rewards::payee(&11), 11);

		// Reduce free_balance of stash to 0
		let _ = Balances::slash(&11, u64::max_value());
		// Check total balance of stash
		assert_eq!(Balances::total_balance(&11), 0);

		// Reap the stash
		assert_ok!(Staking::reap_stash(Origin::none(), 11));

		// Check storage items do not exist
		assert!(!<Ledger<Test>>::contains_key(&10));
		assert!(!<Bonded<Test>>::contains_key(&11));
		assert!(!<Validators<Test>>::contains_key(&11));
		assert!(!<Nominators<Test>>::contains_key(&11));
	});
}

#[test]
fn on_free_balance_zero_stash_removes_nominator() {
	// Tests that nominator storage items are cleaned up when stash is empty
	// Tests that storage items are untouched when controller is empty
	ExtBuilder::default().existential_deposit(10).build().execute_with(|| {
		// Make 10 a nominator
		assert_ok!(Staking::nominate(Origin::signed(10), vec![20]));
		// Check that account 10 is a nominator
		assert!(<Nominators<Test>>::contains_key(11));
		// Check the balance of the nominator account
		assert_eq!(Balances::free_balance(10), 256);
		// Check the balance of the stash account
		assert_eq!(Balances::free_balance(11), 256000);

		// Set payee information
		assert_ok!(Staking::set_payee(Origin::signed(10), RewardDestination::Stash));

		// Check storage items that should be cleaned up
		assert!(<Ledger<Test>>::contains_key(&10));
		assert!(<Bonded<Test>>::contains_key(&11));
		assert!(<Nominators<Test>>::contains_key(&11));
		assert_eq!(Rewards::payee(&11), 11);

		// Reduce free_balance of controller to 0
		let _ = Balances::slash(&10, u64::max_value());
		// Check total balance of account 10
		assert_eq!(Balances::total_balance(&10), 0);

		// Check the balance of the stash account has not been touched
		assert_eq!(Balances::free_balance(11), 256000);
		// Check these two accounts are still bonded
		assert_eq!(Staking::bonded(&11), Some(10));

		// Check storage items have not changed
		assert!(<Ledger<Test>>::contains_key(&10));
		assert!(<Bonded<Test>>::contains_key(&11));
		assert!(<Nominators<Test>>::contains_key(&11));
		assert_eq!(Rewards::payee(&11), 11);

		// Reduce free_balance of stash to 0
		let _ = Balances::slash(&11, u64::max_value());
		// Check total balance of stash
		assert_eq!(Balances::total_balance(&11), 0);

		// Reap the stash
		assert_ok!(Staking::reap_stash(Origin::none(), 11));

		// Check storage items do not exist
		assert!(!<Ledger<Test>>::contains_key(&10));
		assert!(!<Bonded<Test>>::contains_key(&11));
		assert!(!<Validators<Test>>::contains_key(&11));
		assert!(!<Nominators<Test>>::contains_key(&11));
	});
}

#[test]
fn switching_roles() {
	// Test that it should be possible to switch between roles (nominator, validator, idle) with minimal overhead.
	ExtBuilder::default().nominate(false).build().execute_with(|| {
		Timestamp::set_timestamp(1); // Initialize time.

		// Reset reward destination
		for i in &[10, 20] {
			assert_ok!(Staking::set_payee(Origin::signed(*i), RewardDestination::Controller));
		}

		assert_eq_uvec!(validator_controllers(), vec![20, 10]);

		// put some money in account that we'll use.
		for i in 1..7 {
			let _ = Balances::deposit_creating(&i, 5000);
		}

		// add 2 nominators
		assert_ok!(Staking::bond(Origin::signed(1), 2, 2000, RewardDestination::Controller));
		assert_ok!(Staking::nominate(Origin::signed(2), vec![11, 5]));

		assert_ok!(Staking::bond(Origin::signed(3), 4, 500, RewardDestination::Controller));
		assert_ok!(Staking::nominate(Origin::signed(4), vec![21, 1]));

		// add a new validator candidate
		assert_ok!(Staking::bond(Origin::signed(5), 6, 1000, RewardDestination::Controller));
		assert_ok!(Staking::validate(Origin::signed(6), ValidatorPrefs::default()));

		// new block
		start_session(2);

		// no change
		assert_eq_uvec!(validator_controllers(), vec![20, 10]);

		// new block
		start_session(3);

		// no change
		assert_eq_uvec!(validator_controllers(), vec![20, 10]);

		// new block --> ne era --> new validators
		start_session(4);

		// with current nominators 10 and 5 have the most stake
		assert_eq_uvec!(validator_controllers(), vec![6, 10]);

		// 2 decides to be a validator. Consequences:
		assert_ok!(Staking::validate(Origin::signed(2), ValidatorPrefs::default()));
		// new stakes:
		// 10: 1000 self vote
		// 20: 1000 self vote + 250 vote
		// 6 : 1000 self vote
		// 2 : 2000 self vote + 250 vote.
		// Winners: 20 and 2

		start_session(5);
		assert_eq_uvec!(validator_controllers(), vec![6, 10]);

		start_session(6);
		assert_eq_uvec!(validator_controllers(), vec![6, 10]);

		// ne era
		start_session(7);
		assert_eq_uvec!(validator_controllers(), vec![2, 20]);

		check_exposure_all();
		check_nominator_all();
	});
}

#[test]
fn wrong_vote_is_null() {
	ExtBuilder::default()
		.nominate(false)
		.validator_pool(true)
		.build()
		.execute_with(|| {
			assert_eq_uvec!(validator_controllers(), vec![40, 30]);

			// put some money in account that we'll use.
			for i in 1..3 {
				let _ = Balances::deposit_creating(&i, 5000);
			}

			// add 1 nominators
			assert_ok!(Staking::bond(Origin::signed(1), 2, 2000, RewardDestination::default()));
			assert_ok!(Staking::nominate(
				Origin::signed(2),
				vec![
					11, 21, // good votes
					1, 2, 15, 1000, 25 // crap votes. No effect.
				]
			));

			// new block
			start_era(1);
			advance_session();

			assert_eq_uvec!(validator_controllers(), vec![20, 10]);
		});
}

#[test]
fn bond_with_no_staked_value() {
	// Behavior when someone bonds with no staked value.
	// Particularly when she votes and the candidate is elected.
	ExtBuilder::default()
		.validator_count(3)
		.existential_deposit(5)
		.nominate(false)
		.minimum_validator_count(1)
		.minimum_bond(3)
		.build()
		.execute_with(|| {
			// Can't bond with value < minimum bond
			assert_noop!(
				Staking::bond(Origin::signed(1), 2, 1, RewardDestination::Controller),
				Error::<Test>::InsufficientBond,
			);
			// bonded with absolute minimum value possible.
			assert_ok!(Staking::bond(
				Origin::signed(1),
				2,
				Staking::minimum_bond(),
				RewardDestination::Controller
			));
			assert_eq!(Balances::locks(&1)[0].amount, Staking::minimum_bond());

			// unbond leaving active < minimum bond will cause all to be unbonded.
			assert_ok!(Staking::unbond(Origin::signed(2), 1));
			assert_eq!(
				Staking::ledger(2),
				Some(StakingLedger {
					stash: 1,
					active: 0,
					total: Staking::minimum_bond(),
					unlocking: vec![UnlockChunk {
						value: Staking::minimum_bond(),
						era: 3
					}]
				})
			);

			start_era(1);
			start_era(2);

			// not yet removed.
			assert_ok!(Staking::withdraw_unbonded(Origin::signed(2)));
			assert!(Staking::ledger(2).is_some());
			assert_eq!(Balances::locks(&1)[0].amount, Staking::minimum_bond());

			start_era(3);

			// poof. Account 1 is removed from the staking system.
			assert_ok!(Staking::withdraw_unbonded(Origin::signed(2)));
			assert!(Staking::ledger(2).is_none());
			assert_eq!(Balances::locks(&1).len(), 0);
		});
}

#[test]
fn bond_with_little_staked_value_bounded_by_slot_stake() {
	// Behavior when someone bonds with little staked value.
	// Particularly when she votes and the candidate is elected.
	ExtBuilder::default()
		.validator_count(3)
		.nominate(false)
		.minimum_validator_count(1)
		.build()
		.execute_with(|| {
			// setup
			assert_ok!(Staking::chill(Origin::signed(30)));
			assert_ok!(Staking::set_payee(Origin::signed(10), RewardDestination::Controller));
			let init_balance_2 = Balances::free_balance(&2);
			let init_balance_10 = Balances::free_balance(&10);

			// Stingy validator.
			assert_ok!(Staking::bond(
				Origin::signed(1),
				2,
				Staking::minimum_bond(),
				RewardDestination::Controller
			));
			assert_ok!(Staking::validate(Origin::signed(2), ValidatorPrefs::default()));

			let total_payout_0: Balance = Rewards::calculate_next_reward_payout();
			assert!(total_payout_0 > 100); // Test is meaningful if reward something
			reward_all_elected();

			start_era(1);
			Staking::on_initialize(System::block_number() + 1);
			advance_session();

			// 2 is elected.
			// and fucks up the slot stake.
			assert_eq_uvec!(validator_controllers(), vec![20, 10, 2]);
			assert_eq!(Staking::slot_stake(), 1);

			// Old ones are rewarded.
			assert_eq!(Balances::free_balance(10), init_balance_10 + total_payout_0 / 3);
			// no rewards paid to 2. This was initial election.
			assert_eq!(Balances::free_balance(2), init_balance_2);

			let total_payout_1: Balance = Rewards::calculate_next_reward_payout();
			assert!(total_payout_1 > 100); // Test is meaningful if reward something
			reward_all_elected();
			start_era(2);
			Staking::on_initialize(System::block_number() + 1);

			assert_eq_uvec!(validator_controllers(), vec![20, 10, 2]);
			assert_eq!(Staking::slot_stake(), 1);

			assert_eq!(Balances::free_balance(2), init_balance_2 + total_payout_1 / 3);
			assert_eq!(
				Balances::free_balance(&10),
				init_balance_10 + total_payout_0 / 3 + total_payout_1 / 3,
			);
			check_exposure_all();
			check_nominator_all();
		});
}

#[test]
fn new_era_elects_correct_number_of_validators() {
	ExtBuilder::default()
		.nominate(true)
		.validator_pool(true)
		.fair(true)
		.validator_count(1)
		.build()
		.execute_with(|| {
			assert_eq!(Staking::validator_count(), 1);
			assert_eq!(validator_controllers().len(), 1);

			System::set_block_number(1);
			Session::on_initialize(System::block_number());

			assert_eq!(validator_controllers().len(), 1);
			check_exposure_all();
			check_nominator_all();
		})
}

#[test]
fn phragmen_should_not_overflow_validators() {
	ExtBuilder::default().nominate(false).build().execute_with(|| {
		let _ = Staking::chill(Origin::signed(10));
		let _ = Staking::chill(Origin::signed(20));

		bond_validator(3, 2, u64::max_value());
		bond_validator(5, 4, u64::max_value());

		bond_nominator(7, 6, u64::max_value() / 2, vec![3, 5]);
		bond_nominator(9, 8, u64::max_value() / 2, vec![3, 5]);

		start_era(1);
		advance_session();

		assert_eq_uvec!(validator_controllers(), vec![4, 2]);

		// This test will fail this. Will saturate.
		// check_exposure_all();
		assert_eq!(Staking::stakers(3).total, u64::max_value());
		assert_eq!(Staking::stakers(5).total, u64::max_value());
	})
}

#[test]
fn phragmen_should_not_overflow_nominators() {
	ExtBuilder::default().nominate(false).build().execute_with(|| {
		let _ = Staking::chill(Origin::signed(10));
		let _ = Staking::chill(Origin::signed(20));

		bond_validator(3, 2, u64::max_value() / 2);
		bond_validator(5, 4, u64::max_value() / 2);

		bond_nominator(7, 6, u64::max_value(), vec![3, 5]);
		bond_nominator(9, 8, u64::max_value(), vec![3, 5]);

		start_era(1);
		advance_session();

		assert_eq_uvec!(validator_controllers(), vec![4, 2]);

		// Saturate.
		assert_eq!(Staking::stakers(3).total, u64::max_value());
		assert_eq!(Staking::stakers(5).total, u64::max_value());
	})
}

#[test]
fn phragmen_should_not_overflow_ultimate() {
	ExtBuilder::default().nominate(false).build().execute_with(|| {
		bond_validator(3, 2, u64::max_value());
		bond_validator(5, 4, u64::max_value());

		bond_nominator(7, 6, u64::max_value(), vec![3, 5]);
		bond_nominator(9, 8, u64::max_value(), vec![3, 5]);

		start_era(1);
		advance_session();

		assert_eq_uvec!(validator_controllers(), vec![4, 2]);

		// Saturate.
		assert_eq!(Staking::stakers(3).total, u64::max_value());
		assert_eq!(Staking::stakers(5).total, u64::max_value());
	})
}

#[test]
fn reward_validator_slashing_validator_doesnt_overflow() {
	ExtBuilder::default().build().execute_with(|| {
		let stake = u32::max_value() as u64 * 2;
		let reward_slash = u32::max_value() as u64 * 2;

		// Assert multiplication overflows in balance arithmetic.
		assert!(stake.checked_mul(reward_slash).is_none());

		// Set staker
		let _ = Balances::make_free_balance_be(&11, stake);
		<Stakers<Test>>::insert(
			&11,
			Exposure {
				total: stake,
				own: stake,
				others: vec![],
			},
		);

		// Check reward
		let _ = Balances::deposit_into_existing(&11, stake);
		assert_eq!(Balances::total_balance(&11), stake * 2);

		// Set staker
		let _ = Balances::make_free_balance_be(&11, stake);
		let _ = Balances::make_free_balance_be(&2, stake);

		// only slashes out of bonded stake are applied. without this line,
		// it is 0.
		Staking::bond(Origin::signed(2), 20000, stake - 1, RewardDestination::default()).unwrap();
		<Stakers<Test>>::insert(
			&11,
			Exposure {
				total: stake,
				own: 1,
				others: vec![IndividualExposure {
					who: 2,
					value: stake - 1,
				}],
			},
		);

		// Check slashing
		on_offence_now(
			&[OffenceDetails {
				offender: (11, Staking::stakers(&11)),
				reporters: vec![],
			}],
			&[Perbill::from_percent(100)],
		);

		assert_eq!(Balances::total_balance(&11), stake - 1);
		assert_eq!(Balances::total_balance(&2), 1);
	})
}

#[test]
fn unbonded_balance_is_still_slashable() {
	ExtBuilder::default().build().execute_with(|| {
		assert_eq!(Staking::slashable_balance_of(&11), 1000);
		assert_ok!(Staking::unbond(Origin::signed(10), 800));
		// active amount + unlocking amounts are still slashable
		assert_eq!(Staking::slashable_balance_of(&11), 1000);
	})
}

#[test]
fn era_is_always_same_length() {
	// This ensures that the sessions is always of the same length if there is no forcing no
	// session changes.
	ExtBuilder::default().build().execute_with(|| {
		start_era(1);
		assert_eq!(Staking::current_era_start_session_index(), SessionsPerEra::get());

		start_era(2);
		assert_eq!(Staking::current_era_start_session_index(), SessionsPerEra::get() * 2);

		let session = Session::current_index();
		ForceEra::put(Forcing::ForceNew);
		advance_session();
		assert_eq!(Staking::current_era(), 3);
		assert_eq!(Staking::current_era_start_session_index(), session + 1);

		start_era(4);
		assert_eq!(
			Staking::current_era_start_session_index(),
			session + SessionsPerEra::get() + 1
		);
	});
}

#[test]
fn offence_forces_new_era() {
	ExtBuilder::default().build().execute_with(|| {
		on_offence_now(
			&[OffenceDetails {
				offender: (11, Staking::stakers(&11)),
				reporters: vec![],
			}],
			&[Perbill::from_percent(5)],
		);

		assert_eq!(Staking::force_era(), Forcing::ForceNew);
	});
}

#[test]
fn offence_ensures_new_era_without_clobbering() {
	ExtBuilder::default().build().execute_with(|| {
		assert_ok!(Staking::force_new_era_always(Origin::root()));

		on_offence_now(
			&[OffenceDetails {
				offender: (11, Staking::stakers(&11)),
				reporters: vec![],
			}],
			&[Perbill::from_percent(5)],
		);

		assert_eq!(Staking::force_era(), Forcing::ForceAlways);
	});
}

#[test]
fn offence_deselects_validator_when_slash_is_zero() {
	ExtBuilder::default().build().execute_with(|| {
		assert!(<Validators<Test>>::contains_key(11));
		on_offence_now(
			&[OffenceDetails {
				offender: (11, Staking::stakers(&11)),
				reporters: vec![],
			}],
			&[Perbill::from_percent(0)],
		);
		assert_eq!(Staking::force_era(), Forcing::ForceNew);
		assert!(!<Validators<Test>>::contains_key(11));
	});
}

#[test]
fn slashing_performed_according_exposure() {
	// This test checks that slashing is performed according the exposure (or more precisely,
	// historical exposure), not the current balance.
	ExtBuilder::default().build().execute_with(|| {
		assert_eq!(Staking::stakers(&11).own, 1000);

		// Handle an offence with a historical exposure.
		on_offence_now(
			&[OffenceDetails {
				offender: (
					11,
					Exposure {
						total: 500,
						own: 500,
						others: vec![],
					},
				),
				reporters: vec![],
			}],
			&[Perbill::from_percent(50)],
		);

		// The stash account should be slashed for 250 (50% of 500).
		assert_eq!(Balances::free_balance(11), 1000 - 250);
	});
}

#[test]
fn slash_in_old_span_does_not_deselect() {
	ExtBuilder::default().build().execute_with(|| {
		start_era(1);

		assert!(<Validators<Test>>::contains_key(11));
		on_offence_now(
			&[OffenceDetails {
				offender: (11, Staking::stakers(&11)),
				reporters: vec![],
			}],
			&[Perbill::from_percent(0)],
		);
		assert_eq!(Staking::force_era(), Forcing::ForceNew);
		assert!(!<Validators<Test>>::contains_key(11));

		start_era(2);

		Staking::validate(Origin::signed(10), Default::default()).unwrap();
		assert_eq!(Staking::force_era(), Forcing::NotForcing);
		assert!(<Validators<Test>>::contains_key(11));

		start_era(3);

		// this staker is in a new slashing span now, having re-registered after
		// their prior slash.

		on_offence_in_era(
			&[OffenceDetails {
				offender: (11, Staking::stakers(&11)),
				reporters: vec![],
			}],
			&[Perbill::from_percent(0)],
			1,
		);

		// not for zero-slash.
		assert_eq!(Staking::force_era(), Forcing::NotForcing);
		assert!(<Validators<Test>>::contains_key(11));

		on_offence_in_era(
			&[OffenceDetails {
				offender: (11, Staking::stakers(&11)),
				reporters: vec![],
			}],
			// NOTE: A 100% slash here would clean up the account, causing de-registration.
			&[Perbill::from_percent(95)],
			1,
		);

		// or non-zero.
		assert_eq!(Staking::force_era(), Forcing::NotForcing);
		assert!(<Validators<Test>>::contains_key(11));
		assert_ledger_consistent(11);
	});
}

#[test]
fn reporters_receive_their_slice() {
	// This test verifies that the reporters of the offence receive their slice from the slashed
	// amount.
	ExtBuilder::default().build().execute_with(|| {
		// The reporters' reward is calculated from the total exposure.
		let initial_balance = 1125;

		assert_eq!(Staking::stakers(&11).total, initial_balance);

		on_offence_now(
			&[OffenceDetails {
				offender: (11, Staking::stakers(&11)),
				reporters: vec![1, 2],
			}],
			&[Perbill::from_percent(50)],
		);

		// F1 * (reward_proportion * slash - 0)
		// 50% * (10% * initial_balance / 2)
		let reward = (initial_balance / 20) / 2;
		let reward_each = reward / 2; // split into two pieces.
		assert_eq!(Balances::free_balance(1), 10 + reward_each);
		assert_eq!(Balances::free_balance(2), 20 + reward_each);
		assert_ledger_consistent(11);
	});
}

#[test]
fn subsequent_reports_in_same_span_pay_out_less() {
	// This test verifies that the reporters of the offence receive their slice from the slashed
	// amount.
	ExtBuilder::default().build().execute_with(|| {
		// The reporters' reward is calculated from the total exposure.
		let initial_balance = 1125;

		assert_eq!(Staking::stakers(&11).total, initial_balance);

		on_offence_now(
			&[OffenceDetails {
				offender: (11, Staking::stakers(&11)),
				reporters: vec![1],
			}],
			&[Perbill::from_percent(20)],
		);

		// F1 * (reward_proportion * slash - 0)
		// 50% * (10% * initial_balance * 20%)
		let reward = (initial_balance / 5) / 20;
		assert_eq!(Balances::free_balance(1), 10 + reward);

		on_offence_now(
			&[OffenceDetails {
				offender: (11, Staking::stakers(&11)),
				reporters: vec![1],
			}],
			&[Perbill::from_percent(50)],
		);

		let prior_payout = reward;

		// F1 * (reward_proportion * slash - prior_payout)
		// 50% * (10% * (initial_balance / 2) - prior_payout)
		let reward = ((initial_balance / 20) - prior_payout) / 2;
		assert_eq!(Balances::free_balance(1), 10 + prior_payout + reward);
		assert_ledger_consistent(11);
	});
}

#[test]
fn invulnerables_are_not_slashed() {
	// For invulnerable validators no slashing is performed.
	ExtBuilder::default().invulnerables(vec![11]).build().execute_with(|| {
		assert_eq!(Balances::free_balance(11), 1000);
		assert_eq!(Balances::free_balance(21), 2000);

		let exposure = Staking::stakers(&21);
		let initial_balance = Staking::slashable_balance_of(&21);

		let nominator_balances: Vec<_> = exposure.others.iter().map(|o| Balances::free_balance(&o.who)).collect();

		on_offence_now(
			&[
				OffenceDetails {
					offender: (11, Staking::stakers(&11)),
					reporters: vec![],
				},
				OffenceDetails {
					offender: (21, Staking::stakers(&21)),
					reporters: vec![],
				},
			],
			&[Perbill::from_percent(50), Perbill::from_percent(20)],
		);

		// The validator 11 hasn't been slashed, but 21 has been.
		assert_eq!(Balances::free_balance(11), 1000);
		// 2000 - (0.2 * initial_balance)
		assert_eq!(Balances::free_balance(21), 2000 - (2 * initial_balance / 10));

		// ensure that nominators were slashed as well.
		for (initial_balance, other) in nominator_balances.into_iter().zip(exposure.others) {
			assert_eq!(
				Balances::free_balance(&other.who),
				initial_balance - (2 * other.value / 10),
			);
		}
		assert_ledger_consistent(11);
		assert_ledger_consistent(21);
	});
}

#[test]
fn invulnerables_can_be_set() {
	// Invulnerable validator set can be modified
	ExtBuilder::default().invulnerables(vec![21]).build().execute_with(|| {
		System::set_block_number(1);

		assert_eq!(Balances::free_balance(11), 1000);
		assert_eq!(Balances::free_balance(21), 2000);

		//Changing the invulnerables set from [21] to [11].
		let _ = Staking::set_invulnerables(Origin::root(), vec![11]);
		assert_eq!(
			System::events(),
			vec![EventRecord {
				phase: Phase::Initialization,
				event: mock::MetaEvent::staking(RawEvent::SetInvulnerables(vec![11])),
				topics: vec![],
			}]
		);

		let exposure = Staking::stakers(&21);
		let initial_balance = Staking::slashable_balance_of(&21);

		let nominator_balances: Vec<_> = exposure.others.iter().map(|o| Balances::free_balance(&o.who)).collect();

		on_offence_now(
			&[
				OffenceDetails {
					offender: (11, Staking::stakers(&11)),
					reporters: vec![],
				},
				OffenceDetails {
					offender: (21, Staking::stakers(&21)),
					reporters: vec![],
				},
			],
			&[Perbill::from_percent(50), Perbill::from_percent(20)],
		);

		// The validator 11 hasn't been slashed, but 21 has been.
		assert_eq!(Balances::free_balance(11), 1000);
		// 2000 - (0.2 * initial_balance)
		assert_eq!(Balances::free_balance(21), 2000 - (2 * initial_balance / 10));

		// ensure that nominators were slashed as well.
		for (initial_balance, other) in nominator_balances.into_iter().zip(exposure.others) {
			assert_eq!(
				Balances::free_balance(&other.who),
				initial_balance - (2 * other.value / 10),
			);
		}
		assert_ledger_consistent(11);
		assert_ledger_consistent(21);
	});
}

#[test]
fn invulnerables_can_only_be_set_by_root() {
	// Invulnerable validator set can be modified
	ExtBuilder::default().invulnerables(vec![11]).build().execute_with(|| {
		assert_eq!(Staking::invulnerables(), vec![11]);

		//try to change the invulnerable set without root access
		let _ = Staking::set_invulnerables(Origin::signed(21), vec![21]);
		assert_eq!(Staking::invulnerables(), vec![11]);

		//Changing the invulnerables with root access.
		let _ = Staking::set_invulnerables(Origin::root(), vec![21, 11]);
		assert_eq!(Staking::invulnerables(), vec![21, 11]);
	});
}

#[test]
fn invulnerables_be_empty() {
	ExtBuilder::default()
		.invulnerables(vec![11, 21])
		.build()
		.execute_with(|| {
			assert_eq!(Staking::invulnerables(), vec![11, 21]);

			//Changing the invulnerables with root access.
			let invulnerables: Vec<AccountId> = vec![];
			let _ = Staking::set_invulnerables(Origin::root(), invulnerables.clone());
			assert_eq!(Staking::invulnerables(), invulnerables);
		});
}

#[test]
fn dont_slash_if_fraction_is_zero() {
	// Don't slash if the fraction is zero.
	ExtBuilder::default().build().execute_with(|| {
		assert_eq!(Balances::free_balance(11), 1000);

		on_offence_now(
			&[OffenceDetails {
				offender: (11, Staking::stakers(&11)),
				reporters: vec![],
			}],
			&[Perbill::from_percent(0)],
		);

		// The validator hasn't been slashed. The new era is not forced.
		assert_eq!(Balances::free_balance(11), 1000);
		assert_ledger_consistent(11);
	});
}

#[test]
fn only_slash_for_max_in_era() {
	ExtBuilder::default().build().execute_with(|| {
		assert_eq!(Balances::free_balance(11), 1000);

		on_offence_now(
			&[OffenceDetails {
				offender: (11, Staking::stakers(&11)),
				reporters: vec![],
			}],
			&[Perbill::from_percent(50)],
		);

		// The validator has been slashed and has been force-chilled.
		assert_eq!(Balances::free_balance(11), 500);
		assert_eq!(Staking::force_era(), Forcing::ForceNew);

		on_offence_now(
			&[OffenceDetails {
				offender: (11, Staking::stakers(&11)),
				reporters: vec![],
			}],
			&[Perbill::from_percent(25)],
		);

		// The validator has not been slashed additionally.
		assert_eq!(Balances::free_balance(11), 500);

		on_offence_now(
			&[OffenceDetails {
				offender: (11, Staking::stakers(&11)),
				reporters: vec![],
			}],
			&[Perbill::from_percent(60)],
		);

		// The validator got slashed 10% more.
		assert_eq!(Balances::free_balance(11), 400);
		assert_ledger_consistent(11);
	})
}

#[test]
fn garbage_collection_after_slashing() {
	ExtBuilder::default().existential_deposit(2).build().execute_with(|| {
		assert_eq!(Balances::free_balance(11), 256_000);

		on_offence_now(
			&[OffenceDetails {
				offender: (11, Staking::stakers(&11)),
				reporters: vec![],
			}],
			&[Perbill::from_percent(10)],
		);

		assert_eq!(Balances::free_balance(11), 256_000 - 25_600);
		assert!(<Staking as crate::Store>::SlashingSpans::get(&11).is_some());
		assert_eq!(
			<Staking as crate::Store>::SpanSlash::get(&(11, 0)).amount_slashed(),
			&25_600
		);

		on_offence_now(
			&[OffenceDetails {
				offender: (11, Staking::stakers(&11)),
				reporters: vec![],
			}],
			&[Perbill::from_percent(100)],
		);

		// validator and nominator slash in era are garbage-collected by era change,
		// so we don't test those here.

		assert_eq!(Balances::free_balance(11), 0);
		assert_eq!(Balances::total_balance(&11), 0);

		let slashing_spans = <Staking as crate::Store>::SlashingSpans::get(&11).unwrap();
		assert_eq!(slashing_spans.iter().count(), 2);

		assert_ok!(Staking::reap_stash(Origin::none(), 11));

		assert!(<Staking as crate::Store>::SlashingSpans::get(&11).is_none());
		assert_eq!(<Staking as crate::Store>::SpanSlash::get(&(11, 0)).amount_slashed(), &0);
	})
}

#[test]
fn garbage_collection_on_window_pruning() {
	ExtBuilder::default().build().execute_with(|| {
		start_era(1);

		assert_eq!(Balances::free_balance(11), 1000);

		let exposure = Staking::stakers(&11);
		assert_eq!(Balances::free_balance(101), 2000);
		let nominated_value = exposure.others.iter().find(|o| o.who == 101).unwrap().value;

		on_offence_now(
			&[OffenceDetails {
				offender: (11, Staking::stakers(&11)),
				reporters: vec![],
			}],
			&[Perbill::from_percent(10)],
		);

		let now = Staking::current_era();

		assert_eq!(Balances::free_balance(11), 900);
		assert_eq!(Balances::free_balance(101), 2000 - (nominated_value / 10));

		assert!(<Staking as crate::Store>::ValidatorSlashInEra::get(&now, &11).is_some());
		assert!(<Staking as crate::Store>::NominatorSlashInEra::get(&now, &101).is_some());

		// + 1 because we have to exit the bonding window.
		for era in (0..(BondingDuration::get() + 1)).map(|offset| offset + now + 1) {
			assert!(<Staking as crate::Store>::ValidatorSlashInEra::get(&now, &11).is_some());
			assert!(<Staking as crate::Store>::NominatorSlashInEra::get(&now, &101).is_some());

			start_era(era);
		}

		assert!(<Staking as crate::Store>::ValidatorSlashInEra::get(&now, &11).is_none());
		assert!(<Staking as crate::Store>::NominatorSlashInEra::get(&now, &101).is_none());
	})
}

#[test]
fn slashing_nominators_by_span_max() {
	ExtBuilder::default().build().execute_with(|| {
		start_era(1);
		start_era(2);
		start_era(3);

		assert_eq!(Balances::free_balance(11), 1000);
		assert_eq!(Balances::free_balance(21), 2000);
		assert_eq!(Balances::free_balance(101), 2000);
		assert_eq!(Staking::slashable_balance_of(&21), 1000);

		let exposure_11 = Staking::stakers(&11);
		let exposure_21 = Staking::stakers(&21);
		assert_eq!(Balances::free_balance(101), 2000);
		let nominated_value_11 = exposure_11.others.iter().find(|o| o.who == 101).unwrap().value;
		let nominated_value_21 = exposure_21.others.iter().find(|o| o.who == 101).unwrap().value;

		on_offence_in_era(
			&[OffenceDetails {
				offender: (11, Staking::stakers(&11)),
				reporters: vec![],
			}],
			&[Perbill::from_percent(10)],
			2,
		);

		assert_eq!(Balances::free_balance(11), 900);

		let slash_1_amount = Perbill::from_percent(10) * nominated_value_11;
		assert_eq!(Balances::free_balance(101), 2000 - slash_1_amount);

		let expected_spans = vec![
			slashing::SlashingSpan {
				index: 1,
				start: 4,
				length: None,
			},
			slashing::SlashingSpan {
				index: 0,
				start: 0,
				length: Some(4),
			},
		];

		let get_span = |account| <Staking as crate::Store>::SlashingSpans::get(&account).unwrap();

		assert_eq!(get_span(11).iter().collect::<Vec<_>>(), expected_spans,);

		assert_eq!(get_span(101).iter().collect::<Vec<_>>(), expected_spans,);

		// second slash: higher era, higher value, same span.
		on_offence_in_era(
			&[OffenceDetails {
				offender: (21, Staking::stakers(&21)),
				reporters: vec![],
			}],
			&[Perbill::from_percent(30)],
			3,
		);

		// 11 was not further slashed, but 21 and 101 were.
		assert_eq!(Balances::free_balance(11), 900);
		assert_eq!(Balances::free_balance(21), 1700);

		let slash_2_amount = Perbill::from_percent(30) * nominated_value_21;
		assert!(slash_2_amount > slash_1_amount);

		// only the maximum slash in a single span is taken.
		assert_eq!(Balances::free_balance(101), 2000 - slash_2_amount);

		// third slash: in same era and on same validator as first, higher
		// in-era value, but lower slash value than slash 2.
		on_offence_in_era(
			&[OffenceDetails {
				offender: (11, Staking::stakers(&11)),
				reporters: vec![],
			}],
			&[Perbill::from_percent(20)],
			2,
		);

		// 11 was further slashed, but 21 and 101 were not.
		assert_eq!(Balances::free_balance(11), 800);
		assert_eq!(Balances::free_balance(21), 1700);

		let slash_3_amount = Perbill::from_percent(20) * nominated_value_21;
		assert!(slash_3_amount < slash_2_amount);
		assert!(slash_3_amount > slash_1_amount);

		// only the maximum slash in a single span is taken.
		assert_eq!(Balances::free_balance(101), 2000 - slash_2_amount);
	});
}

#[test]
fn slashes_are_summed_across_spans() {
	ExtBuilder::default().build().execute_with(|| {
		start_era(1);
		start_era(2);
		start_era(3);

		assert_eq!(Balances::free_balance(21), 2000);
		assert_eq!(Staking::slashable_balance_of(&21), 1000);

		let get_span = |account| <Staking as crate::Store>::SlashingSpans::get(&account).unwrap();

		on_offence_now(
			&[OffenceDetails {
				offender: (21, Staking::stakers(&21)),
				reporters: vec![],
			}],
			&[Perbill::from_percent(10)],
		);

		let expected_spans = vec![
			slashing::SlashingSpan {
				index: 1,
				start: 4,
				length: None,
			},
			slashing::SlashingSpan {
				index: 0,
				start: 0,
				length: Some(4),
			},
		];

		assert_eq!(get_span(21).iter().collect::<Vec<_>>(), expected_spans);
		assert_eq!(Balances::free_balance(21), 1900);

		// 21 has been force-chilled. re-signal intent to validate.
		Staking::validate(Origin::signed(20), Default::default()).unwrap();

		start_era(4);

		assert_eq!(Staking::slashable_balance_of(&21), 900);

		on_offence_now(
			&[OffenceDetails {
				offender: (21, Staking::stakers(&21)),
				reporters: vec![],
			}],
			&[Perbill::from_percent(10)],
		);

		let expected_spans = vec![
			slashing::SlashingSpan {
				index: 2,
				start: 5,
				length: None,
			},
			slashing::SlashingSpan {
				index: 1,
				start: 4,
				length: Some(1),
			},
			slashing::SlashingSpan {
				index: 0,
				start: 0,
				length: Some(4),
			},
		];

		assert_eq!(get_span(21).iter().collect::<Vec<_>>(), expected_spans);
		assert_eq!(Balances::free_balance(21), 1810);
	});
}

#[test]
fn deferred_slashes_are_deferred() {
	ExtBuilder::default().slash_defer_duration(2).build().execute_with(|| {
		start_era(1);

		assert_eq!(Balances::free_balance(11), 1000);

		let exposure = Staking::stakers(&11);
		assert_eq!(Balances::free_balance(101), 2000);
		let nominated_value = exposure.others.iter().find(|o| o.who == 101).unwrap().value;

		on_offence_now(
			&[OffenceDetails {
				offender: (11, Staking::stakers(&11)),
				reporters: vec![],
			}],
			&[Perbill::from_percent(10)],
		);

		assert_eq!(Balances::free_balance(11), 1000);
		assert_eq!(Balances::free_balance(101), 2000);

		start_era(2);

		assert_eq!(Balances::free_balance(11), 1000);
		assert_eq!(Balances::free_balance(101), 2000);

		start_era(3);

		assert_eq!(Balances::free_balance(11), 1000);
		assert_eq!(Balances::free_balance(101), 2000);

		// at the start of era 4, slashes from era 1 are processed,
		// after being deferred for at least 2 full eras.
		start_era(4);

		assert_eq!(Balances::free_balance(11), 900);
		assert_eq!(Balances::free_balance(101), 2000 - (nominated_value / 10));
	})
}

#[test]
fn remove_deferred() {
	ExtBuilder::default().slash_defer_duration(2).build().execute_with(|| {
		start_era(1);

		assert_eq!(Balances::free_balance(11), 1000);

		let exposure = Staking::stakers(&11);
		assert_eq!(Balances::free_balance(101), 2000);
		let nominated_value = exposure.others.iter().find(|o| o.who == 101).unwrap().value;

		on_offence_now(
			&[OffenceDetails {
				offender: (11, exposure.clone()),
				reporters: vec![],
			}],
			&[Perbill::from_percent(10)],
		);

		assert_eq!(Balances::free_balance(11), 1000);
		assert_eq!(Balances::free_balance(101), 2000);

		start_era(2);

		on_offence_in_era(
			&[OffenceDetails {
				offender: (11, exposure.clone()),
				reporters: vec![],
			}],
			&[Perbill::from_percent(15)],
			1,
		);

		// fails if empty
		assert_noop!(
			Staking::cancel_deferred_slash(Origin::root(), 1, vec![]),
			Error::<Test>::EmptyTargets
		);

		assert_ok!(Staking::cancel_deferred_slash(Origin::root(), 1, vec![0]));

		assert_eq!(Balances::free_balance(11), 1000);
		assert_eq!(Balances::free_balance(101), 2000);

		start_era(3);

		assert_eq!(Balances::free_balance(11), 1000);
		assert_eq!(Balances::free_balance(101), 2000);

		// at the start of era 4, slashes from era 1 are processed,
		// after being deferred for at least 2 full eras.
		start_era(4);

		// the first slash for 10% was cancelled, so no effect.
		assert_eq!(Balances::free_balance(11), 1000);
		assert_eq!(Balances::free_balance(101), 2000);

		start_era(5);

		let slash_10 = Perbill::from_percent(10);
		let slash_15 = Perbill::from_percent(15);
		let initial_slash = slash_10 * nominated_value;

		let total_slash = slash_15 * nominated_value;
		let actual_slash = total_slash - initial_slash;

		// 5% slash (15 - 10) processed now.
		assert_eq!(Balances::free_balance(11), 950);
		assert_eq!(Balances::free_balance(101), 2000 - actual_slash);
	})
}

#[test]
fn remove_multi_deferred() {
	ExtBuilder::default().slash_defer_duration(2).build().execute_with(|| {
		start_era(1);

		assert_eq!(Balances::free_balance(11), 1000);

		let exposure = Staking::stakers(&11);
		assert_eq!(Balances::free_balance(101), 2000);

		on_offence_now(
			&[OffenceDetails {
				offender: (11, exposure.clone()),
				reporters: vec![],
			}],
			&[Perbill::from_percent(10)],
		);

		on_offence_now(
			&[OffenceDetails {
				offender: (21, Staking::stakers(&21)),
				reporters: vec![],
			}],
			&[Perbill::from_percent(10)],
		);

		on_offence_now(
			&[OffenceDetails {
				offender: (11, exposure.clone()),
				reporters: vec![],
			}],
			&[Perbill::from_percent(25)],
		);

		on_offence_now(
			&[OffenceDetails {
				offender: (42, exposure.clone()),
				reporters: vec![],
			}],
			&[Perbill::from_percent(25)],
		);

		on_offence_now(
			&[OffenceDetails {
				offender: (69, exposure.clone()),
				reporters: vec![],
			}],
			&[Perbill::from_percent(25)],
		);

		assert_eq!(<Staking as Store>::UnappliedSlashes::get(&1).len(), 5);

		// fails if list is not sorted
		assert_noop!(
			Staking::cancel_deferred_slash(Origin::root(), 1, vec![2, 0, 4]),
			Error::<Test>::NotSortedAndUnique
		);
		// fails if list is not unique
		assert_noop!(
			Staking::cancel_deferred_slash(Origin::root(), 1, vec![0, 2, 2]),
			Error::<Test>::NotSortedAndUnique
		);
		// fails if bad index
		assert_noop!(
			Staking::cancel_deferred_slash(Origin::root(), 1, vec![1, 2, 3, 4, 5]),
			Error::<Test>::InvalidSlashIndex
		);

		assert_ok!(Staking::cancel_deferred_slash(Origin::root(), 1, vec![0, 2, 4]));

		let slashes = <Staking as Store>::UnappliedSlashes::get(&1);
		assert_eq!(slashes.len(), 2);
		assert_eq!(slashes[0].validator, 21);
		assert_eq!(slashes[1].validator, 42);
	})
}

#[test]
fn slash_kicks_validators_not_nominators() {
	ExtBuilder::default().build().execute_with(|| {
		start_era(1);

		assert_eq!(Balances::free_balance(11), 1000);

		let exposure = Staking::stakers(&11);
		assert_eq!(Balances::free_balance(101), 2000);
		let nominated_value = exposure.others.iter().find(|o| o.who == 101).unwrap().value;

		on_offence_now(
			&[OffenceDetails {
				offender: (11, exposure.clone()),
				reporters: vec![],
			}],
			&[Perbill::from_percent(10)],
		);

		assert_eq!(Balances::free_balance(11), 900);
		assert_eq!(Balances::free_balance(101), 2000 - (nominated_value / 10));

		// This is the best way to check that the validator was chilled; `get` will
		// return default value.
		for (stash, _) in <Staking as Store>::Validators::iter() {
			assert!(stash != 11);
		}

		let nominations = <Staking as Store>::Nominators::get(&101).unwrap();

		// and make sure that the vote will be ignored even if the validator
		// re-registers.
		let last_slash = <Staking as Store>::SlashingSpans::get(&11)
			.unwrap()
			.last_nonzero_slash();
		assert!(nominations.submitted_in < last_slash);
	});
}

#[test]
fn zero_slash_keeps_nominators() {
	ExtBuilder::default().build().execute_with(|| {
		start_era(1);

		assert_eq!(Balances::free_balance(11), 1000);

		let exposure = Staking::stakers(&11);
		assert_eq!(Balances::free_balance(101), 2000);

		on_offence_now(
			&[OffenceDetails {
				offender: (11, exposure.clone()),
				reporters: vec![],
			}],
			&[Perbill::from_percent(0)],
		);

		assert_eq!(Balances::free_balance(11), 1000);
		assert_eq!(Balances::free_balance(101), 2000);

		// This is the best way to check that the validator was chilled; `get` will
		// return default value.
		for (stash, _) in <<Staking as Store>::Validators>::iter() {
			assert!(stash != 11);
		}

		let nominations = <Staking as Store>::Nominators::get(&101).unwrap();

		// and make sure that the vote will not be ignored, because the slash was
		// zero.
		let last_slash = <Staking as Store>::SlashingSpans::get(&11)
			.unwrap()
			.last_nonzero_slash();
		assert!(nominations.submitted_in >= last_slash);
	});
}

#[test]
fn show_that_max_commission_is_100_percent() {
	ExtBuilder::default().build().execute_with(|| {
		let prefs = ValidatorPrefs {
			commission: Perbill::from_fraction(1.5),
		};

		assert_ok!(Staking::validate(Origin::signed(10), prefs.clone()));

		let stored_prefs = <Staking as Store>::Validators::get(&11);

		let total_rewards: u32 = 1_000;
		let expected_rewards: u32 = 1_000;

		assert_eq!(stored_prefs.commission * total_rewards, expected_rewards);
	});
}

#[test]
fn set_minimum_bond_works() {
	ExtBuilder::default().minimum_bond(7357).build().execute_with(|| {
		System::set_block_number(1);
		// Non-root accounts cannot set minimum bond
		assert_noop!(Staking::set_minimum_bond(Origin::signed(1), 123), BadOrigin);
		assert_eq!(Staking::minimum_bond(), 7357);
		assert_eq!(System::events(), vec![]);

		// Root accounts can set minimum bond
		assert_ok!(Staking::set_minimum_bond(Origin::root(), 537));
		assert_eq!(Staking::minimum_bond(), 537);
		assert_eq!(
			System::events(),
			vec![EventRecord {
				phase: Phase::Initialization,
				event: mock::MetaEvent::staking(RawEvent::SetMinimumBond(537)),
				topics: vec![],
			}]
		);
	});
}

#[test]
#[should_panic(expected = "Minimum bond must be greater than zero.")]
fn minimum_bond_in_genesis_config_must_be_greater_than_zero() {
	ExtBuilder::default().minimum_bond(0).build().execute_with(|| {});
}

#[test]
fn unbond_works_when_remaining_active_is_more_than_minimum_bond() {
	ExtBuilder::default().minimum_bond(5).build().execute_with(|| {
		// `ExtBuilder` auto configures some IDs < 100 with funds
		// making tests less clear
		let stash = 100_u64;
		let controller = 101_u64;
		let initial_bond = Staking::minimum_bond() + 50;

		assert!(Balances::deposit_into_existing(&stash, initial_bond).is_ok());

		// Bond with slightly more than the minimum bond
		assert_ok!(Staking::bond(
			Origin::signed(stash),
			controller,
			initial_bond,
			RewardDestination::Controller
		));
		assert_eq!(
			Staking::ledger(&controller),
			Some(StakingLedger {
				stash,
				total: initial_bond,
				active: initial_bond,
				unlocking: vec![],
			})
		);
		let unbond_amount = 40;
		assert_ok!(Staking::unbond(Origin::signed(controller), unbond_amount));
		assert_eq!(
			Staking::ledger(&controller),
			Some(StakingLedger {
				stash,
				total: initial_bond,
				active: initial_bond - unbond_amount,
				unlocking: vec![UnlockChunk {
					value: unbond_amount,
					era: 3
				}],
			})
		);
	});
}

#[test]
fn unbond_should_remove_validator_from_future_era_when_remaining_bond_is_less_than_minimum_bond() {
	ExtBuilder::default().minimum_bond(5).build().execute_with(|| {
		// `ExtBuilder` auto configures some IDs < 100 with funds
		// making tests less clear
		let stash = 100_u64;
		let controller = 101_u64;
		let initial_bond = Staking::minimum_bond() + 50;

		assert!(Balances::deposit_into_existing(&stash, initial_bond).is_ok());

		// Bond with slightly more than the minimum bond
		assert_ok!(Staking::bond(
			Origin::signed(stash),
			controller,
			initial_bond,
			RewardDestination::Controller
		));
		assert_ok!(Staking::validate(Origin::signed(controller), ValidatorPrefs::default()));
		// Unbond just enough to put the active stash below the minimum bond amount
		assert_ok!(Staking::unbond(Origin::signed(controller), 51));

		// Stash will not be considered as a validator next era
		assert!(!<Staking as crate::Store>::Validators::contains_key(stash));

		// Stash cannot validate again with inactive bond
		assert_noop!(
			Staking::validate(Origin::signed(controller), ValidatorPrefs::default()),
			Error::<Test>::InsufficientBond,
		);
	});
}

#[test]
fn unbond_should_remove_nominator_from_future_era_when_remaining_bond_is_less_than_minimum_bond() {
	ExtBuilder::default().minimum_bond(5).build().execute_with(|| {
		// `ExtBuilder` auto configures some IDs < 100 with funds
		// making tests less clear
		let stash = 100_u64;
		let controller = 101_u64;
		let initial_bond = Staking::minimum_bond() + 50;

		assert!(Balances::deposit_into_existing(&stash, initial_bond).is_ok());

		// Bond with slightly more than the minimum bond
		assert_ok!(Staking::bond(
			Origin::signed(stash),
			controller,
			initial_bond,
			RewardDestination::Controller
		));
		assert_ok!(Staking::nominate(Origin::signed(controller), vec![stash]));
		// Unbond just enough to put the active stash below the minimum bond amount
		assert_ok!(Staking::unbond(Origin::signed(controller), 51));

		// Stash will not be considered as a nominator next era
		assert!(!<Staking as crate::Store>::Nominators::contains_key(stash));

		// Stash cannot nominate again with inactive bond
		assert_noop!(
			Staking::nominate(Origin::signed(controller), vec![1, 2, 3, 4, 5]),
			Error::<Test>::InsufficientBond,
		);
	});
}

#[test]
fn validators_with_insufficient_active_bond_are_not_elected() {
	ExtBuilder::default()
		.minimum_bond(1_000)
		.validator_count(5)
		.minimum_validator_count(3)
		.simple()
		.execute_with(|| {
			// Check some initial parameters are set
			assert_eq!(<Staking as crate::Store>::ValidatorCount::get(), 5);
			assert_eq!(<Staking as crate::Store>::MinimumValidatorCount::get(), 3);

			// Setup
			// 1) Fund and bond stashes
			// 2) Sign up to validate
			let stashes = vec![1, 2, 3, 4, 5];
			let controllers = vec![11, 22, 33, 44, 55];
			let initial_bond = Staking::minimum_bond() + 50;

			for (stash, controller) in stashes.iter().zip(controllers.iter()) {
				let _ = Balances::deposit_creating(&stash, initial_bond + controller);
				// Bond with slightly more than the minimum bond
				assert_ok!(Staking::bond(
					Origin::signed(*stash),
					controller.clone(),
					initial_bond,
					RewardDestination::Controller
				));

				assert_ok!(Staking::validate(
					Origin::signed(*controller),
					ValidatorPrefs::default()
				));
			}

			// Run an initial election, every stash should be elected
			let mut initial_elected = Staking::select_validators().1.expect("some were elected");
			initial_elected.sort();
			assert_eq!(initial_elected, stashes);

			// Unbond 2 validators and run another election, they should not be elected as their active stash
			// is now `0` and additionally should have been removed from the validator candidacy storage.
			assert_ok!(Staking::unbond(Origin::signed(controllers[0]), 51));
			assert_ok!(Staking::unbond(Origin::signed(controllers[1]), 51));

			// The unbonded validators are not elected
			let mut next_elected = Staking::select_validators().1.expect("some were elected");
			next_elected.sort();
			assert_eq!(next_elected[..], stashes[2..]);
		});
}

#[test]
fn nominations_with_insufficient_active_bond_are_ignored_during_election() {
	ExtBuilder::default()
		.minimum_bond(1_000)
		.validator_count(3)
		.minimum_validator_count(3)
		.simple()
		.execute_with(|| {
			// Scenario:
			// - 5 validators are bonded equally ids: [1,2,3,4,5]
			// - The validator count is set to 3 (only 3/5 will be selected in the next election)
			//-  2 nominators bond and nominate validator ids: [1, 2]
			// - The nominators backing should ensure [1, 2] are elected
			// - The nominators unbond
			// - The nominators backing is no longer considered

			// Check some initial parameters are set
			assert_eq!(<Staking as crate::Store>::ValidatorCount::get(), 3);
			assert_eq!(<Staking as crate::Store>::MinimumValidatorCount::get(), 3);

			// Setup
			// 1) Fund and bond stashes
			// 2) Sign up to validate
			let stashes = vec![1, 2, 3, 4, 5];
			let controllers = vec![11, 22, 33, 44, 55];
			let initial_bond = Staking::minimum_bond() + 50;

			for (stash, controller) in stashes.iter().zip(controllers.iter()) {
				let _ = Balances::deposit_creating(&stash, initial_bond + controller);
				// Bond with slightly more than the minimum bond
				assert_ok!(Staking::bond(
					Origin::signed(*stash),
					controller.clone(),
					// bond less as stash ID increases
					// This ensures a deterministic candidate order at election time
					// i.e at election time preference is: 1 > 2 > 3 > 4 > 5
					initial_bond - stash,
					RewardDestination::Controller
				));

				assert_ok!(Staking::validate(
					Origin::signed(*controller),
					ValidatorPrefs::default()
				));
			}

			// 1) Fund and bond stashes
			// 2) Sign up to nominate
			let nominator_stashes = vec![100, 200];
			let nominator_controllers = vec![101, 202];
			for (stash, controller) in nominator_stashes.iter().zip(nominator_controllers.iter()) {
				let _ = Balances::deposit_creating(&stash, initial_bond + controller);
				// Bond with slightly more than the minimum bond
				assert_ok!(Staking::bond(
					Origin::signed(*stash),
					controller.clone(),
					initial_bond * 2, // Give the nominators a big sway at election time
					RewardDestination::Controller
				));

				assert_ok!(Staking::nominate(
					Origin::signed(*controller),
					vec![stashes[3], stashes[4]]
				));
			}

			// Run an initial election, stashes[3], stashes[4] should be elected with the largest total backing
			// via nomination.
			let initial_elected = Staking::select_validators().1.expect("some were elected");
			assert!(initial_elected.contains(&stashes[3]));
			assert!(initial_elected.contains(&stashes[4]));

			// Unbond the nominators
			assert_ok!(Staking::unbond(
				Origin::signed(nominator_controllers[0]),
				initial_bond * 2
			));
			assert_ok!(Staking::unbond(
				Origin::signed(nominator_controllers[1]),
				initial_bond * 2
			));

			// The unbonded nominations are not considered in subsequent elections
			// stashes with highest bond from validators should be elected instead.
			let mut next_elected = Staking::select_validators().1.expect("some were elected");
			next_elected.sort();
			assert_eq!(next_elected[..], stashes[..3]);
		});
}

#[test]
fn nominate_with_empty_or_duplicate_candidates_fails() {
	ExtBuilder::default()
		.minimum_bond(1_000)
		.validator_count(3)
		.minimum_validator_count(3)
		.simple()
		.execute_with(|| {
			let (nominator_stash, nominator_controller) = (100_u64, 101);

			// Setup: fund and bond nominator
			let _ = Balances::deposit_creating(&nominator_stash, Staking::minimum_bond());
			assert_ok!(Staking::bond(
				Origin::signed(nominator_stash),
				nominator_controller,
				Staking::minimum_bond(),
				RewardDestination::Controller,
			));

			// Nominate no candidates
			assert_noop!(
				Staking::nominate(Origin::signed(nominator_controller), vec![]),
				Error::<Test>::EmptyTargets
			);

			// Nominate selecting candidate `1` multiple times
			assert_noop!(
				Staking::nominate(Origin::signed(nominator_controller), vec![1, 1, 1, 2, 3]),
				Error::<Test>::DuplicateNominee
			);
		});
}

#[test]
fn payout_to_any_account_works() {
	ExtBuilder::default().has_stakers(false).build().execute_with(|| {
		let balance = 1000;
		let reward_account_id = 42;
		// Create a validator:
		bond_validator(11, 10, balance); // Default(64)

		// Create a stash/controller pair
		bond_nominator(1234, 1337, 100, vec![11]);

		// Update payout location
<<<<<<< HEAD
		assert_ok!(Staking::set_payee(Origin::signed(1337), RewardDestination::Account(41)));

		// Reward Destination account doesn't exist
		let init_balance = Balances::free_balance(41);
=======
		assert_ok!(Staking::set_payee(
			Origin::signed(1337),
			RewardDestination::Account(reward_account_id)
		));

		// Reward Destination account doesn't exist
		let init_balance = Balances::free_balance(reward_account_id);
>>>>>>> e15c63bb

		mock::start_era(1);
		Rewards::reward_by_ids(vec![(11, 1)]);
		// Compute total payout now for whole duration as other parameter won't change
		let total_payout_0: Balance = Rewards::calculate_next_reward_payout();
		assert!(total_payout_0 > 100); // Test is meaningful if reward something
		mock::start_era(2);

		Staking::on_initialize(System::block_number() + 1);

		// Payment is successful
<<<<<<< HEAD
		assert!(Balances::free_balance(41) > init_balance);
=======
		assert!(Balances::free_balance(reward_account_id) > init_balance);
>>>>>>> e15c63bb
	})
}

#[test]
fn bonding_can_be_blocked() {
	ExtBuilder::default().build().execute_with(|| {
		// Block bonding should be disabled by default
		assert!(!BlockBonding::get());

		BlockBonding::put(true);
		assert_noop!(
			Staking::bond(Origin::signed(11), 10, 43, RewardDestination::Controller),
			Error::<Test>::BondingNotEnabled
		);
		assert_noop!(
			Staking::bond_extra(Origin::signed(11), 43),
			Error::<Test>::BondingNotEnabled
		);
		assert_noop!(
			Staking::unbond(Origin::signed(11), 43),
			Error::<Test>::BondingNotEnabled
		);
		assert_noop!(
			Staking::rebond(Origin::signed(11), 43),
			Error::<Test>::BondingNotEnabled
		);
		assert_noop!(
			Staking::withdraw_unbonded(Origin::signed(11)),
			Error::<Test>::BondingNotEnabled
		);
	});
}<|MERGE_RESOLUTION|>--- conflicted
+++ resolved
@@ -3175,12 +3175,6 @@
 		bond_nominator(1234, 1337, 100, vec![11]);
 
 		// Update payout location
-<<<<<<< HEAD
-		assert_ok!(Staking::set_payee(Origin::signed(1337), RewardDestination::Account(41)));
-
-		// Reward Destination account doesn't exist
-		let init_balance = Balances::free_balance(41);
-=======
 		assert_ok!(Staking::set_payee(
 			Origin::signed(1337),
 			RewardDestination::Account(reward_account_id)
@@ -3188,7 +3182,6 @@
 
 		// Reward Destination account doesn't exist
 		let init_balance = Balances::free_balance(reward_account_id);
->>>>>>> e15c63bb
 
 		mock::start_era(1);
 		Rewards::reward_by_ids(vec![(11, 1)]);
@@ -3200,11 +3193,7 @@
 		Staking::on_initialize(System::block_number() + 1);
 
 		// Payment is successful
-<<<<<<< HEAD
-		assert!(Balances::free_balance(41) > init_balance);
-=======
 		assert!(Balances::free_balance(reward_account_id) > init_balance);
->>>>>>> e15c63bb
 	})
 }
 
