[package]
name = "crml-staking-rpc"
version = "1.0.0"
authors = ["Centrality Developers <support@centrality.ai>"]
edition = "2018"
repository = "https://github.com/cennznet/cennznet"
description = "Node-specific RPC methods for interaction with staking."
readme = "README.md"
publish = false

[package.metadata.docs.rs]
targets = ["x86_64-unknown-linux-gnu"]

[dependencies]
codec = { package = "parity-scale-codec", version = "2.0.0", default-features = false, features = ["derive"] }
jsonrpc-core = "15.1.0"
jsonrpc-core-client = "15.1.0"
jsonrpc-derive = "15.1.0"
<<<<<<< HEAD
sp-blockchain = { default-features = false, git = "https://github.com/plugblockchain/plug-blockchain", rev = "v3.0.0-rc4" }
sp-core = { default-features = false, git = "https://github.com/plugblockchain/plug-blockchain", rev = "v3.0.0-rc4" }
sp-rpc = { default-features = false, git = "https://github.com/plugblockchain/plug-blockchain", rev = "v3.0.0-rc4" }
serde = { version = "1.0.101", features = ["derive"] }
sp-runtime = { default-features = false, git = "https://github.com/plugblockchain/plug-blockchain", rev = "v3.0.0-rc4" }
sp-api = { default-features = false, git = "https://github.com/plugblockchain/plug-blockchain", rev = "v3.0.0-rc4" }
=======
sp-blockchain = { default-features = false, git = "https://github.com/plugblockchain/plug-blockchain", rev = "2.0.5" }
sp-core = { default-features = false, git = "https://github.com/plugblockchain/plug-blockchain", rev = "2.0.5" }
sp-rpc = { default-features = false, git = "https://github.com/plugblockchain/plug-blockchain", rev = "2.0.5" }
serde = { version = "1.0.101", features = ["derive"] }
sp-runtime = { default-features = false, git = "https://github.com/plugblockchain/plug-blockchain", rev = "2.0.5" }
sp-api = { default-features = false, git = "https://github.com/plugblockchain/plug-blockchain", rev = "2.0.5" }
>>>>>>> bd12d87a
crml-staking-rpc-runtime-api = { default-features = false, version = "1.0.0", path = "./runtime-api" }

[dev-dependencies]
serde_json = "1.0.41"<|MERGE_RESOLUTION|>--- conflicted
+++ resolved
@@ -16,21 +16,12 @@
 jsonrpc-core = "15.1.0"
 jsonrpc-core-client = "15.1.0"
 jsonrpc-derive = "15.1.0"
-<<<<<<< HEAD
 sp-blockchain = { default-features = false, git = "https://github.com/plugblockchain/plug-blockchain", rev = "v3.0.0-rc4" }
 sp-core = { default-features = false, git = "https://github.com/plugblockchain/plug-blockchain", rev = "v3.0.0-rc4" }
 sp-rpc = { default-features = false, git = "https://github.com/plugblockchain/plug-blockchain", rev = "v3.0.0-rc4" }
-serde = { version = "1.0.101", features = ["derive"] }
+serde = { version = "1.0.102", features = ["derive"] }
 sp-runtime = { default-features = false, git = "https://github.com/plugblockchain/plug-blockchain", rev = "v3.0.0-rc4" }
 sp-api = { default-features = false, git = "https://github.com/plugblockchain/plug-blockchain", rev = "v3.0.0-rc4" }
-=======
-sp-blockchain = { default-features = false, git = "https://github.com/plugblockchain/plug-blockchain", rev = "2.0.5" }
-sp-core = { default-features = false, git = "https://github.com/plugblockchain/plug-blockchain", rev = "2.0.5" }
-sp-rpc = { default-features = false, git = "https://github.com/plugblockchain/plug-blockchain", rev = "2.0.5" }
-serde = { version = "1.0.101", features = ["derive"] }
-sp-runtime = { default-features = false, git = "https://github.com/plugblockchain/plug-blockchain", rev = "2.0.5" }
-sp-api = { default-features = false, git = "https://github.com/plugblockchain/plug-blockchain", rev = "2.0.5" }
->>>>>>> bd12d87a
 crml-staking-rpc-runtime-api = { default-features = false, version = "1.0.0", path = "./runtime-api" }
 
 [dev-dependencies]
