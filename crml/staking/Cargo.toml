[package]
name = "crml-staking"
version = "2.0.0"
authors = ["Parity Technologies <admin@parity.io>", "Centrality Developers <support@centrality.ai>"]
edition = "2018"
repository = "https://github.com/cennznet/cennznet"
description = "CENNZnet staking pallet"

[dependencies]
<<<<<<< HEAD
serde = { version = "1.0.101", optional = true }
codec = { package = "parity-scale-codec", version = "2.0.0", default-features = false, features = ["derive"] }
sp-io ={ default-features = false, git = "https://github.com/plugblockchain/plug-blockchain", rev = "v3.0.0-rc4" }
sp-keyring = { optional = true, git = "https://github.com/plugblockchain/plug-blockchain", rev = "v3.0.0-rc4" }
sp-npos-elections = { default-features = false, git = "https://github.com/plugblockchain/plug-blockchain", rev = "v3.0.0-rc4" }
sp-runtime = { default-features = false, git = "https://github.com/plugblockchain/plug-blockchain", rev = "v3.0.0-rc4" }
sp-staking = { default-features = false, git = "https://github.com/plugblockchain/plug-blockchain", rev = "v3.0.0-rc4" }
sp-std = { default-features = false, git = "https://github.com/plugblockchain/plug-blockchain", rev = "v3.0.0-rc4" }
frame-support = { default-features = false, git = "https://github.com/plugblockchain/plug-blockchain", rev = "v3.0.0-rc4" }
frame-system = { default-features = false, git = "https://github.com/plugblockchain/plug-blockchain", rev = "v3.0.0-rc4" }
frame-benchmarking = { git = "https://github.com/plugblockchain/plug-blockchain", rev = "v3.0.0-rc4", default-features = false, optional = true }
pallet-authorship = { default-features = false, git = "https://github.com/plugblockchain/plug-blockchain", rev = "v3.0.0-rc4" }
pallet-session = { default-features = false, features = ["historical"], git = "https://github.com/plugblockchain/plug-blockchain", rev = "v3.0.0-rc4" }
pallet-staking = { default-features = false, git = "https://github.com/plugblockchain/plug-blockchain", rev = "v3.0.0-rc4" }

[dev-dependencies]
hex = "0.4"
pallet-balances = { git = "https://github.com/plugblockchain/plug-blockchain", rev = "v3.0.0-rc4" }
pallet-staking-reward-curve = { git = "https://github.com/plugblockchain/plug-blockchain", rev = "v3.0.0-rc4" }
pallet-timestamp = { git = "https://github.com/plugblockchain/plug-blockchain", rev = "v3.0.0-rc4" }
prml-generic-asset = { git = "https://github.com/plugblockchain/plug-blockchain", rev = "v3.0.0-rc4" }
prml-support = { git = "https://github.com/plugblockchain/plug-blockchain", rev = "v3.0.0-rc4" }
sp-core = { git = "https://github.com/plugblockchain/plug-blockchain", rev = "v3.0.0-rc4" }
substrate-test-utils = { git = "https://github.com/plugblockchain/plug-blockchain", rev = "v3.0.0-rc4" }
=======
codec = { package = "parity-scale-codec", version = "1.3.5", default-features = false, features = ["derive"] }
frame-support = { default-features = false, git = "https://github.com/plugblockchain/plug-blockchain", rev = "2.0.5" }
frame-system = { default-features = false, git = "https://github.com/plugblockchain/plug-blockchain", rev = "2.0.5" }
frame-benchmarking = { default-features = false, optional = true, git = "https://github.com/plugblockchain/plug-blockchain", rev = "2.0.5" }
pallet-authorship = { default-features = false, git = "https://github.com/plugblockchain/plug-blockchain", rev = "2.0.5" }
pallet-session = { default-features = false, features = ["historical"], git = "https://github.com/plugblockchain/plug-blockchain", rev = "2.0.5" }
pallet-staking = { default-features = false, git = "https://github.com/plugblockchain/plug-blockchain", rev = "2.0.5" }
serde = { version = "1.0.101", optional = true }
static_assertions = "1.1.0"
sp-application-crypto = { default-features = false, git = "https://github.com/plugblockchain/plug-blockchain", rev = "2.0.5" }
sp-io = { default-features = false, git = "https://github.com/plugblockchain/plug-blockchain", rev = "2.0.5" }
sp-npos-elections = { default-features = false, git = "https://github.com/plugblockchain/plug-blockchain", rev = "2.0.5" }
sp-runtime = { default-features = false, git = "https://github.com/plugblockchain/plug-blockchain", rev = "2.0.5" }
sp-staking = { default-features = false, git = "https://github.com/plugblockchain/plug-blockchain", rev = "2.0.5" }
sp-std = { default-features = false, git = "https://github.com/plugblockchain/plug-blockchain", rev = "2.0.5" }

[dev-dependencies]
hex = "0.4"
pallet-balances = { git = "https://github.com/plugblockchain/plug-blockchain", rev = "2.0.5" }
pallet-staking-reward-curve = { git = "https://github.com/plugblockchain/plug-blockchain", rev = "2.0.5" }
pallet-timestamp = { git = "https://github.com/plugblockchain/plug-blockchain", rev = "2.0.5" }
parking_lot = "0.10.2"
prml-generic-asset = { git = "https://github.com/plugblockchain/plug-blockchain", rev = "2.0.5" }
sp-core = { git = "https://github.com/plugblockchain/plug-blockchain", rev = "2.0.5" }
sp-storage = { git = "https://github.com/plugblockchain/plug-blockchain", rev = "2.0.5" }
sp-tracing = { git = "https://github.com/plugblockchain/plug-blockchain", rev = "2.0.5" }
substrate-test-utils = { git = "https://github.com/plugblockchain/plug-blockchain", rev = "2.0.5" }
rand_chacha = { version = "0.2" }
>>>>>>> bd12d87a

[features]
migrate = []
default = ["std"]
std = [
	"codec/std",
	"serde",
	"sp-io/std",
	"sp-npos-elections/std",
	"sp-runtime/std",
	"sp-staking/std",
	"sp-std/std",
	"frame-support/std",
	"frame-system/std",
	"pallet-authorship/std",
	"pallet-session/std",
	"pallet-staking/std",
	"sp-application-crypto/std",
]
runtime-benchmarks = ["frame-benchmarking"]
try-runtime = ["frame-support/try-runtime"]<|MERGE_RESOLUTION|>--- conflicted
+++ resolved
@@ -7,61 +7,34 @@
 description = "CENNZnet staking pallet"
 
 [dependencies]
-<<<<<<< HEAD
-serde = { version = "1.0.101", optional = true }
+static_assertions = "1.1.0"
+serde = { version = "1.0.102", optional = true }
 codec = { package = "parity-scale-codec", version = "2.0.0", default-features = false, features = ["derive"] }
-sp-io ={ default-features = false, git = "https://github.com/plugblockchain/plug-blockchain", rev = "v3.0.0-rc4" }
-sp-keyring = { optional = true, git = "https://github.com/plugblockchain/plug-blockchain", rev = "v3.0.0-rc4" }
+frame-support = { default-features = false, git = "https://github.com/plugblockchain/plug-blockchain", rev = "v3.0.0-rc4" }
+frame-system = { default-features = false, git = "https://github.com/plugblockchain/plug-blockchain", rev = "v3.0.0-rc4" }
+frame-benchmarking = { default-features = false, optional = true, git = "https://github.com/plugblockchain/plug-blockchain", rev = "v3.0.0-rc4" }
+pallet-authorship = { default-features = false, git = "https://github.com/plugblockchain/plug-blockchain", rev = "v3.0.0-rc4" }
+pallet-session = { default-features = false, features = ["historical"], git = "https://github.com/plugblockchain/plug-blockchain", rev = "v3.0.0-rc4" }
+pallet-staking = { default-features = false, git = "https://github.com/plugblockchain/plug-blockchain", rev = "v3.0.0-rc4" }
+sp-application-crypto = { default-features = false, git = "https://github.com/plugblockchain/plug-blockchain", rev = "v3.0.0-rc4" }
+sp-io = { default-features = false, git = "https://github.com/plugblockchain/plug-blockchain", rev = "v3.0.0-rc4" }
 sp-npos-elections = { default-features = false, git = "https://github.com/plugblockchain/plug-blockchain", rev = "v3.0.0-rc4" }
 sp-runtime = { default-features = false, git = "https://github.com/plugblockchain/plug-blockchain", rev = "v3.0.0-rc4" }
 sp-staking = { default-features = false, git = "https://github.com/plugblockchain/plug-blockchain", rev = "v3.0.0-rc4" }
 sp-std = { default-features = false, git = "https://github.com/plugblockchain/plug-blockchain", rev = "v3.0.0-rc4" }
-frame-support = { default-features = false, git = "https://github.com/plugblockchain/plug-blockchain", rev = "v3.0.0-rc4" }
-frame-system = { default-features = false, git = "https://github.com/plugblockchain/plug-blockchain", rev = "v3.0.0-rc4" }
-frame-benchmarking = { git = "https://github.com/plugblockchain/plug-blockchain", rev = "v3.0.0-rc4", default-features = false, optional = true }
-pallet-authorship = { default-features = false, git = "https://github.com/plugblockchain/plug-blockchain", rev = "v3.0.0-rc4" }
-pallet-session = { default-features = false, features = ["historical"], git = "https://github.com/plugblockchain/plug-blockchain", rev = "v3.0.0-rc4" }
-pallet-staking = { default-features = false, git = "https://github.com/plugblockchain/plug-blockchain", rev = "v3.0.0-rc4" }
 
 [dev-dependencies]
 hex = "0.4"
+parking_lot = "0.10.2"
+rand_chacha = { version = "0.2" }
 pallet-balances = { git = "https://github.com/plugblockchain/plug-blockchain", rev = "v3.0.0-rc4" }
 pallet-staking-reward-curve = { git = "https://github.com/plugblockchain/plug-blockchain", rev = "v3.0.0-rc4" }
 pallet-timestamp = { git = "https://github.com/plugblockchain/plug-blockchain", rev = "v3.0.0-rc4" }
 prml-generic-asset = { git = "https://github.com/plugblockchain/plug-blockchain", rev = "v3.0.0-rc4" }
-prml-support = { git = "https://github.com/plugblockchain/plug-blockchain", rev = "v3.0.0-rc4" }
 sp-core = { git = "https://github.com/plugblockchain/plug-blockchain", rev = "v3.0.0-rc4" }
+sp-storage = { git = "https://github.com/plugblockchain/plug-blockchain", rev = "v3.0.0-rc4" }
+sp-tracing = { git = "https://github.com/plugblockchain/plug-blockchain", rev = "v3.0.0-rc4" }
 substrate-test-utils = { git = "https://github.com/plugblockchain/plug-blockchain", rev = "v3.0.0-rc4" }
-=======
-codec = { package = "parity-scale-codec", version = "1.3.5", default-features = false, features = ["derive"] }
-frame-support = { default-features = false, git = "https://github.com/plugblockchain/plug-blockchain", rev = "2.0.5" }
-frame-system = { default-features = false, git = "https://github.com/plugblockchain/plug-blockchain", rev = "2.0.5" }
-frame-benchmarking = { default-features = false, optional = true, git = "https://github.com/plugblockchain/plug-blockchain", rev = "2.0.5" }
-pallet-authorship = { default-features = false, git = "https://github.com/plugblockchain/plug-blockchain", rev = "2.0.5" }
-pallet-session = { default-features = false, features = ["historical"], git = "https://github.com/plugblockchain/plug-blockchain", rev = "2.0.5" }
-pallet-staking = { default-features = false, git = "https://github.com/plugblockchain/plug-blockchain", rev = "2.0.5" }
-serde = { version = "1.0.101", optional = true }
-static_assertions = "1.1.0"
-sp-application-crypto = { default-features = false, git = "https://github.com/plugblockchain/plug-blockchain", rev = "2.0.5" }
-sp-io = { default-features = false, git = "https://github.com/plugblockchain/plug-blockchain", rev = "2.0.5" }
-sp-npos-elections = { default-features = false, git = "https://github.com/plugblockchain/plug-blockchain", rev = "2.0.5" }
-sp-runtime = { default-features = false, git = "https://github.com/plugblockchain/plug-blockchain", rev = "2.0.5" }
-sp-staking = { default-features = false, git = "https://github.com/plugblockchain/plug-blockchain", rev = "2.0.5" }
-sp-std = { default-features = false, git = "https://github.com/plugblockchain/plug-blockchain", rev = "2.0.5" }
-
-[dev-dependencies]
-hex = "0.4"
-pallet-balances = { git = "https://github.com/plugblockchain/plug-blockchain", rev = "2.0.5" }
-pallet-staking-reward-curve = { git = "https://github.com/plugblockchain/plug-blockchain", rev = "2.0.5" }
-pallet-timestamp = { git = "https://github.com/plugblockchain/plug-blockchain", rev = "2.0.5" }
-parking_lot = "0.10.2"
-prml-generic-asset = { git = "https://github.com/plugblockchain/plug-blockchain", rev = "2.0.5" }
-sp-core = { git = "https://github.com/plugblockchain/plug-blockchain", rev = "2.0.5" }
-sp-storage = { git = "https://github.com/plugblockchain/plug-blockchain", rev = "2.0.5" }
-sp-tracing = { git = "https://github.com/plugblockchain/plug-blockchain", rev = "2.0.5" }
-substrate-test-utils = { git = "https://github.com/plugblockchain/plug-blockchain", rev = "2.0.5" }
-rand_chacha = { version = "0.2" }
->>>>>>> bd12d87a
 
 [features]
 migrate = []
