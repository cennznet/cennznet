--- conflicted
+++ resolved
@@ -71,20 +71,12 @@
 fn calculate_buy_price_zero_cases() {
 	ExtBuilder::default().build().execute_with(|| {
 		assert_err!(
-<<<<<<< HEAD
-			CennzXSpot::calculate_buy_price(10, 0, 100),
-=======
 			CennzXSpot::calculate_buy_price(100, 0, 10),
->>>>>>> 3c44c1ea
 			Error::<Test>::EmptyExchangePool
 		);
 
 		assert_err!(
-<<<<<<< HEAD
-			CennzXSpot::calculate_buy_price(10, 100, 0),
-=======
 			CennzXSpot::calculate_buy_price(100, 10, 0),
->>>>>>> 3c44c1ea
 			Error::<Test>::EmptyExchangePool
 		);
 	});
