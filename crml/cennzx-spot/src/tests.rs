// Copyright 2019 Centrality Investments Limited
//
// Licensed under the Apache License, Version 2.0 (the "License");
// you may not use this file except in compliance with the License.
// You may obtain a copy of the License at
//
//     http://www.apache.org/licenses/LICENSE-2.0
//
// Unless required by applicable law or agreed to in writing, software
// distributed under the License is distributed on an "AS IS" BASIS,
// WITHOUT WARRANTIES OR CONDITIONS OF ANY KIND, either express or implied.
// See the License for the specific language governing permissions and
// limitations under the License.
//!
//! CENNZX-SPOT Tests
//!
#![cfg(test)]
use crate::{
	impls::{ExchangeAddressFor, ExchangeAddressGenerator},
	types::FeeRate,
	Call, CoreAssetId, DefaultFeeRate, GenesisConfig, Module, Trait,
};
use cennznet_primitives::AccountId;
use core::convert::TryInto;
use generic_asset;
use primitives::{crypto::UncheckedInto, Blake2Hasher, H256};
use runtime_io::with_externalities;
use runtime_primitives::{
	testing::{Digest, DigestItem, Header},
	traits::{BlakeTwo256, IdentityLookup},
	BuildStorage,
};
use support::{impl_outer_origin, StorageValue};

use parity_codec::{Decode, Encode};
use runtime_primitives::traits::{Lazy, Verify};
use serde::{Deserialize, Serialize};

impl_outer_origin! {
	pub enum Origin for Test {}
}

#[derive(Encode, Decode, Serialize, Deserialize, Debug)]
pub struct Signature;

impl Verify for Signature {
	type Signer = AccountId;
	fn verify<L: Lazy<[u8]>>(&self, _msg: L, _signer: &Self::Signer) -> bool {
		true
	}
}

// For testing the module, we construct most of a mock runtime. This means
// first constructing a configuration type (`Test`) which `impl`s each of the
// configuration traits of modules we want to use.
#[derive(Clone, Eq, PartialEq)]
pub struct Test;

impl system::Trait for Test {
	type Origin = Origin;
	type Index = u64;
	type BlockNumber = u64;
	type Hash = H256;
	type Hashing = BlakeTwo256;
	type Digest = Digest;
	type AccountId = AccountId;
	type Lookup = IdentityLookup<AccountId>;
	type Header = Header;
	type Event = ();
	type Log = DigestItem;
<<<<<<< HEAD
	type Doughnut = ();
	type DispatchVerifier = ();
=======
	type Signature = Signature;
>>>>>>> 3f8a77ee
}

impl generic_asset::Trait for Test {
	type Balance = u128;
	type AssetId = u32;
	type Event = ();
}

pub struct U128ToBalance(u128);
impl From<u128> for U128ToBalance {
	fn from(u: u128) -> Self {
		U128ToBalance(u)
	}
}
impl From<U128ToBalance> for u128 {
	fn from(u: U128ToBalance) -> u128 {
		u.0.try_into().unwrap_or(u128::max_value())
	}
}

impl Trait for Test {
	type Call = Call<Self>;
	type Event = ();
	type ExchangeAddressGenerator = ExchangeAddressGenerator<Self>;
	type BalanceToU128 = u128;
	type U128ToBalance = U128ToBalance;
}

pub type CennzXSpot = Module<Test>;

pub struct ExtBuilder {
	core_asset_id: u32,
	fee_rate: FeeRate,
}

impl Default for ExtBuilder {
	fn default() -> Self {
		Self {
			core_asset_id: 0,
			fee_rate: FeeRate::from_milli(3),
		}
	}
}

impl ExtBuilder {
	pub fn build(self) -> runtime_io::TestExternalities<Blake2Hasher> {
		let mut t = system::GenesisConfig::<Test>::default().build_storage().unwrap().0;
		t.extend(
			generic_asset::GenesisConfig::<Test> {
				assets: Vec::new(),
				initial_balance: 0,
				endowed_accounts: Vec::new(),
				next_asset_id: 100,
				create_asset_stake: 1000,
				staking_asset_id: 0,
				spending_asset_id: 10,
			}
			.build_storage()
			.unwrap()
			.0,
		);
		t.extend(
			GenesisConfig::<Test> {
				core_asset_id: self.core_asset_id,
				fee_rate: self.fee_rate,
			}
			.build_storage()
			.unwrap()
			.0,
		);
		runtime_io::TestExternalities::new(t)
	}
}

/// Initializes an exchange pair with the given liquidity
/// `with_exchange!(asset1_id => balance, asset2_id => balance)`
macro_rules! with_exchange (
	($a1:expr => $b1:expr, $a2:expr => $b2:expr) => {
		{
			let exchange_address = <Test as Trait>::ExchangeAddressGenerator::exchange_address_for($a1, $a2);
			// TODO: `set_free_balance` changed to private fn. This is a workaround to deposit into
			// an account. Use `deposit` instead when ga module fn supports.
			assert_ok!(<generic_asset::Module<Test>>::reward(&$a1, &exchange_address, $b1));
			assert_ok!(<generic_asset::Module<Test>>::reward(&$a2, &exchange_address, $b2));
		}
	};
);

/// Assert an exchange pair has a balance equal to
/// `assert_exchange_balance_eq!(0 => 10, 1 => 15)`
macro_rules! assert_exchange_balance_eq (
	($a1:expr => $b1:expr, $a2:expr => $b2:expr) => {
		{
			let exchange_address = <Test as Trait>::ExchangeAddressGenerator::exchange_address_for($a1, $a2);
			assert_eq!(<generic_asset::Module<Test>>::free_balance(&$a1, &exchange_address), $b1);
			assert_eq!(<generic_asset::Module<Test>>::free_balance(&$a2, &exchange_address), $b2);
		}
	};
);

/// Initializes a preset address with the given exchange balance.
/// Examples
/// ```
/// let andrea = with_account!(0 => 10, 1 => 20);
/// let bob = with_account!("bob", 0 => 10, 1 => 20);
/// ```
macro_rules! with_account (
	($a1:expr => $b1:expr, $a2:expr => $b2:expr) => {
		{
			// TODO: `set_free_balance` changed to private fn. This is a workaround to deposit into
			// an account. Use `deposit` instead when ga module fn supports.
			assert_ok!(<generic_asset::Module<Test>>::reward(&$a1, &H256::from_low_u64_be(1).unchecked_into(), $b1));
			assert_ok!(<generic_asset::Module<Test>>::reward(&$a2, &H256::from_low_u64_be(1).unchecked_into(), $b2));
			H256::from_low_u64_be(1).unchecked_into()
		}
	};
	($name:expr, $a1:expr => $b1:expr, $a2:expr => $b2:expr) => {
		{
			let account = match $name {
				"andrea" => H256::from_low_u64_be(1).unchecked_into(),
				"bob" => H256::from_low_u64_be(2).unchecked_into(),
				"charlie" => H256::from_low_u64_be(3).unchecked_into(),
				_ => H256::from_low_u64_be(1).unchecked_into(), // default back to "andrea"
			};
			// TODO: `set_free_balance` changed to private fn. This is a workaround to deposit into
			// an account. Use `deposit` instead when ga module fn supports.
			assert_ok!(<generic_asset::Module<Test>>::reward(&$a1, &account, $b1));
			assert_ok!(<generic_asset::Module<Test>>::reward(&$a2, &account, $b2));
			account
		}
	};
);

/// Assert account has asset balance equal to
// alias for `assert_eq!(<generic_asset::Module<Test>>::free_balance(asset_id, address), amount)`
macro_rules! assert_balance_eq (
	($address:expr, $asset_id:expr => $balance:expr) => {
		{
			assert_eq!(<generic_asset::Module<Test>>::free_balance(&$asset_id, &$address), $balance);
		}
	};
);

// Default exchange asset IDs
const CORE_ASSET_ID: u32 = 0;
const TRADE_ASSET_A: u32 = 1;
const TRADE_ASSET_B: u32 = 2;
const DEFAULT_EXCHANGE_KEY: (u32, u32) = (CORE_ASSET_ID, TRADE_ASSET_A);

#[test]
fn investor_can_add_liquidity() {
	with_externalities(&mut ExtBuilder::default().build(), || {
		let investor: AccountId = with_account!(CORE_ASSET_ID => 340_000_000_000_000_000_000_000_000_000_000_000_100, TRADE_ASSET_A => 340_000_000_000_000_000_000_000_000_000_000_000_100);

		// First investment
		assert_ok!(CennzXSpot::add_liquidity(
			Origin::signed(investor.clone()),
			TRADE_ASSET_A,
			2,                                                   // min_liquidity: T::Balance,
			170_000_000_000_000_000_000_000_000_000_000_000_000, // max_asset_amount: T::Balance,
			100_000_000_000_000_000_000,                         // core_amount: T::Balance,
		));

		assert_ok!(CennzXSpot::add_liquidity(
			Origin::signed(investor.clone()),
			TRADE_ASSET_A,
			2,                                             // min_liquidity: T::Balance,
			1_700_000_000_000_000_000_000_000_000_000_001, // max_asset_amount: T::Balance,
			1_000_000_000_000_000,                         // core_amount: T::Balance,
		));

		assert_exchange_balance_eq!(CORE_ASSET_ID => 100_001_000_000_000_000_000, TRADE_ASSET_A => 170_001_700_000_000_000_000_000_000_000_000_000_001);
		assert_eq!(
			CennzXSpot::get_liquidity(&DEFAULT_EXCHANGE_KEY, &investor),
			100_001_000_000_000_000_000
		);
	});
}

#[test]
fn investor_can_add_liquidity_overflow_amount() {
	with_externalities(&mut ExtBuilder::default().build(), || {
		let investor: AccountId = with_account!(CORE_ASSET_ID => u128::max_value(), TRADE_ASSET_A => u128::max_value());

		// First investment
		assert_ok!(CennzXSpot::add_liquidity(
			Origin::signed(investor.clone()),
			TRADE_ASSET_A,
			2,                         // min_liquidity: T::Balance,
			u128::max_value() / 2 - 1, // max_asset_amount: T::Balance,
			100,                       // core_amount: T::Balance,
		));

		assert_err!(
			CennzXSpot::add_liquidity(
				Origin::signed(investor.clone()),
				TRADE_ASSET_A,
				2,                         // min_liquidity: T::Balance,
				u128::max_value() / 2 + 1, // max_asset_amount: T::Balance,
				u128::max_value() / 2,     // core_amount: T::Balance,
			),
			"Overflow error"
		);

		assert_exchange_balance_eq!(CORE_ASSET_ID => 100, TRADE_ASSET_A => 170_141_183_460_469_231_731_687_303_715_884_105_726);
		assert_eq!(CennzXSpot::get_liquidity(&DEFAULT_EXCHANGE_KEY, &investor), 100);
	});
}

#[test]
fn get_output_price_zero_cases() {
	with_externalities(&mut ExtBuilder::default().build(), || {
		with_exchange!(CORE_ASSET_ID => 1000, TRADE_ASSET_A => 1000);

		assert_err!(
			CennzXSpot::get_output_price(100, 0, 10, <DefaultFeeRate<Test>>::get()),
			"Pool is empty"
		);

		assert_err!(
			CennzXSpot::get_output_price(100, 10, 0, <DefaultFeeRate<Test>>::get()),
			"Pool is empty"
		);
	});
}

<<<<<<< HEAD
=======

>>>>>>> 3f8a77ee
/// Formula Price = ((input reserve * output amount) / (output reserve - output amount)) +  1  (round up)
/// and apply fee rate to the price
#[test]
fn get_output_price_for_valid_data() {
	with_externalities(&mut ExtBuilder::default().build(), || {
		assert_ok!(
			CennzXSpot::get_output_price(123, 1000, 1000, <DefaultFeeRate<Test>>::get()),
			141
		);

		assert_ok!(
			CennzXSpot::get_output_price(
				100_000_000_000_000,
				120_627_710_511_649_660,
				20_627_710_511_649_660,
				<DefaultFeeRate<Test>>::get()
			),
			589396433540516
		);
	});
}

/// Formula Price = ((input reserve * output amount) / (output reserve - output amount)) +  1  (round up)
/// and apply fee rate to the price
#[test]
fn get_output_price_for_max_reserve_balance() {
	with_externalities(&mut ExtBuilder::default().build(), || {
		assert_ok!(
			CennzXSpot::get_output_price(
				u128::max_value() / 2,
				u128::max_value() / 2,
				u128::max_value(),
				<DefaultFeeRate<Test>>::get()
			),
			170651607010850639426882365627031758044
		);
	});
}

/// Formula Price = ((input reserve * output amount) / (output reserve - output amount)) +  1  (round up)
/// and apply fee rate to the price
// Overflows as the both input and output reserve is at max capacity and output amount is little less than max of u128
#[test]
fn get_output_price_should_fail_with_max_reserve_and_max_amount() {
<<<<<<< HEAD
	with_externalities(&mut ExtBuilder::default().build(), || {
=======
			with_externalities(&mut ExtBuilder::default().build(), || {
>>>>>>> 3f8a77ee
		assert_err!(
			CennzXSpot::get_output_price(
				u128::max_value() - 100,
				u128::max_value(),
				u128::max_value(),
				<DefaultFeeRate<Test>>::get()
			),
			"Overflow error"
		);
	});
}

/// Formula Price = ((input reserve * output amount) / (output reserve - output amount)) +  1  (round up)
/// and apply fee rate to the price
#[test]
fn get_output_price_max_withdrawal() {
	with_externalities(&mut ExtBuilder::default().build(), || {
		with_exchange!(CORE_ASSET_ID => 1000, TRADE_ASSET_A => 1000);

		assert_ok!(
			CennzXSpot::get_output_price(1000, 1000, 1000, <DefaultFeeRate<Test>>::get()),
			<Test as generic_asset::Trait>::Balance::max_value()
		);

		assert_ok!(
			CennzXSpot::get_output_price(1_000_000, 1000, 1000, <DefaultFeeRate<Test>>::get()),
			<Test as generic_asset::Trait>::Balance::max_value()
		);
	});
}

#[test]
fn asset_swap_output_price() {
	with_externalities(&mut ExtBuilder::default().build(), || {
		with_exchange!(CORE_ASSET_ID => 1000, TRADE_ASSET_A => 1000);

		assert_ok!(
			CennzXSpot::get_asset_to_core_output_price(&TRADE_ASSET_A, 123, <DefaultFeeRate<Test>>::get()),
			141
		);

		assert_ok!(
			CennzXSpot::get_core_to_asset_output_price(&TRADE_ASSET_A, 123, <DefaultFeeRate<Test>>::get()),
			141
		);
	});
}

#[test]
fn asset_swap_output_zero_buy_amount() {
	with_externalities(&mut ExtBuilder::default().build(), || {
		assert_err!(
			CennzXSpot::get_core_to_asset_output_price(&TRADE_ASSET_A, 0, <DefaultFeeRate<Test>>::get()),
			"Buy amount must be a positive value"
		);
		assert_err!(
			CennzXSpot::get_asset_to_core_output_price(&TRADE_ASSET_A, 0, <DefaultFeeRate<Test>>::get()),
			"Buy amount must be a positive value"
		);
	});
}

#[test]
fn asset_swap_output_insufficient_reserve() {
	with_externalities(&mut ExtBuilder::default().build(), || {
		with_exchange!(CORE_ASSET_ID => 1000, TRADE_ASSET_A => 1000);

		assert_err!(
			CennzXSpot::get_asset_to_core_output_price(
				&TRADE_ASSET_A,
				1001, // amount_bought
				<DefaultFeeRate<Test>>::get()
			),
			"Insufficient core asset reserve in exchange"
		);

		assert_err!(
			CennzXSpot::get_core_to_asset_output_price(
				&TRADE_ASSET_A,
				1001, // amount_bought
				<DefaultFeeRate<Test>>::get()
			),
			"Insufficient asset reserve in exchange"
		);
	});
}

#[test]
fn asset_to_core_swap_output() {
	with_externalities(&mut ExtBuilder::default().build(), || {
		with_exchange!(CORE_ASSET_ID => 10, TRADE_ASSET_A => 1000);
		let trader: AccountId = with_account!(CORE_ASSET_ID => 2200, TRADE_ASSET_A => 2200);

		// asset to core swap output
		assert_ok!(CennzXSpot::asset_swap_output(
			Origin::signed(trader.clone()),
			None,
			TRADE_ASSET_A,
			<CoreAssetId<Test>>::get(),
			5,    // buy_amount: T::Balance,
			1400, // max_sale: T::Balance,
		));

		assert_exchange_balance_eq!(CORE_ASSET_ID => 5, TRADE_ASSET_A => 2004);
		assert_balance_eq!(trader, TRADE_ASSET_A => 1196);
	});
}

#[test]
fn make_asset_to_core_swap_output() {
	with_externalities(&mut ExtBuilder::default().build(), || {
		with_exchange!(CORE_ASSET_ID => 10, TRADE_ASSET_A => 1000);
		let trader = with_account!(CORE_ASSET_ID => 2200, TRADE_ASSET_A => 2200);

		assert_ok!(
			CennzXSpot::make_asset_to_core_output(
				&trader, // buyer
				&trader, // recipient
				&TRADE_ASSET_A,
				5,                      // buy_amount: T::Balance,
				1400,                   // max_sale: T::Balance,
				FeeRate::from_milli(3), // fee_rate
			),
			1004
		);

		assert_exchange_balance_eq!(CORE_ASSET_ID => 5, TRADE_ASSET_A => 2004);
		assert_balance_eq!(trader, TRADE_ASSET_A => 1196);
	});
}

#[test]
fn asset_swap_output_zero_asset_sold() {
	with_externalities(&mut ExtBuilder::default().build(), || {
		with_exchange!(CORE_ASSET_ID => 1000, TRADE_ASSET_A => 1000);
		let trader: AccountId = with_account!(CORE_ASSET_ID => 100, TRADE_ASSET_A => 100);

		// asset to core swap output
		assert_err!(
			CennzXSpot::asset_swap_output(
				Origin::signed(trader.clone()),
				None,
				TRADE_ASSET_A,
				<CoreAssetId<Test>>::get(),
				0,   // buy_amount
				100, // max_sale,
			),
			"Buy amount must be a positive value"
		);
		// core to asset swap output
		assert_err!(
			CennzXSpot::asset_swap_output(
				Origin::signed(trader),
				None,
				<CoreAssetId<Test>>::get(),
				TRADE_ASSET_A,
				0,   // buy_amount
				100, // max_sale,
			),
			"Buy amount must be a positive value"
		);
	});
}

#[test]
fn asset_swap_output_insufficient_balance() {
	with_externalities(&mut ExtBuilder::default().build(), || {
		with_exchange!(CORE_ASSET_ID => 500, TRADE_ASSET_A => 500);
		let trader: AccountId = with_account!(CORE_ASSET_ID => 100, TRADE_ASSET_A => 50);

		// asset to core swap output
		assert_err!(
			CennzXSpot::asset_swap_output(
				Origin::signed(trader.clone()),
				None,
				TRADE_ASSET_A,
				<CoreAssetId<Test>>::get(),
				51,  // buy_amount
				500, // max_sale,
			),
			"Insufficient asset balance in buyer account"
		);
		// core to asset swap output
		assert_err!(
			CennzXSpot::asset_swap_output(
				Origin::signed(trader),
				None,
				<CoreAssetId<Test>>::get(),
				TRADE_ASSET_A,
				101, // buy_amount
				500, // max_sale,
			),
			"Insufficient core asset balance in buyer account"
		);
	});
}

#[test]
fn asset_swap_output_exceed_max_sale() {
	with_externalities(&mut ExtBuilder::default().build(), || {
		with_exchange!(CORE_ASSET_ID => 1000, TRADE_ASSET_A => 1000);
		let trader: AccountId = with_account!(CORE_ASSET_ID => 50, TRADE_ASSET_A => 50);

		// asset to core swap output
		assert_err!(
			CennzXSpot::asset_swap_output(
				Origin::signed(trader.clone()),
				None,
				TRADE_ASSET_A,
				<CoreAssetId<Test>>::get(),
				50, // buy_amount
				0,  // max_sale,
			),
			"Amount of asset sold would exceed the specified max. limit"
		);

		// core to asset swap output
		assert_err!(
			CennzXSpot::asset_swap_output(
				Origin::signed(trader),
				None,
				<CoreAssetId<Test>>::get(),
				TRADE_ASSET_A,
				50, // buy_amount
				0,  // max_sale,
			),
			"Amount of core asset sold would exceed the specified max. limit"
		);
	});
}

#[test]
fn core_to_asset_swap_output() {
	with_externalities(&mut ExtBuilder::default().build(), || {
		with_exchange!(CORE_ASSET_ID => 1000, TRADE_ASSET_A => 10);
		let trader: AccountId = with_account!(CORE_ASSET_ID => 2200, TRADE_ASSET_A => 2200);

		// core to asset swap output
		assert_ok!(CennzXSpot::asset_swap_output(
			Origin::signed(trader.clone()),
			None,
			<CoreAssetId<Test>>::get(),
			TRADE_ASSET_A,
			5,    // buy_amount: T::Balance,
			1400, // max_sale: T::Balance,
		));

		assert_exchange_balance_eq!(CORE_ASSET_ID => 2004, TRADE_ASSET_A => 5);
		assert_balance_eq!(trader, CORE_ASSET_ID => 1196);
		assert_balance_eq!(trader, TRADE_ASSET_A => 2205);
	});
}

#[test]
fn make_core_to_asset_output() {
	with_externalities(&mut ExtBuilder::default().build(), || {
		with_exchange!(CORE_ASSET_ID => 1000, TRADE_ASSET_A => 10);
		let buyer = with_account!(CORE_ASSET_ID => 2200, TRADE_ASSET_A => 2200);
		let recipient = with_account!("bob", CORE_ASSET_ID => 0, TRADE_ASSET_A => 0);

		assert_ok!(
			CennzXSpot::make_core_to_asset_output(
				&buyer,
				&recipient,
				&TRADE_ASSET_A,
				5,                      // buy_amount: T::Balance,
				1400,                   // max_sale: T::Balance,
				FeeRate::from_milli(3), // fee_rate
			),
			1004
		);

		assert_exchange_balance_eq!(CORE_ASSET_ID => 2004, TRADE_ASSET_A => 5);
		assert_balance_eq!(buyer, CORE_ASSET_ID => 1196);
		assert_balance_eq!(recipient, TRADE_ASSET_A => 5);
	});
}

#[test]
fn remove_all_liquidity() {
	with_externalities(&mut ExtBuilder::default().build(), || {
		//		let investor: AccountId = with_account!(CORE_ASSET_ID => 340_000_000_000_000_000_000_000_000_000_000_000_100, TRADE_ASSET_A => 340_000_000_000_000_000_000_000_000_000_000_000_100);
		let investor: AccountId = with_account!(CORE_ASSET_ID => u128::max_value(), TRADE_ASSET_A => u128::max_value());

		// First investment
		assert_ok!(CennzXSpot::add_liquidity(
			Origin::signed(investor.clone()),
			TRADE_ASSET_A,
			2,                 // min_liquidity: T::Balance,
			u128::max_value(), // max_asset_amount: T::Balance,
			u128::max_value(), // core_amount: T::Balance,
		));

		assert_ok!(CennzXSpot::remove_liquidity(
			Origin::signed(investor.clone()),
			TRADE_ASSET_A,
			u128::max_value(), //`asset_amount` - Amount of exchange asset to burn
			4,                 //`min_asset_withdraw` - The minimum trade asset withdrawn
			4                  //`min_core_withdraw` -  The minimum core asset withdrawn
		));
		assert_exchange_balance_eq!(CORE_ASSET_ID => 0, TRADE_ASSET_A => 0);
		assert_balance_eq!(investor, TRADE_ASSET_A => u128::max_value());
		assert_balance_eq!(investor, CORE_ASSET_ID => u128::max_value());
	});
}

#[test]
fn remove_liquidity() {
	with_externalities(&mut ExtBuilder::default().build(), || {
		let investor: AccountId = with_account!(CORE_ASSET_ID => 340_000_000_000_000_000_000_000_000_000_000_000_100, TRADE_ASSET_A => 340_000_000_000_000_000_000_000_000_000_000_000_100);
		// investment
		let _ = CennzXSpot::add_liquidity(
			Origin::signed(investor.clone()),
			TRADE_ASSET_A,
			2,                                                   // min_liquidity: T::Balance,
			340_000_000_000_000_000_000_000_000_000_000_000_000, // max_asset_amount: T::Balance,
			100_000_000_000_000_000_000,                         // core_amount: T::Balance,
		);

		assert_ok!(CennzXSpot::remove_liquidity(
			Origin::signed(investor.clone()),
			TRADE_ASSET_A,
			50_000_000_000_000_000_000, //`asset_amount` - Amount of exchange asset to burn
			4,                          //`min_asset_withdraw` - The minimum trade asset withdrawn
			4                           //`min_core_withdraw` -  The minimum core asset withdrawn
		));
		assert_exchange_balance_eq!(CORE_ASSET_ID => 50_000_000_000_000_000_000, TRADE_ASSET_A => 170_000_000_000_000_000_000_000_000_000_000_000_000);
		assert_balance_eq!(investor, TRADE_ASSET_A => 170_000_000_000_000_000_000_000_000_000_000_000_100);
		assert_balance_eq!(investor, CORE_ASSET_ID => 339_999_999_999_999_999_950_000_000_000_000_000_100);
	});
}

#[test]
fn remove_liquidity_fails_min_core_asset_limit() {
	with_externalities(&mut ExtBuilder::default().build(), || {
		let investor: AccountId = with_account!(CORE_ASSET_ID => 100, TRADE_ASSET_A => 100);

		// investment
		let _ = CennzXSpot::add_liquidity(
			Origin::signed(investor.clone()),
			TRADE_ASSET_A,
			2,  // min_liquidity: T::Balance,
			15, // max_asset_amount: T::Balance,
			10, // core_amount: T::Balance,
		);

		assert_err!(
			CennzXSpot::remove_liquidity(
				Origin::signed(investor.clone()),
				TRADE_ASSET_A,
				10, //`asset_amount` - Amount of exchange asset to burn
				4,  //`min_asset_withdraw` - The minimum trade asset withdrawn
				14  //`min_core_withdraw` -  The minimum core asset withdrawn
			),
			"Minimum core asset is required"
		);
		assert_exchange_balance_eq!(CORE_ASSET_ID => 10, TRADE_ASSET_A => 15);
		assert_balance_eq!(investor, TRADE_ASSET_A => 85);
		assert_balance_eq!(investor, CORE_ASSET_ID => 90);
	});
}

#[test]
fn remove_liquidity_fails_min_trade_asset_limit() {
	with_externalities(&mut ExtBuilder::default().build(), || {
		let investor: AccountId = with_account!(CORE_ASSET_ID => 100, TRADE_ASSET_A => 100);

		// investment
		let _ = CennzXSpot::add_liquidity(
			Origin::signed(investor.clone()),
			TRADE_ASSET_A,
			2,  // min_liquidity: T::Balance,
			15, // max_asset_amount: T::Balance,
			10, // core_amount: T::Balance,
		);

		assert_err!(
			CennzXSpot::remove_liquidity(
				Origin::signed(investor.clone()),
				TRADE_ASSET_A,
				10, //`asset_amount` - Amount of exchange asset to burn
				18, //`min_asset_withdraw` - The minimum trade asset withdrawn
				4   //`min_core_withdraw` -  The minimum core asset withdrawn
			),
			"Minimum trade asset is required"
		);
		assert_exchange_balance_eq!(CORE_ASSET_ID => 10, TRADE_ASSET_A => 15);
		assert_balance_eq!(investor, TRADE_ASSET_A => 85);
		assert_balance_eq!(investor, CORE_ASSET_ID => 90);
	});
}

#[test]
fn remove_liquidity_fails_on_overdraw_liquidity() {
	with_externalities(&mut ExtBuilder::default().build(), || {
		let investor: AccountId = with_account!(CORE_ASSET_ID => 100, TRADE_ASSET_A => 100);

		// investment
		let _ = CennzXSpot::add_liquidity(
			Origin::signed(investor.clone()),
			TRADE_ASSET_A,
			2,  // min_liquidity: T::Balance,
			15, // max_asset_amount: T::Balance,
			10, // core_amount: T::Balance,
		);

		assert_err!(
			CennzXSpot::remove_liquidity(
				Origin::signed(investor.clone()),
				TRADE_ASSET_A,
				20, //`asset_amount` - Amount of exchange asset to burn
				18, //`min_asset_withdraw` - The minimum trade asset withdrawn
				4   //`min_core_withdraw` -  The minimum core asset withdrawn
			),
			"Tried to overdraw liquidity"
		);
		assert_exchange_balance_eq!(CORE_ASSET_ID => 10, TRADE_ASSET_A => 15);
		assert_balance_eq!(investor, TRADE_ASSET_A => 85);
		assert_balance_eq!(investor, CORE_ASSET_ID => 90);
	});
}

#[test]
fn asset_transfer_output() {
	with_externalities(&mut ExtBuilder::default().build(), || {
		with_exchange!(CORE_ASSET_ID => 10, TRADE_ASSET_A => 1000);
		let buyer: AccountId = with_account!(CORE_ASSET_ID => 2200, TRADE_ASSET_A => 2200);
		let recipient = with_account!("bob", CORE_ASSET_ID => 100, TRADE_ASSET_A => 100);

		// asset to core swap output
		assert_ok!(CennzXSpot::asset_swap_output(
			Origin::signed(buyer.clone()),
			Some(recipient.clone()),
			TRADE_ASSET_A,
			<CoreAssetId<Test>>::get(),
			5,    // buy_amount: T::Balance,
			1400, // max_sale: T::Balance,
		));

		assert_exchange_balance_eq!(CORE_ASSET_ID => 5, TRADE_ASSET_A => 2004);
		assert_balance_eq!(buyer, TRADE_ASSET_A => 1196);
		assert_balance_eq!(recipient, CORE_ASSET_ID => 105);
	});
}

#[test]
fn core_to_asset_transfer_output() {
	with_externalities(&mut ExtBuilder::default().build(), || {
		with_exchange!(CORE_ASSET_ID => 10, TRADE_ASSET_A => 1000);
		let buyer: AccountId = with_account!(CORE_ASSET_ID => 2200, TRADE_ASSET_A => 2200);
		let recipient: AccountId = with_account!("bob", CORE_ASSET_ID => 100, TRADE_ASSET_A => 100);

		// core to asset swap output
		assert_ok!(CennzXSpot::asset_swap_output(
			Origin::signed(buyer.clone()),
			Some(recipient.clone()),
			<CoreAssetId<Test>>::get(),
			TRADE_ASSET_A,
			5,    // buy_amount: T::Balance,
			1400, // max_sale: T::Balance,
		));

		assert_exchange_balance_eq!(CORE_ASSET_ID => 11, TRADE_ASSET_A => 995);
		assert_balance_eq!(buyer, CORE_ASSET_ID => 2199);
		assert_balance_eq!(recipient, TRADE_ASSET_A => 105);
	});
}

/// Calculate input_amount_without_fee using fee rate and input amount and then calculate price
<<<<<<< HEAD
/// Price = (input_amount_without_fee * output reserve) / (input reserve + input_amount_without_fee)
=======
/// Price = (input_amount_without_fee * output reserve) / (input reserve + input_amount_without_fee) 
>>>>>>> 3f8a77ee
#[test]
fn get_input_price_for_valid_data() {
	with_externalities(&mut ExtBuilder::default().build(), || {
		assert_ok!(
			CennzXSpot::get_input_price(123, 1000, 1000, <DefaultFeeRate<Test>>::get()),
			108
		);

		// No f32/f64 types, so we use large values to test precision
		assert_ok!(
			CennzXSpot::get_input_price(123_000_000, 1_000_000_000, 1_000_000_000, <DefaultFeeRate<Test>>::get()),
			109236233
		);

		assert_ok!(
			CennzXSpot::get_input_price(
				100_000_000_000_000,
				120_627_710_511_649_660,
				4_999_727_416_279_531_363,
				<DefaultFeeRate<Test>>::get()
			),
			4128948876492407
		);

		assert_ok!(
			CennzXSpot::get_input_price(
				100_000_000_000_000,
				120_627_710_511_649_660,
				u128::max_value(),
				<DefaultFeeRate<Test>>::get()
			),
			281017019450612581324176880746747822
		);
	});
}

<<<<<<< HEAD
/// Calculate input_amount_without_fee using fee rate and input amount and then calculate price
/// Price = (input_amount_without_fee * output reserve) / (input reserve + input_amount_without_fee)
=======

/// Calculate input_amount_without_fee using fee rate and input amount and then calculate price
/// Price = (input_amount_without_fee * output reserve) / (input reserve + input_amount_without_fee) 
>>>>>>> 3f8a77ee
// Input amount is half of max(u128) and output reserve is max(u128) and input reserve is half of max(u128)
#[test]
fn get_input_price_for_max_reserve_balance() {
	with_externalities(&mut ExtBuilder::default().build(), || {
		assert_ok!(
			CennzXSpot::get_input_price(
				u128::max_value() / 2,
				u128::max_value() / 2,
				u128::max_value(),
				<DefaultFeeRate<Test>>::get()
			),
			169886353929574869427545984738775941814
		);
	});
}

<<<<<<< HEAD
/// Calculate input_amount_without_fee using fee rate and input amount and then calculate price
/// Price = (input_amount_without_fee * output reserve) / (input reserve + input_amount_without_fee)
=======

/// Calculate input_amount_without_fee using fee rate and input amount and then calculate price
/// Price = (input_amount_without_fee * output reserve) / (input reserve + input_amount_without_fee) 
>>>>>>> 3f8a77ee
// Overflows as the input reserve, output reserve and input amount is at max capacity(u128)
#[test]
fn get_input_price_should_fail_with_max_reserve_and_max_amount() {
	with_externalities(&mut ExtBuilder::default().build(), || {
		assert_err!(
			CennzXSpot::get_input_price(
				u128::max_value(),
				u128::max_value(),
				u128::max_value(),
				<DefaultFeeRate<Test>>::get()
			),
			"Overflow error"
		);
	});
}

#[test]
fn asset_swap_input_price() {
	with_externalities(&mut ExtBuilder::default().build(), || {
		with_exchange!(CORE_ASSET_ID => 1000, TRADE_ASSET_A => 1000);

		assert_ok!(
			CennzXSpot::get_asset_to_core_input_price(&TRADE_ASSET_A, 123, <DefaultFeeRate<Test>>::get()),
			108
		);

		assert_ok!(
			CennzXSpot::get_core_to_asset_input_price(&TRADE_ASSET_A, 123, <DefaultFeeRate<Test>>::get()),
			108
		);
	});
}

#[test]
fn asset_swap_input_zero_sell_amount() {
	with_externalities(&mut ExtBuilder::default().build(), || {
		assert_err!(
			CennzXSpot::get_asset_to_core_input_price(&TRADE_ASSET_A, 0, <DefaultFeeRate<Test>>::get()),
			"Sell amount must be a positive value"
		);
		assert_err!(
			CennzXSpot::get_core_to_asset_input_price(&TRADE_ASSET_A, 0, <DefaultFeeRate<Test>>::get()),
			"Sell amount must be a positive value"
		);
	});
}

#[test]
fn asset_swap_input_insufficient_balance() {
	with_externalities(&mut ExtBuilder::default().build(), || {
		with_exchange!(CORE_ASSET_ID => 1000, TRADE_ASSET_A => 1000);

		let trader = with_account!(CORE_ASSET_ID => 1000, TRADE_ASSET_A => 1000);
		assert_err!(
			CennzXSpot::make_asset_to_core_input(
				&trader, // seller
				&trader, // recipient
				&TRADE_ASSET_A,
				10001, // sell_amount
				100,   // min buy limit
				<DefaultFeeRate<Test>>::get()
			),
			"Insufficient asset balance in seller account"
		);

		assert_err!(
			CennzXSpot::make_core_to_asset_input(
				&trader, // seller
				&trader, // recipient
				&TRADE_ASSET_A,
				10001, // sell_amount
				100,   // min buy limit
				<DefaultFeeRate<Test>>::get()
			),
			"Insufficient core asset balance in seller account"
		);
	});
}

#[test]
fn asset_to_core_swap_input() {
	with_externalities(&mut ExtBuilder::default().build(), || {
		with_exchange!(CORE_ASSET_ID => 1000, TRADE_ASSET_A => 1000);
		let trader: AccountId = with_account!(CORE_ASSET_ID => 2200, TRADE_ASSET_A => 2200);

		// asset to core swap input
		assert_ok!(CennzXSpot::asset_swap_input(
			Origin::signed(trader.clone()),
			None,
			TRADE_ASSET_A,
			<CoreAssetId<Test>>::get(),
			100, // sell_amount: T::Balance,
			50,  // min buy limit: T::Balance,
		));
		assert_exchange_balance_eq!(CORE_ASSET_ID => 910, TRADE_ASSET_A => 1100);
		assert_balance_eq!(trader, TRADE_ASSET_A => 2100);
		assert_balance_eq!(trader, CORE_ASSET_ID => 2290);
	});
}

#[test]
fn core_to_asset_swap_input() {
	with_externalities(&mut ExtBuilder::default().build(), || {
		with_exchange!(CORE_ASSET_ID => 1000, TRADE_ASSET_A => 1000);
		let trader: AccountId = with_account!(CORE_ASSET_ID => 2200, TRADE_ASSET_A => 2200);

		// core to asset swap input
		assert_ok!(CennzXSpot::asset_swap_input(
			Origin::signed(trader.clone()),
			None,
			<CoreAssetId<Test>>::get(),
			TRADE_ASSET_A,
			100, // sell_amount: T::Balance,
			50,  // min buy limit: T::Balance,
		));

		assert_exchange_balance_eq!(CORE_ASSET_ID => 1100, TRADE_ASSET_A => 910);
		assert_balance_eq!(trader, CORE_ASSET_ID => 2100);
		assert_balance_eq!(trader, TRADE_ASSET_A => 2290);
	});
}

#[test]
fn make_asset_to_core_input() {
	with_externalities(&mut ExtBuilder::default().build(), || {
		with_exchange!(CORE_ASSET_ID => 1000, TRADE_ASSET_A => 1000);
		let trader = with_account!(CORE_ASSET_ID => 2200, TRADE_ASSET_A => 2200);

		assert_ok!(
			CennzXSpot::make_asset_to_core_input(
				&trader, // buyer
				&trader, // recipient
				&TRADE_ASSET_A,
				90,                            // sell_amount: T::Balance,
				50,                            // min buy: T::Balance,
				<DefaultFeeRate<Test>>::get()  // fee_rate
			),
			81
		);

		assert_exchange_balance_eq!(CORE_ASSET_ID => 919, TRADE_ASSET_A => 1090);
		assert_balance_eq!(trader, TRADE_ASSET_A => 2110);
		assert_balance_eq!(trader, CORE_ASSET_ID => 2281);
	});
}

#[test]
fn make_core_to_asset_input() {
	with_externalities(&mut ExtBuilder::default().build(), || {
		with_exchange!(CORE_ASSET_ID => 1000, TRADE_ASSET_A => 1000);
		let trader = with_account!(CORE_ASSET_ID => 2200, TRADE_ASSET_A => 2200);

		assert_ok!(
			CennzXSpot::make_core_to_asset_input(
				&trader, // buyer
				&trader, // recipient
				&TRADE_ASSET_A,
				90,                            // sell_amount: T::Balance,
				50,                            // min buy: T::Balance,
				<DefaultFeeRate<Test>>::get()  // fee_rate
			),
			81
		);

		assert_exchange_balance_eq!(CORE_ASSET_ID => 1090, TRADE_ASSET_A => 919);
		assert_balance_eq!(trader, CORE_ASSET_ID => 2110);
		assert_balance_eq!(trader, TRADE_ASSET_A => 2281);
	});
}

#[test]
fn asset_swap_input_zero_asset_sold() {
	with_externalities(&mut ExtBuilder::default().build(), || {
		with_exchange!(CORE_ASSET_ID => 1000, TRADE_ASSET_A => 1000);
		let trader: AccountId = with_account!(CORE_ASSET_ID => 100, TRADE_ASSET_A => 100);
		// asset to core swap input
		assert_err!(
			CennzXSpot::asset_swap_input(
				Origin::signed(trader.clone()),
				None,
				TRADE_ASSET_A,
				<CoreAssetId<Test>>::get(),
				0,   // sell amount
				100, // min buy,
			),
			"Sell amount must be a positive value"
		);
		// core to asset swap input
		assert_err!(
			CennzXSpot::asset_swap_input(
				Origin::signed(trader),
				None,
				<CoreAssetId<Test>>::get(),
				TRADE_ASSET_A,
				0,   // sell amount
				100, // min buy,
			),
			"Sell amount must be a positive value"
		);
	});
}

#[test]
fn asset_swap_input_less_than_min_sale() {
	with_externalities(&mut ExtBuilder::default().build(), || {
		with_exchange!(CORE_ASSET_ID => 1000, TRADE_ASSET_A => 1000);
		let trader: AccountId = with_account!(CORE_ASSET_ID => 50, TRADE_ASSET_A => 50);

		// asset to core swap input
		assert_err!(
			CennzXSpot::asset_swap_input(
				Origin::signed(trader.clone()),
				None,
				TRADE_ASSET_A,
				<CoreAssetId<Test>>::get(),
				50,  // sell_amount
				100, // min buy,
			),
			"The sale value of input is less than the required min."
		);
		// core to asset swap input
		assert_err!(
			CennzXSpot::asset_swap_input(
				Origin::signed(trader),
				None,
				<CoreAssetId<Test>>::get(),
				TRADE_ASSET_A,
				50,  // sell_amount
				100, // min buy,
			),
			"The sale value of input is less than the required min."
		);
	});
}

#[test]
fn asset_to_core_transfer_input() {
	with_externalities(&mut ExtBuilder::default().build(), || {
		with_exchange!(CORE_ASSET_ID => 1000, TRADE_ASSET_A => 1000);
		let trader: AccountId = with_account!(CORE_ASSET_ID => 2200, TRADE_ASSET_A => 2200);
		let recipient: AccountId = with_account!("bob", CORE_ASSET_ID => 100, TRADE_ASSET_A => 100);

		// asset to core swap input
		assert_ok!(CennzXSpot::asset_swap_input(
			Origin::signed(trader.clone()),
			Some(recipient.clone()),
			TRADE_ASSET_A,
			<CoreAssetId<Test>>::get(),
			50, // sell_amount: T::Balance,
			40, // min_sale: T::Balance,
		));

		assert_exchange_balance_eq!(CORE_ASSET_ID => 954, TRADE_ASSET_A => 1050);
		assert_balance_eq!(trader, TRADE_ASSET_A => 2150);
		assert_balance_eq!(recipient, CORE_ASSET_ID => 146);
	});
}

#[test]
fn core_to_asset_transfer_input() {
	with_externalities(&mut ExtBuilder::default().build(), || {
		with_exchange!(CORE_ASSET_ID => 1000, TRADE_ASSET_A => 1000);
		let trader: AccountId = with_account!(CORE_ASSET_ID => 2200, TRADE_ASSET_A => 2200);
		let recipient: AccountId = with_account!("bob", CORE_ASSET_ID => 100, TRADE_ASSET_A => 100);

		// core to asset swap input
		assert_ok!(CennzXSpot::asset_swap_input(
			Origin::signed(trader.clone()),
			Some(recipient.clone()),
			<CoreAssetId<Test>>::get(),
			TRADE_ASSET_A,
			50, // sell_amount: T::Balance,
			40, // min_sale: T::Balance,
		));

		assert_exchange_balance_eq!(CORE_ASSET_ID => 1050, TRADE_ASSET_A => 954);
		assert_balance_eq!(trader, CORE_ASSET_ID => 2150);
		assert_balance_eq!(recipient, TRADE_ASSET_A => 146);
	});
}

#[test]
fn asset_to_asset_swap_output() {
	with_externalities(&mut ExtBuilder::default().build(), || {
		with_exchange!(CORE_ASSET_ID => 1000, TRADE_ASSET_A => 1000);
		with_exchange!(CORE_ASSET_ID => 1000, TRADE_ASSET_B => 1000);
		let trader: AccountId = with_account!(CORE_ASSET_ID => 2200, TRADE_ASSET_A => 2200);

		assert_ok!(CennzXSpot::asset_swap_output(
			Origin::signed(trader.clone()),
			None,          // Account to receive asset_bought, defaults to origin if None
			TRADE_ASSET_A, // asset_sold
			TRADE_ASSET_B, // asset_bought
			150,           // buy_amount: T::Balance,
			300,           // maximum asset A to sell
		));

		assert_exchange_balance_eq!(CORE_ASSET_ID => 823, TRADE_ASSET_A => 1216);
		assert_exchange_balance_eq!(CORE_ASSET_ID => 1177, TRADE_ASSET_B => 850);
		assert_balance_eq!(trader, TRADE_ASSET_A => 1984);
		assert_balance_eq!(trader, TRADE_ASSET_B => 150);
		assert_balance_eq!(trader, CORE_ASSET_ID => 2200);
	});
}

#[test]
fn asset_to_asset_swap_output_zero_asset_sold() {
	with_externalities(&mut ExtBuilder::default().build(), || {
		with_exchange!(CORE_ASSET_ID => 1000, TRADE_ASSET_A => 1000);
		with_exchange!(CORE_ASSET_ID => 1000, TRADE_ASSET_B => 1000);
		let trader = with_account!(CORE_ASSET_ID => 100, TRADE_ASSET_A => 100);

		assert_err!(
			CennzXSpot::asset_swap_output(
				Origin::signed(trader),
				None,          // Account to receive asset_bought, defaults to origin if None
				TRADE_ASSET_A, // asset_sold
				TRADE_ASSET_B, // asset_bought
				0,             // buy_amount
				300,           // maximum asset A to sell
			),
			"Buy amount must be a positive value"
		);
	});
}

#[test]
fn asset_to_asset_swap_output_insufficient_balance() {
	with_externalities(&mut ExtBuilder::default().build(), || {
		with_exchange!(CORE_ASSET_ID => 100, TRADE_ASSET_A => 100);
		with_exchange!(CORE_ASSET_ID => 1000, TRADE_ASSET_B => 1000);
		let trader = with_account!(CORE_ASSET_ID => 100, TRADE_ASSET_A => 50);

		assert_err!(
			CennzXSpot::asset_swap_output(
				Origin::signed(trader),
				None,          // Account to receive asset_bought, defaults to origin if None
				TRADE_ASSET_A, // asset_sold
				TRADE_ASSET_B, // asset_bought
				51,            // buy_amount
				400,           // maximum asset A to sell
			),
			"Insufficient asset balance in buyer account"
		);
	});
}

#[test]
fn asset_to_asset_swap_output_exceed_max_sale() {
	with_externalities(&mut ExtBuilder::default().build(), || {
		with_exchange!(CORE_ASSET_ID => 1000, TRADE_ASSET_A => 1000);
		with_exchange!(CORE_ASSET_ID => 1000, TRADE_ASSET_B => 1000);
		let trader = with_account!(CORE_ASSET_ID => 100, TRADE_ASSET_A => 100);

		assert_err!(
			CennzXSpot::asset_swap_output(
				Origin::signed(trader),
				None,          // Account to receive asset_bought, defaults to origin if None
				TRADE_ASSET_A, // asset_sold
				TRADE_ASSET_B, // asset_bought
				156,           // buy_amount
				100,           // maximum asset A to sell
			),
			"Amount of asset sold would exceed the specified max. limit"
		);
	});
}

#[test]
fn asset_to_asset_transfer_output() {
	with_externalities(&mut ExtBuilder::default().build(), || {
		with_exchange!(CORE_ASSET_ID => 1000, TRADE_ASSET_A => 1000);
		with_exchange!(CORE_ASSET_ID => 1000, TRADE_ASSET_B => 1000);
		let trader: AccountId = with_account!(CORE_ASSET_ID => 2200, TRADE_ASSET_A => 2200);
		let recipient: AccountId = with_account!("bob", CORE_ASSET_ID => 100, TRADE_ASSET_B => 100);

		assert_ok!(CennzXSpot::asset_swap_output(
			Origin::signed(trader.clone()),
			Some(recipient.clone()), // Account to receive asset_bought, defaults to origin if None
			TRADE_ASSET_A,           // asset_sold
			TRADE_ASSET_B,           // asset_bought
			150,                     // buy_amount: T::Balance,
			300,                     // maximum asset A to sell
		));

		assert_exchange_balance_eq!(CORE_ASSET_ID => 823, TRADE_ASSET_A => 1216);
		assert_exchange_balance_eq!(CORE_ASSET_ID => 1177, TRADE_ASSET_B => 850);
		assert_balance_eq!(trader, TRADE_ASSET_A => 1984);
		assert_balance_eq!(recipient, TRADE_ASSET_B => 250);
		assert_balance_eq!(trader, CORE_ASSET_ID => 2200);
	});
}

#[test]
fn asset_to_asset_swap_input() {
	with_externalities(&mut ExtBuilder::default().build(), || {
		with_exchange!(CORE_ASSET_ID => 1000, TRADE_ASSET_A => 1000);
		with_exchange!(CORE_ASSET_ID => 1000, TRADE_ASSET_B => 1000);
		let trader: AccountId = with_account!(CORE_ASSET_ID => 2200, TRADE_ASSET_A => 2200);

		assert_ok!(CennzXSpot::asset_swap_input(
			Origin::signed(trader.clone()),
			None,          // Trader is also recipient so passing None in this case
			TRADE_ASSET_A, // asset_sold
			TRADE_ASSET_B, // asset_bought
			150,           // sell_amount
			100,           // min buy limit for asset B
		));

		assert_exchange_balance_eq!(CORE_ASSET_ID => 871, TRADE_ASSET_A => 1150);
		assert_exchange_balance_eq!(CORE_ASSET_ID => 1129, TRADE_ASSET_B => 887);
		assert_balance_eq!(trader, TRADE_ASSET_A => 2050);
		assert_balance_eq!(trader, TRADE_ASSET_B => 113);
		assert_balance_eq!(trader, CORE_ASSET_ID => 2200);
	});
}

#[test]
fn asset_to_asset_swap_input_zero_asset_sold() {
	with_externalities(&mut ExtBuilder::default().build(), || {
		with_exchange!(CORE_ASSET_ID => 1000, TRADE_ASSET_A => 1000);
		with_exchange!(CORE_ASSET_ID => 1000, TRADE_ASSET_B => 1000);
		let trader = with_account!(CORE_ASSET_ID => 100, TRADE_ASSET_A => 100);

		assert_err!(
			CennzXSpot::asset_swap_input(
				Origin::signed(trader),
				None,          // Trader is also recipient so passing None in this case
				TRADE_ASSET_A, // asset_sold
				TRADE_ASSET_B, // asset_bought
				0,             // sell_amount
				100,           // min buy limit for asset B
			),
			"Sell amount must be a positive value"
		);
	});
}

#[test]
fn asset_to_asset_swap_input_insufficient_balance() {
	with_externalities(&mut ExtBuilder::default().build(), || {
		with_exchange!(CORE_ASSET_ID => 100, TRADE_ASSET_A => 100);
		with_exchange!(CORE_ASSET_ID => 1000, TRADE_ASSET_B => 1000);
		let trader = with_account!(CORE_ASSET_ID => 100, TRADE_ASSET_A => 50);

		assert_err!(
			CennzXSpot::asset_swap_input(
				Origin::signed(trader),
				None,          // Account to receive asset_bought, defaults to origin if None
				TRADE_ASSET_A, // asset_sold
				TRADE_ASSET_B, // asset_bought
				51,            // sell_amount
				100,           // min buy limit for asset B
			),
			"Insufficient asset balance in seller account"
		);
	});
}

#[test]
fn asset_to_asset_swap_input_less_than_min_sale() {
	with_externalities(&mut ExtBuilder::default().build(), || {
		with_exchange!(CORE_ASSET_ID => 1000, TRADE_ASSET_A => 1000);
		with_exchange!(CORE_ASSET_ID => 1000, TRADE_ASSET_B => 1000);
		let trader = with_account!(CORE_ASSET_ID => 100, TRADE_ASSET_A => 200);

		assert_err!(
			CennzXSpot::asset_swap_input(
				Origin::signed(trader),
				None,          // Account to receive asset_bought, defaults to origin if None
				TRADE_ASSET_A, // asset_sold
				TRADE_ASSET_B, // asset_bought
				156,           // sell_amount
				200,           // min buy limit for asset B
			),
			"The sale value of input is less than the required min"
		);
	});
}

#[test]
fn asset_to_asset_transfer_input() {
	with_externalities(&mut ExtBuilder::default().build(), || {
		with_exchange!(CORE_ASSET_ID => 1000, TRADE_ASSET_A => 1000);
		with_exchange!(CORE_ASSET_ID => 1000, TRADE_ASSET_B => 1000);
		let trader: AccountId = with_account!(CORE_ASSET_ID => 2200, TRADE_ASSET_A => 2200);
		let recipient: AccountId = with_account!("bob", CORE_ASSET_ID => 100, TRADE_ASSET_B => 100);

		assert_ok!(CennzXSpot::asset_swap_input(
			Origin::signed(trader.clone()),
			Some(recipient.clone()), // Account to receive asset_bought, defaults to origin if None
			TRADE_ASSET_A,           // asset_sold
			TRADE_ASSET_B,           // asset_bought
			150,                     // sell_amount
			100,                     // min buy limit for asset B
		));

		assert_exchange_balance_eq!(CORE_ASSET_ID => 871, TRADE_ASSET_A => 1150);
		assert_exchange_balance_eq!(CORE_ASSET_ID => 1129, TRADE_ASSET_B => 887);
		assert_balance_eq!(trader, TRADE_ASSET_A => 2050);
		assert_balance_eq!(recipient, TRADE_ASSET_B => 213);
		assert_balance_eq!(trader, CORE_ASSET_ID => 2200);
	});
}

#[test]
fn set_fee_rate() {
	with_externalities(&mut ExtBuilder::default().build(), || {
		let new_fee_rate = FeeRate::from_milli(5);
		assert_ok!(CennzXSpot::set_fee_rate(new_fee_rate), ());
		assert_eq!(CennzXSpot::fee_rate(), new_fee_rate);
	});
}<|MERGE_RESOLUTION|>--- conflicted
+++ resolved
@@ -68,12 +68,8 @@
 	type Header = Header;
 	type Event = ();
 	type Log = DigestItem;
-<<<<<<< HEAD
 	type Doughnut = ();
 	type DispatchVerifier = ();
-=======
-	type Signature = Signature;
->>>>>>> 3f8a77ee
 }
 
 impl generic_asset::Trait for Test {
@@ -300,10 +296,6 @@
 	});
 }
 
-<<<<<<< HEAD
-=======
-
->>>>>>> 3f8a77ee
 /// Formula Price = ((input reserve * output amount) / (output reserve - output amount)) +  1   (round up)
 /// and apply fee rate to the price
@@ -351,11 +343,7 @@
 // Overflows as the both input and output reserve is at max capacity and output amount is little less than max of u128
 #[test]
 fn get_output_price_should_fail_with_max_reserve_and_max_amount() {
-<<<<<<< HEAD
-	with_externalities(&mut ExtBuilder::default().build(), || {
-=======
-			with_externalities(&mut ExtBuilder::default().build(), || {
->>>>>>> 3f8a77ee
+	with_externalities(&mut ExtBuilder::default().build(), || {
 		assert_err!(
 			CennzXSpot::get_output_price(
 				u128::max_value() - 100,
@@ -826,12 +814,7 @@
 }
 
 /// Calculate input_amount_without_fee using fee rate and input amount and then calculate price
-<<<<<<< HEAD
 /// Price = (input_amount_without_fee * output reserve) / (input reserve + input_amount_without_fee)
-=======
-/// Price = (input_amount_without_fee * output reserve) / (input reserve + input_amount_without_fee) -
->>>>>>> 3f8a77ee
 #[test]
 fn get_input_price_for_valid_data() {
 	with_externalities(&mut ExtBuilder::default().build(), || {
@@ -868,15 +851,8 @@
 	});
 }
 
-<<<<<<< HEAD
 /// Calculate input_amount_without_fee using fee rate and input amount and then calculate price
 /// Price = (input_amount_without_fee * output reserve) / (input reserve + input_amount_without_fee)
-=======
-
-/// Calculate input_amount_without_fee using fee rate and input amount and then calculate price
-/// Price = (input_amount_without_fee * output reserve) / (input reserve + input_amount_without_fee) -
->>>>>>> 3f8a77ee
 // Input amount is half of max(u128) and output reserve is max(u128) and input reserve is half of max(u128)
 #[test]
 fn get_input_price_for_max_reserve_balance() {
@@ -893,15 +869,8 @@
 	});
 }
 
-<<<<<<< HEAD
 /// Calculate input_amount_without_fee using fee rate and input amount and then calculate price
 /// Price = (input_amount_without_fee * output reserve) / (input reserve + input_amount_without_fee)
-=======
-
-/// Calculate input_amount_without_fee using fee rate and input amount and then calculate price
-/// Price = (input_amount_without_fee * output reserve) / (input reserve + input_amount_without_fee) -
->>>>>>> 3f8a77ee
 // Overflows as the input reserve, output reserve and input amount is at max capacity(u128)
 #[test]
 fn get_input_price_should_fail_with_max_reserve_and_max_amount() {
