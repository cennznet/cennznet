// Copyright 2019 Centrality Investments Limited
//
// Licensed under the Apache License, Version 2.0 (the "License");
// you may not use this file except in compliance with the License.
// You may obtain a copy of the License at
//
//     http://www.apache.org/licenses/LICENSE-2.0
//
// Unless required by applicable law or agreed to in writing, software
// distributed under the License is distributed on an "AS IS" BASIS,
// WITHOUT WARRANTIES OR CONDITIONS OF ANY KIND, either express or implied.
// See the License for the specific language governing permissions and
// limitations under the License.
//!
//! CENNZX-Spot exchange
//!
#![cfg_attr(not(feature = "std"), no_std)]

#[macro_use]
mod tests;
mod impls;
mod types;
pub use impls::{ExchangeAddressFor, ExchangeAddressGenerator};
pub use types::{FeeRate, U256};

#[macro_use]
extern crate srml_support as support;

use generic_asset;
use rstd::prelude::*;
use runtime_primitives::traits::{Bounded, One, Zero};
use support::{
	dispatch::Result as DispatchResult, Dispatchable, Parameter, StorageDoubleMap, StorageMap, StorageValue,
};
use system::ensure_signed;

// TODO: remove this temp fix for overflow issue when upstream fix ready
#[macro_use]
extern crate uint;
use core::convert::TryInto;

// (core_asset_id, asset_id)
pub type ExchangeKey<T> = (
	<T as generic_asset::Trait>::AssetId,
	<T as generic_asset::Trait>::AssetId,
);

pub trait Trait: system::Trait + generic_asset::Trait {
	type Call: Parameter + Dispatchable<Origin = <Self as system::Trait>::Origin>;
	type Event: From<Event<Self>> + Into<<Self as system::Trait>::Event>;
	/// A function type to get an exchange address given the asset ID pair.
	type ExchangeAddressGenerator: ExchangeAddressFor<Self::AssetId, Self::AccountId>;
	// TODO: remove this temp fix for overflow issue when upstream fix ready
	type BalanceToU128: From<<Self as generic_asset::Trait>::Balance> + Into<u128>;
	type U128ToBalance: From<u128> + Into<<Self as generic_asset::Trait>::Balance>;

	//	type AsBalance: From<<Self as generic_asset::Trait>::Balance> + Into<<Self as generic_asset::Trait>::Balance> + As<u128>;
}

decl_module! {
	pub struct Module<T: Trait> for enum Call where origin: T::Origin {
		fn deposit_event<T>() = default;

		/// Convert asset1 to asset2. User specifies maximum
		/// input and exact output.
		///  origin
		/// `recipient` - Account to receive asset_bought, defaults to origin if None
		/// `asset_sold` - asset ID 1 to sell
		/// `asset_bought` - asset ID 2 to buy
		/// `buy_amount` - The amount of asset '2' to purchase
		/// `max_paying_amount` - Maximum trade asset '1' to pay
		pub fn asset_swap_output(
			origin,
			recipient: Option<T::AccountId>,
			#[compact] asset_sold: T::AssetId,
			#[compact] asset_bought: T::AssetId,
			#[compact] buy_amount: T::Balance,
			#[compact] max_paying_amount: T::Balance
		) -> DispatchResult {
			let buyer = ensure_signed(origin)?;
			let _ = Self::make_asset_swap_output(
				&buyer,
				&recipient.unwrap_or_else(|| buyer.clone()),
				&asset_sold,
				&asset_bought,
				buy_amount,
				max_paying_amount,
				Self::fee_rate()
			)?;
			Ok(())
		}


		/// Convert asset1 to asset2
		/// Seller specifies exact input (asset 1) and minimum output (asset 2)
		/// `recipient` - Account to receive asset_bought, defaults to origin if None
		/// `asset_sold` - asset ID 1 to sell
		/// `asset_bought` - asset ID 2 to buy
		/// `sell_amount` - The amount of asset '1' to sell
		/// `min_receive` - Minimum trade asset '2' to receive from sale
		pub fn asset_swap_input(
			origin,
			recipient: Option<T::AccountId>,
			#[compact] asset_sold: T::AssetId,
			#[compact] asset_bought: T::AssetId,
			#[compact] sell_amount: T::Balance,
			#[compact] min_receive: T::Balance
		) -> DispatchResult {
			let seller = ensure_signed(origin)?;
			let _ = Self::make_asset_swap_input(
				&seller,
				&recipient.unwrap_or_else(|| seller.clone()),
				&asset_sold,
				&asset_bought,
				sell_amount,
				min_receive,
				Self::fee_rate()
			)?;
			Ok(())
		}

		//
		// Manage Liquidity
		//

		/// Deposit core asset and trade asset at current ratio to mint liquidity
		/// Returns amount of liquidity minted.
		///
		/// `origin`
		/// `asset_id` - The trade asset ID
		/// `min_liquidity` - The minimum liquidity to add
		/// `asset_amount` - Amount of trade asset to add
		/// `core_amount` - Amount of core asset to add
		pub fn add_liquidity(
			origin,
			#[compact] asset_id: T::AssetId,
			#[compact] min_liquidity: T::Balance,
			#[compact] max_asset_amount: T::Balance,
			#[compact] core_amount: T::Balance
		) {
			let from_account = ensure_signed(origin)?;
			let core_asset_id = Self::core_asset_id();
			ensure!(!max_asset_amount.is_zero(), "trade asset amount must be greater than zero");
			ensure!(!core_amount.is_zero(), "core asset amount must be greater than zero");
			ensure!(<generic_asset::Module<T>>::free_balance(&core_asset_id, &from_account) >= core_amount,
				"no enough core asset balance"
			);
			ensure!(<generic_asset::Module<T>>::free_balance(&asset_id, &from_account) >= max_asset_amount,
				"no enough trade asset balance"
			);
			let exchange_key = (core_asset_id, asset_id);
			let total_liquidity = Self::get_total_supply(&exchange_key);
			let exchange_address = T::ExchangeAddressGenerator::exchange_address_for(core_asset_id, asset_id);

			if total_liquidity.is_zero() {
				// new exchange pool
				<generic_asset::Module<T>>::make_transfer(&core_asset_id, &from_account, &exchange_address, core_amount)?;
				<generic_asset::Module<T>>::make_transfer(&asset_id, &from_account, &exchange_address, max_asset_amount)?;
				let trade_asset_amount = max_asset_amount;
				let initial_liquidity = core_amount;
				Self::set_liquidity(&exchange_key, &from_account, initial_liquidity);
				Self::mint_total_supply(&exchange_key, initial_liquidity);
				Self::deposit_event(RawEvent::AddLiquidity(from_account, initial_liquidity, asset_id, trade_asset_amount));
			} else {
				// TODO: shall i use total_balance instead? in which case the exchange address will have reserve balance?
				let trade_asset_reserve = <generic_asset::Module<T>>::free_balance(&asset_id, &exchange_address);
				let core_asset_reserve = <generic_asset::Module<T>>::free_balance(&core_asset_id, &exchange_address);
				let core_amount_cal =  U256::from(T::BalanceToU128::from(core_amount).into());
				let trade_asset_reserve = U256::from(T::BalanceToU128::from(trade_asset_reserve).into());
				let core_asset_reserve = U256::from(T::BalanceToU128::from(core_asset_reserve).into());
				let res: u128 = (core_amount_cal * trade_asset_reserve / core_asset_reserve)
					.try_into()
					.map_err(|_| "Overflow error")?;
				let trade_asset_amount = T::U128ToBalance::from(res).into() + One::one();
				let total_liquidity = U256::from(T::BalanceToU128::from(total_liquidity).into());
				let res = (core_amount_cal * total_liquidity / core_asset_reserve)
					.try_into()
					.map_err(|_| "Overflow error")?;
				let liquidity_minted = T::U128ToBalance::from(res).into();
				ensure!(liquidity_minted >= min_liquidity, "Minimum liquidity is required");
				ensure!(max_asset_amount >= trade_asset_amount, "Token liquidity check unsuccessful");

				<generic_asset::Module<T>>::make_transfer(&core_asset_id, &from_account, &exchange_address, core_amount)?;
				<generic_asset::Module<T>>::make_transfer(&asset_id, &from_account, &exchange_address, trade_asset_amount)?;

				Self::set_liquidity(&exchange_key, &from_account,
									Self::get_liquidity(&exchange_key, &from_account) + liquidity_minted);
				Self::mint_total_supply(&exchange_key, liquidity_minted);
				Self::deposit_event(RawEvent::AddLiquidity(from_account, core_amount, asset_id, trade_asset_amount));
			}
		}

		/// Burn exchange assets to withdraw core asset and trade asset at current ratio
		///
		/// `asset_id` - The trade asset ID
		/// `asset_amount` - Amount of exchange asset to burn
		/// `min_asset_withdraw` - The minimum trade asset withdrawn
		/// `min_core_withdraw` -  The minimum core asset withdrawn
		pub fn remove_liquidity(
			origin,
			#[compact] asset_id: T::AssetId,
			#[compact] liquidity_withdrawn: T::Balance,
			#[compact] min_asset_withdraw: T::Balance,
			#[compact] min_core_withdraw: T::Balance
		) -> DispatchResult {
			let from_account = ensure_signed(origin)?;
			ensure!(liquidity_withdrawn > Zero::zero(), "Amount of exchange asset to burn should exist");
			ensure!(min_asset_withdraw > Zero::zero() && min_core_withdraw > Zero::zero(), "Assets withdrawn to be greater than zero");

			let core_asset_id = Self::core_asset_id();
			let exchange_key = (core_asset_id, asset_id);
			let account_liquidity = Self::get_liquidity(&exchange_key, &from_account);
			ensure!(account_liquidity >= liquidity_withdrawn, "Tried to overdraw liquidity");

			let total_liquidity = Self::get_total_supply(&exchange_key);
			let exchange_address = T::ExchangeAddressGenerator::exchange_address_for(core_asset_id, asset_id);
			ensure!(total_liquidity > Zero::zero(), "Liquidity should exist");

			let trade_asset_reserve = <generic_asset::Module<T>>::free_balance(&asset_id, &exchange_address);
			let core_asset_reserve = <generic_asset::Module<T>>::free_balance(&core_asset_id, &exchange_address);
			let liquidity_withdrawn_cal = U256::from(T::BalanceToU128::from(liquidity_withdrawn).into());
			let trade_asset_reserve = U256::from(T::BalanceToU128::from(trade_asset_reserve).into());
			let core_asset_reserve = U256::from(T::BalanceToU128::from(core_asset_reserve).into());
			let total_liquidity = U256::from(T::BalanceToU128::from(total_liquidity).into());
			let res: u128 = (liquidity_withdrawn_cal * core_asset_reserve / total_liquidity)
					.try_into()
					.map_err(|_| "Overflow error")?;
			let core_asset_amount = T::U128ToBalance::from(res).into();

			let res: u128 = (liquidity_withdrawn_cal * trade_asset_reserve / total_liquidity)
					.try_into()
					.map_err(|_| "Overflow error")?;
			let trade_asset_amount = T::U128ToBalance::from(res).into();

			ensure!(core_asset_amount >= min_core_withdraw, "Minimum core asset is required");
			ensure!(trade_asset_amount >= min_asset_withdraw, "Minimum trade asset is required");

			<generic_asset::Module<T>>::make_transfer(&core_asset_id, &exchange_address, &from_account, core_asset_amount)?;
			<generic_asset::Module<T>>::make_transfer(&asset_id, &exchange_address, &from_account, trade_asset_amount)?;
			Self::set_liquidity(&exchange_key, &from_account,
									account_liquidity - liquidity_withdrawn);
			Self::burn_total_supply(&exchange_key, liquidity_withdrawn);
			Self::deposit_event(RawEvent::RemoveLiquidity(from_account, core_asset_amount, asset_id, trade_asset_amount));
			Ok(())
		}

		/// Set the spot exchange wide fee rate (root only)
		pub fn set_fee_rate(new_fee_rate: FeeRate) -> DispatchResult {
			<DefaultFeeRate<T>>::mutate(|fee_rate| *fee_rate = new_fee_rate);
			Ok(())
		}

	}

}

decl_event!(
	pub enum Event<T>
	where
		<T as system::Trait>::AccountId,
		<T as generic_asset::Trait>::AssetId,
		<T as generic_asset::Trait>::Balance
	{
		/// Provider, core asset amount, trade asset id, trade asset amount
		AddLiquidity(AccountId, Balance, AssetId, Balance),
		/// Provider, core asset amount, trade asset id, trade asset amount
		RemoveLiquidity(AccountId, Balance, AssetId, Balance),
	    /// AssetSold, AssetBought, Buyer, SoldAmount, BoughtAmount
		AssetPurchase(AssetId, AssetId, AccountId, Balance, Balance),
	}
);

decl_storage! {
	trait Store for Module<T: Trait> as CennzxSpot {
		/// AssetId of Core Asset
		pub CoreAssetId get(core_asset_id) config(): T::AssetId;
		/// Default Trading fee rate
		pub DefaultFeeRate get(fee_rate) config(): FeeRate;
		/// Total supply of exchange token in existence.
		/// it will always be less than the core asset's total supply
		/// Key: `(asset id, core asset id)`
		pub TotalSupply get(total_supply): map ExchangeKey<T> => T::Balance;

		/// Asset balance of each user in each exchange pool.
		/// Key: `(core_asset_id, trade_asset_id), account_id`
		pub LiquidityBalance get(liquidity_balance): double_map  ExchangeKey<T>, twox_128(T::AccountId) => T::Balance;
	}
}

// The main implementation block for the module.
impl<T: Trait> Module<T> {
	// Storage R/W
	fn get_total_supply(exchange_key: &ExchangeKey<T>) -> T::Balance {
		<TotalSupply<T>>::get(exchange_key)
	}

	/// mint total supply for an exchange pool
	fn mint_total_supply(exchange_key: &ExchangeKey<T>, increase: T::Balance) {
		<TotalSupply<T>>::mutate(exchange_key, |balance| *balance += increase); // will not overflow because it's limited by core assets's total supply
	}

	fn burn_total_supply(exchange_key: &ExchangeKey<T>, decrease: T::Balance) {
		<TotalSupply<T>>::mutate(exchange_key, |balance| *balance -= decrease); // will not underflow for the same reason
	}

	fn set_liquidity(exchange_key: &ExchangeKey<T>, who: &T::AccountId, balance: T::Balance) {
		<LiquidityBalance<T>>::insert(exchange_key, who, balance);
	}

	pub fn get_liquidity(exchange_key: &ExchangeKey<T>, who: &T::AccountId) -> T::Balance {
		<LiquidityBalance<T>>::get(exchange_key, who)
	}

	/// Trade core asset for asset (`asset_id`) at the given `fee_rate`.
	/// `seller` - The address selling input asset
	/// `recipient` - The address receiving payment of output asset
	/// `asset_id` - The asset ID to trade
	/// `sell_amount` - Amount of core asset to sell (input)
	/// `min_receive` -  The minimum trade asset value to receive from sale (output)
	/// `fee_rate` - The % of exchange fees for the trade
	fn make_core_to_asset_input(
		seller: &T::AccountId,
		recipient: &T::AccountId,
		asset_id: &T::AssetId,
		sell_amount: T::Balance,
		min_receive: T::Balance,
		fee_rate: FeeRate,
	) -> rstd::result::Result<T::Balance, &'static str> {
		let sale_value = Self::get_core_to_asset_input_price(asset_id, sell_amount, fee_rate)?;

		ensure!(
			sale_value > Zero::zero(),
			"Asset sale value should be greater than zero"
		);
		ensure!(
			sale_value >= min_receive,
			"The sale value of input is less than the required min."
		);
		let core_asset_id = Self::core_asset_id();
		ensure!(
			<generic_asset::Module<T>>::free_balance(&core_asset_id, seller) >= sell_amount,
			"Insufficient core asset balance in seller account"
		);

		let exchange_address = T::ExchangeAddressGenerator::exchange_address_for(core_asset_id, *asset_id);

		let _ = <generic_asset::Module<T>>::make_transfer(&core_asset_id, seller, &exchange_address, sell_amount).and(
			<generic_asset::Module<T>>::make_transfer(asset_id, &exchange_address, recipient, sale_value),
		);

		Self::deposit_event(RawEvent::AssetPurchase(
			core_asset_id,
			*asset_id,
			seller.clone(),
			sell_amount,
			sale_value,
		));

		Ok(sale_value)
	}

	/// Trade asset (`asset_id`) to core asset at the given `fee_rate`
	/// `asset_id` - The asset ID to trade
	/// `buy_amount` - Amount of core asset to purchase (output)
	/// `max_paying_amount` -  Maximum asset to pay
	/// `fee_rate` - The % of exchange fees for the trade
	fn make_asset_to_core_output(
		buyer: &T::AccountId,
		recipient: &T::AccountId,
		asset_id: &T::AssetId,
		buy_amount: T::Balance,
		max_paying_amount: T::Balance,
		fee_rate: FeeRate,
	) -> rstd::result::Result<T::Balance, &'static str> {
		let sold_amount = Self::get_asset_to_core_output_price(asset_id, buy_amount, fee_rate)?;
		ensure!(
			sold_amount > Zero::zero(),
			"Amount of asset sold should be greater than zero"
		);
		ensure!(
			max_paying_amount >= sold_amount,
			"Amount of asset sold would exceed the specified max. limit"
		);
		ensure!(
			<generic_asset::Module<T>>::free_balance(asset_id, buyer) >= sold_amount,
			"Insufficient asset balance in buyer account"
		);

		let core_asset_id = Self::core_asset_id();
		let exchange_address = T::ExchangeAddressGenerator::exchange_address_for(core_asset_id, *asset_id);

		let _ = <generic_asset::Module<T>>::make_transfer(asset_id, buyer, &exchange_address, sold_amount).and(
			<generic_asset::Module<T>>::make_transfer(&core_asset_id, &exchange_address, recipient, buy_amount),
		);

		Self::deposit_event(RawEvent::AssetPurchase(
			*asset_id,
			core_asset_id,
			buyer.clone(),
			sold_amount,
			buy_amount,
		));

		Ok(sold_amount)
	}

	/// Trade core asset to asset (`asset_id`) at the given `fee_rate`
	/// `buyer` - Account buying core asset for trade asset
	/// `recipient` - Account receiving trade asset
	/// `asset_id` - The asset ID to trade
	/// `buy_amount` - Amount of core asset to purchase (output)
	/// `max_paying_amount` -  Maximum asset to pay
	/// `fee_rate` - The % of exchange fees for the trade
	fn make_core_to_asset_output(
		buyer: &T::AccountId,
		recipient: &T::AccountId,
		asset_id: &T::AssetId,
		buy_amount: T::Balance,
		max_paying_amount: T::Balance,
		fee_rate: FeeRate,
	) -> rstd::result::Result<T::Balance, &'static str> {
		let sold_amount = Self::get_core_to_asset_output_price(asset_id, buy_amount, fee_rate)?;
		ensure!(
			sold_amount > Zero::zero(),
			"Amount of core asset sold should be greater than zero"
		);
		ensure!(
			max_paying_amount >= sold_amount,
			"Amount of core asset sold would exceed the specified max. limit"
		);
		let core_asset_id = Self::core_asset_id();
		ensure!(
			<generic_asset::Module<T>>::free_balance(&core_asset_id, buyer) >= sold_amount,
			"Insufficient core asset balance in buyer account"
		);

		let exchange_address = T::ExchangeAddressGenerator::exchange_address_for(core_asset_id, *asset_id);

		let _ = <generic_asset::Module<T>>::make_transfer(&core_asset_id, buyer, &exchange_address, sold_amount).and(
			<generic_asset::Module<T>>::make_transfer(asset_id, &exchange_address, recipient, buy_amount),
		);

		Self::deposit_event(RawEvent::AssetPurchase(
			core_asset_id,
			*asset_id,
			buyer.clone(),
			sold_amount,
			buy_amount,
		));

		Ok(sold_amount)
	}

	/// Convert trade asset1 to trade asset2 via core asset. User specifies maximum
	/// input and exact output.
	/// `buyer` - Account buying core asset for trade asset
	/// `recipient` - Account receiving trade asset
	/// `asset_a` - asset ID to sell
	/// `asset_b` - asset ID to buy
	/// `buy_amount_b` - The amount of asset 'b' to purchase (output)
	/// `max_a_for_sale` - Maximum trade asset 'a' to sell
	/// `fee_rate` - The % of exchange fees for the trade
	fn make_asset_to_asset_output(
		buyer: &T::AccountId,
		recipient: &T::AccountId,
		asset_a: &T::AssetId,
		asset_b: &T::AssetId,
		buy_amount_for_b: T::Balance,
		max_a_for_sale: T::Balance,
		fee_rate: FeeRate,
	) -> rstd::result::Result<T::Balance, &'static str> {
		// Calculate amount of core token needed to buy trade asset 2 of #buy_amount amount
		let core_for_b = Self::get_core_to_asset_output_price(asset_b, buy_amount_for_b, fee_rate)?;
		let core_asset_id = Self::core_asset_id();
		let exchange_address_a = T::ExchangeAddressGenerator::exchange_address_for(core_asset_id, *asset_a);
		let asset_sold_a = Self::get_asset_to_core_output_price(asset_a, core_for_b, fee_rate)?;
		// sold asset is always > 0
		ensure!(
			max_a_for_sale >= asset_sold_a,
			"Amount of asset sold would exceed the specified max. limit"
		);
		ensure!(
			<generic_asset::Module<T>>::free_balance(&asset_a, buyer) >= asset_sold_a,
			"Insufficient asset balance in buyer account"
		);

		let core_asset_a = Self::get_core_to_asset_output_price(asset_b, buy_amount_for_b, fee_rate)?;
		ensure!(
			core_asset_a > Zero::zero(),
			"Amount of core asset sold should be greater than zero"
		);
		ensure!(
			<generic_asset::Module<T>>::free_balance(&core_asset_id, &exchange_address_a) >= core_asset_a,
			"Insufficient core asset balance in exchange account"
		);

		let exchange_address_b = T::ExchangeAddressGenerator::exchange_address_for(core_asset_id, *asset_b);
		let _ = <generic_asset::Module<T>>::make_transfer(&asset_a, buyer, &exchange_address_a, asset_sold_a)
			.and(<generic_asset::Module<T>>::make_transfer(
				&core_asset_id,
				&exchange_address_a,
				&exchange_address_b,
				core_asset_a,
			))
			.and(<generic_asset::Module<T>>::make_transfer(
				asset_b,
				&exchange_address_b,
				recipient,
				buy_amount_for_b,
			));

		Self::deposit_event(RawEvent::AssetPurchase(
			*asset_a,         // asset sold
			*asset_b,         // asset bought
			buyer.clone(),    // buyer
			asset_sold_a,     // sold amount
			buy_amount_for_b, // bought amount
		));

		Ok(asset_sold_a)
	}

	/// Convert trade asset to core asset. User specifies exact
	/// input (trade asset) and minimum output.
	///
	/// `asset_id` - Trade asset ID
	/// `sell_amount` - Exact amount of trade asset to be sold
	/// `min_receive` - Minimum amount of core asset to receive from sale
	fn make_asset_to_core_input(
		buyer: &T::AccountId,
		recipient: &T::AccountId,
		asset_id: &T::AssetId,
		sell_amount: T::Balance,
		min_receive: T::Balance,
		fee_rate: FeeRate,
	) -> rstd::result::Result<T::Balance, &'static str> {
		ensure!(
			<generic_asset::Module<T>>::free_balance(asset_id, buyer) >= sell_amount,
			"Insufficient asset balance in seller account"
		);

		let sale_value = Self::get_asset_to_core_input_price(asset_id, sell_amount, fee_rate)?;

		ensure!(
			sale_value >= min_receive,
			"The sale value of input is less than the required min."
		);

		let core_asset_id = Self::core_asset_id();
		let exchange_address = T::ExchangeAddressGenerator::exchange_address_for(core_asset_id, *asset_id);

		ensure!(
			<generic_asset::Module<T>>::free_balance(&core_asset_id, &exchange_address) >= sale_value,
			"Insufficient asset balance in exchange account"
		);

		let _ = <generic_asset::Module<T>>::make_transfer(asset_id, buyer, &exchange_address, sell_amount).and(
			<generic_asset::Module<T>>::make_transfer(&core_asset_id, &exchange_address, recipient, sale_value),
		);

		Self::deposit_event(RawEvent::AssetPurchase(
			*asset_id,
			core_asset_id,
			buyer.clone(),
			sell_amount,
			sale_value,
		));

		Ok(sale_value)
	}

	/// Convert trade asset1 to trade asset2 via core asset.
	/// Seller specifies exact input (asset 1) and minimum output (trade asset and core asset)
	/// `recipient` - Receiver of asset_bought
	/// `asset_a` - asset ID to sell
	/// `asset_b` - asset ID to buy
	/// `sell_amount_for_a` - The amount of asset to sell
	/// `min_b_from_sale` - Minimum trade asset 'b' to receive from sale
	fn make_asset_to_asset_input(
		seller: &T::AccountId,
		recipient: &T::AccountId,
		asset_a: &T::AssetId,
		asset_b: &T::AssetId,
		sell_amount_for_a: T::Balance,
		min_b_from_sale: T::Balance,
		fee_rate: FeeRate,
	) -> rstd::result::Result<T::Balance, &'static str> {
		ensure!(
			<generic_asset::Module<T>>::free_balance(&asset_a, seller) >= sell_amount_for_a,
			"Insufficient asset balance in seller account"
		);

		let core_asset_id = Self::core_asset_id();
		let exchange_address_a = T::ExchangeAddressGenerator::exchange_address_for(core_asset_id, *asset_a);
		let sale_value_a = Self::get_asset_to_core_input_price(asset_a, sell_amount_for_a, fee_rate)?;
		let asset_b_received = Self::get_core_to_asset_input_price(asset_b, sale_value_a, fee_rate)?;

		ensure!(
			asset_b_received > Zero::zero(),
			"Asset sale value should be greater than zero"
		);
		ensure!(
			asset_b_received >= min_b_from_sale,
			"The sale value of input is less than the required min"
		);
		ensure!(
			<generic_asset::Module<T>>::free_balance(&core_asset_id, &exchange_address_a) >= sale_value_a,
			"Insufficient core asset balance in exchange account"
		);

		let exchange_address_b = T::ExchangeAddressGenerator::exchange_address_for(core_asset_id, *asset_b);

		let _ = <generic_asset::Module<T>>::make_transfer(&asset_a, seller, &exchange_address_a, sell_amount_for_a)
			.and(<generic_asset::Module<T>>::make_transfer(
				&core_asset_id,
				&exchange_address_a,
				&exchange_address_b,
				sale_value_a,
			))
			.and(<generic_asset::Module<T>>::make_transfer(
				asset_b,
				&exchange_address_b,
				recipient,
				asset_b_received,
			));

		Self::deposit_event(RawEvent::AssetPurchase(
			*asset_a,          // asset sold
			*asset_b,          // asset bought
			seller.clone(),    // buyer
			sell_amount_for_a, // sold amount
			asset_b_received,  // bought amount
		));

		Ok(asset_b_received)
	}

	//
	// Get Prices
	//

	/// `asset_id` - Trade asset
	/// `buy_amount`- Amount of the trade asset to buy
	/// Returns the amount of core asset needed to purchase `buy_amount` of trade asset.
	pub fn get_core_to_asset_output_price(
		asset_id: &T::AssetId,
		buy_amount: T::Balance,
		fee_rate: FeeRate,
	) -> rstd::result::Result<T::Balance, &'static str> {
		ensure!(buy_amount > Zero::zero(), "Buy amount must be a positive value");

		let core_asset_id = Self::core_asset_id();
		let exchange_address = T::ExchangeAddressGenerator::exchange_address_for(core_asset_id, *asset_id);

		let asset_reserve = <generic_asset::Module<T>>::free_balance(asset_id, &exchange_address);
		ensure!(asset_reserve > buy_amount, "Insufficient asset reserve in exchange");

		let core_reserve = <generic_asset::Module<T>>::free_balance(&core_asset_id, &exchange_address);

		Self::get_output_price(buy_amount, core_reserve, asset_reserve, fee_rate)
	}

	/// `asset_id` - Trade asset
	/// `amount_sold` - Amount of trade assets sold
	/// Returns amount of core that can be bought with input assets.
	pub fn get_asset_to_core_input_price(
		asset_id: &T::AssetId,
		sell_amount: T::Balance,
		fee_rate: FeeRate,
	) -> rstd::result::Result<T::Balance, &'static str> {
		ensure!(sell_amount > Zero::zero(), "Sell amount must be a positive value");

		let core_asset_id = Self::core_asset_id();
		let exchange_address = T::ExchangeAddressGenerator::exchange_address_for(core_asset_id, *asset_id);

		let asset_reserve = <generic_asset::Module<T>>::free_balance(asset_id, &exchange_address);
		let core_reserve = <generic_asset::Module<T>>::free_balance(&core_asset_id, &exchange_address);
		Self::get_input_price(sell_amount, asset_reserve, core_reserve, fee_rate)
	}

	fn get_output_price(
		output_amount: T::Balance,
		input_reserve: T::Balance,
		output_reserve: T::Balance,
		fee_rate: FeeRate,
	) -> rstd::result::Result<T::Balance, &'static str> {
		if input_reserve.is_zero() || output_reserve.is_zero() {
			return Err("Pool is empty");
		}

		// Special case, in theory price should progress towards infinity
		if output_amount >= output_reserve {
			return Ok(T::Balance::max_value());
		}

		let amount = U256::from(T::BalanceToU128::from(output_amount).into());
		let input_reserve = U256::from(T::BalanceToU128::from(input_reserve).into());
		let denominator = U256::from(T::BalanceToU128::from(output_reserve - output_amount).into());
<<<<<<< HEAD

		let res: u128 = (input_reserve * amount / denominator)
			.try_into()
			.map_err(|_| "Overflow error")?;

=======

		let res: u128 = (input_reserve * amount / denominator).try_into().map_err(|_| "Overflow error")?;

>>>>>>> 3f8a77ee
		let price = T::U128ToBalance::from(res).into();
		let price_plus_one = T::BalanceToU128::from(price + One::one());
		let output = FeeRate::safe_mul(FeeRate::one() + fee_rate, price_plus_one)?;
		Ok(T::U128ToBalance::from(output).into())
	}


	fn get_input_price(
		input_amount: T::Balance,
		input_reserve: T::Balance,
		output_reserve: T::Balance,
		fee_rate: FeeRate,
	) -> rstd::result::Result<T::Balance, &'static str> {
		if input_reserve.is_zero() || output_reserve.is_zero() {
			return Err("Pool is empty");
		}

		let div_rate = FeeRate::one() + fee_rate;
<<<<<<< HEAD

		let lhs = T::BalanceToU128::from(input_amount);

		let input_amount_less_fee_scaled = FeeRate::safe_div(lhs, div_rate)?;
		let input_reserve: u128 = T::BalanceToU128::from(input_reserve).into();
		let output_reserve = U256::from(T::BalanceToU128::from(output_reserve).into());
		let input_amount = U256::from(input_amount_less_fee_scaled);

		let denominator: u128 = (input_amount + U256::from(input_reserve))
			.try_into()
			.map_err(|_| "Overflow error")?;

		let res: u128 = (output_reserve * input_amount / denominator)
			.try_into()
			.map_err(|_| "Overflow error")?;
=======

		let lhs = T::BalanceToU128::from(input_amount);

		let input_amount_less_fee_scaled = FeeRate::safe_div(
			lhs,
			div_rate,
		)?;
		let input_reserve: u128 = T::BalanceToU128::from(input_reserve).into();
		let output_reserve = U256::from(T::BalanceToU128::from(output_reserve).into());
		let input_amount = U256::from(input_amount_less_fee_scaled);

		let denominator: u128 = (input_amount + U256::from(input_reserve)).try_into().map_err(|_| "Overflow error")?;

		let res: u128 = (output_reserve * input_amount / denominator).try_into().map_err(|_| "Overflow error")?;
>>>>>>> 3f8a77ee

		Ok(T::U128ToBalance::from(res).into())
	}

	/// `asset_id` - Trade asset
	/// `buy_amount` - Amount of output core
	/// `fee_rate` - The % of exchange fees for the trade
	/// Returns the amount of trade assets needed to buy `buy_amount` core assets.
	pub fn get_asset_to_core_output_price(
		asset_id: &T::AssetId,
		buy_amount: T::Balance,
		fee_rate: FeeRate,
	) -> rstd::result::Result<T::Balance, &'static str> {
		ensure!(buy_amount > Zero::zero(), "Buy amount must be a positive value");

		let core_asset_id = Self::core_asset_id();
		let exchange_address = T::ExchangeAddressGenerator::exchange_address_for(core_asset_id, *asset_id);

		let core_asset_reserve = <generic_asset::Module<T>>::free_balance(&core_asset_id, &exchange_address);
		ensure!(
			core_asset_reserve > buy_amount,
			"Insufficient core asset reserve in exchange"
		);

		let trade_asset_reserve = <generic_asset::Module<T>>::free_balance(&asset_id, &exchange_address);

		Self::get_output_price(buy_amount, trade_asset_reserve, core_asset_reserve, fee_rate)
	}

	/// Returns the amount of trade asset to pay for `sell_amount` of core sold.
	///
	/// `asset_id` - Trade asset
	/// `sell_amount` - Amount of input core to sell
	/// `fee_rate` - The % of exchange fees for the trade
	pub fn get_core_to_asset_input_price(
		asset_id: &T::AssetId,
		sell_amount: T::Balance,
		fee_rate: FeeRate,
	) -> rstd::result::Result<T::Balance, &'static str> {
		ensure!(sell_amount > Zero::zero(), "Sell amount must be a positive value");

		let core_asset_id = Self::core_asset_id();
		let exchange_address = T::ExchangeAddressGenerator::exchange_address_for(core_asset_id, *asset_id);
		let core_asset_reserve = <generic_asset::Module<T>>::free_balance(&core_asset_id, &exchange_address);
		let trade_asset_reserve = <generic_asset::Module<T>>::free_balance(asset_id, &exchange_address);

		let output_amount = Self::get_input_price(sell_amount, core_asset_reserve, trade_asset_reserve, fee_rate)?;

		ensure!(
			trade_asset_reserve > output_amount,
			"Insufficient trade asset reserve in exchange"
		);

		Ok(output_amount)
	}

	/// Convert asset1 to asset2. User specifies maximum
	/// input and exact output.
	///  `buyer` - Account buying asset
	/// `recipient` - Account to receive asset_bought, defaults to origin if None
	/// `asset_sold` - asset ID 1 to sell
	/// `asset_bought` - asset ID 2 to buy
	/// `buy_amount` - The amount of asset '2' to purchase
	/// `max_paying_amount` - Maximum trade asset '1' to pay
	/// `fee_rate` - The % of exchange fees for the trade
	pub fn make_asset_swap_output(
		buyer: &T::AccountId,
		recipient: &T::AccountId,
		asset_sold: &T::AssetId,
		asset_bought: &T::AssetId,
		buy_amount: T::Balance,
		max_paying_amount: T::Balance,
		fee_rate: FeeRate,
	) -> DispatchResult {
		let core_asset = Self::core_asset_id();
		ensure!(asset_sold != asset_bought, "Asset to swap should not be equal");
		if *asset_sold == core_asset {
			let _ = Self::make_core_to_asset_output(
				buyer,
				recipient,
				asset_bought,
				buy_amount,
				max_paying_amount,
				fee_rate,
			)?;
		} else if *asset_bought == core_asset {
			let _ =
				Self::make_asset_to_core_output(buyer, recipient, asset_sold, buy_amount, max_paying_amount, fee_rate)?;
		} else {
			let _ = Self::make_asset_to_asset_output(
				buyer,
				recipient,
				asset_sold,
				asset_bought,
				buy_amount,
				max_paying_amount,
				fee_rate,
			)?;
		}

		Ok(())
	}

	/// Convert asset1 to asset2
	/// Seller specifies exact input (asset 1) and minimum output (asset 2)
	/// `seller` - Account selling asset
	/// `recipient` - Account to receive asset_bought, defaults to origin if None
	/// `asset_sold` - asset ID 1 to sell
	/// `asset_bought` - asset ID 2 to buy
	/// `sell_amount` - The amount of asset '1' to sell
	/// `min_receive` - Minimum trade asset '2' to receive from sale
	/// `fee_rate` - The % of exchange fees for the trade
	pub fn make_asset_swap_input(
		seller: &T::AccountId,
		recipient: &T::AccountId,
		asset_sold: &T::AssetId,
		asset_bought: &T::AssetId,
		sell_amount: T::Balance,
		min_receive: T::Balance,
		fee_rate: FeeRate,
	) -> DispatchResult {
		let core_asset = Self::core_asset_id();
		ensure!(asset_sold != asset_bought, "Asset to swap should not be equal");
		if *asset_sold == core_asset {
			let _ =
				Self::make_core_to_asset_input(seller, recipient, asset_bought, sell_amount, min_receive, fee_rate)?;
		} else if *asset_bought == core_asset {
			let _ = Self::make_asset_to_core_input(seller, recipient, asset_sold, sell_amount, min_receive, fee_rate)?;
		} else {
			let _ = Self::make_asset_to_asset_input(
				seller,
				recipient,
				asset_sold,
				asset_bought,
				sell_amount,
				min_receive,
				fee_rate,
			)?;
		}

		Ok(())
	}
}<|MERGE_RESOLUTION|>--- conflicted
+++ resolved
@@ -696,17 +696,11 @@
 		let amount = U256::from(T::BalanceToU128::from(output_amount).into());
 		let input_reserve = U256::from(T::BalanceToU128::from(input_reserve).into());
 		let denominator = U256::from(T::BalanceToU128::from(output_reserve - output_amount).into());
-<<<<<<< HEAD
 
 		let res: u128 = (input_reserve * amount / denominator)
 			.try_into()
 			.map_err(|_| "Overflow error")?;
 
-=======
-
-		let res: u128 = (input_reserve * amount / denominator).try_into().map_err(|_| "Overflow error")?;
-
->>>>>>> 3f8a77ee
 		let price = T::U128ToBalance::from(res).into();
 		let price_plus_one = T::BalanceToU128::from(price + One::one());
 		let output = FeeRate::safe_mul(FeeRate::one() + fee_rate, price_plus_one)?;
@@ -725,7 +719,6 @@
 		}
 
 		let div_rate = FeeRate::one() + fee_rate;
-<<<<<<< HEAD
 
 		let lhs = T::BalanceToU128::from(input_amount);
 
@@ -741,22 +734,6 @@
 		let res: u128 = (output_reserve * input_amount / denominator)
 			.try_into()
 			.map_err(|_| "Overflow error")?;
-=======
-
-		let lhs = T::BalanceToU128::from(input_amount);
-
-		let input_amount_less_fee_scaled = FeeRate::safe_div(
-			lhs,
-			div_rate,
-		)?;
-		let input_reserve: u128 = T::BalanceToU128::from(input_reserve).into();
-		let output_reserve = U256::from(T::BalanceToU128::from(output_reserve).into());
-		let input_amount = U256::from(input_amount_less_fee_scaled);
-
-		let denominator: u128 = (input_amount + U256::from(input_reserve)).try_into().map_err(|_| "Overflow error")?;
-
-		let res: u128 = (output_reserve * input_amount / denominator).try_into().map_err(|_| "Overflow error")?;
->>>>>>> 3f8a77ee
 
 		Ok(T::U128ToBalance::from(res).into())
 	}
