[package]
name = "crml-cennzx-spot"
version = "0.1.0"
authors = ["Centrality Developers <support@centrality.ai>"]
edition = "2018"

[dependencies]
cennznet-primitives = { path = "../../primitives", default-features = false }
fees = { package="prml-fees", path = "../../prml/fees", default-features = false }
serde = { version = "1.0", optional = true }
<<<<<<< HEAD
parity-codec = { version = "3.5.4", default-features = false, features = ["derive"] }
substrate-primitives = { git = "https://github.com/cennznet/plug-blockchain", default-features = false }
=======
parity-codec = { version = "3.1", default-features = false, features = ["derive"] }
primitives = { package = "substrate-primitives", git = "https://github.com/cennznet/plug-blockchain", default-features = false }
>>>>>>> 2f7c324f
rstd = { package="sr-std", git = "https://github.com/cennznet/plug-blockchain", default-features = false }
runtime_io = { package="sr-io", git = "https://github.com/cennznet/plug-blockchain", default-features = false }
runtime_primitives = { package="sr-primitives", git = "https://github.com/cennznet/plug-blockchain", default-features = false }
srml-support = { package="srml-support", git = "https://github.com/cennznet/plug-blockchain", default-features = false }
system = { package="srml-system", git = "https://github.com/cennznet/plug-blockchain", default-features = false }
generic-asset = { package="prml-generic-asset", path = "../../prml/generic-asset", default-features = false }

[features]
default = ["std"]
std = [
	"cennznet-primitives/std",
	"fees/std",
	"serde",
	"parity-codec/std",
	"primitives/std",
	"runtime_primitives/std",
	"runtime_io/std",
	"rstd/std",
	"srml-support/std",
	"system/std",
	"generic-asset/std",
]<|MERGE_RESOLUTION|>--- conflicted
+++ resolved
@@ -8,13 +8,8 @@
 cennznet-primitives = { path = "../../primitives", default-features = false }
 fees = { package="prml-fees", path = "../../prml/fees", default-features = false }
 serde = { version = "1.0", optional = true }
-<<<<<<< HEAD
 parity-codec = { version = "3.5.4", default-features = false, features = ["derive"] }
-substrate-primitives = { git = "https://github.com/cennznet/plug-blockchain", default-features = false }
-=======
-parity-codec = { version = "3.1", default-features = false, features = ["derive"] }
 primitives = { package = "substrate-primitives", git = "https://github.com/cennznet/plug-blockchain", default-features = false }
->>>>>>> 2f7c324f
 rstd = { package="sr-std", git = "https://github.com/cennznet/plug-blockchain", default-features = false }
 runtime_io = { package="sr-io", git = "https://github.com/cennznet/plug-blockchain", default-features = false }
 runtime_primitives = { package="sr-primitives", git = "https://github.com/cennznet/plug-blockchain", default-features = false }
