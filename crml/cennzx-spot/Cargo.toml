--- conflicted
+++ resolved
@@ -9,21 +9,12 @@
 fees = { package="prml-fees", path = "../../prml/fees", default-features = false }
 serde = { version = "1.0", optional = true }
 parity-codec = { version = "3.5.4", default-features = false, features = ["derive"] }
-<<<<<<< HEAD
-primitives = { package = "substrate-primitives", git = "https://github.com/cennznet/plug-blockchain", default-features = false }
-rstd = { package="sr-std", git = "https://github.com/cennznet/plug-blockchain", default-features = false }
-runtime_io = { package="sr-io", git = "https://github.com/cennznet/plug-blockchain", default-features = false }
-runtime_primitives = { package="sr-primitives", git = "https://github.com/cennznet/plug-blockchain", default-features = false }
-srml-support = { package="srml-support", git = "https://github.com/cennznet/plug-blockchain", default-features = false }
-system = { package="srml-system", git = "https://github.com/cennznet/plug-blockchain", default-features = false }
-=======
-primitives = { package = "substrate-primitives", git = "https://github.com/cennznet/plug-blockchain", branch = "stable-hotfix", default-features = false }
-rstd = { package="sr-std", git = "https://github.com/cennznet/plug-blockchain", branch = "stable-hotfix", default-features = false }
-runtime_io = { package="sr-io", git = "https://github.com/cennznet/plug-blockchain", branch = "stable-hotfix", default-features = false }
-runtime_primitives = { package="sr-primitives", git = "https://github.com/cennznet/plug-blockchain", branch = "stable-hotfix", default-features = false }
-srml-support = { package="srml-support", git = "https://github.com/cennznet/plug-blockchain", branch = "stable-hotfix", default-features = false }
-system = { package="srml-system", git = "https://github.com/cennznet/plug-blockchain", branch = "stable-hotfix", default-features = false }
->>>>>>> 3f8a77ee
+primitives = { package = "substrate-primitives", git = "https://github.com/cennznet/plug-blockchain", rev = "ca14f9e6", default-features = false }
+rstd = { package="sr-std", git = "https://github.com/cennznet/plug-blockchain", rev = "ca14f9e6", default-features = false }
+runtime_io = { package="sr-io", git = "https://github.com/cennznet/plug-blockchain", rev = "ca14f9e6", default-features = false }
+runtime_primitives = { package="sr-primitives", git = "https://github.com/cennznet/plug-blockchain", rev = "ca14f9e6", default-features = false }
+srml-support = { package="srml-support", git = "https://github.com/cennznet/plug-blockchain", rev = "ca14f9e6", default-features = false }
+system = { package="srml-system", git = "https://github.com/cennznet/plug-blockchain", rev = "ca14f9e6", default-features = false }
 generic-asset = { package="prml-generic-asset", path = "../../prml/generic-asset", default-features = false }
 uint = { version = "0.7.1", default-features = false }
 
