[package]
name = "crml-nft-rpc-runtime-api"
version = "2.1.0"
authors = ["Centrality Developers <developers@centrality.ai>"]
edition = "2018"
license = "GPL-3.0"

[dependencies]
<<<<<<< HEAD
serde = { version = "1.0.102", optional = true, features = ["derive"] }
codec = { version = "2.0.0", package = "parity-scale-codec", default-features = false }
=======
codec = { version = "2.0.0", package = "parity-scale-codec", default-features = false, features = ["derive"] }
>>>>>>> 890cc1a8
sp-api = { git = "https://github.com/plugblockchain/plug-blockchain", rev = "v3.0.0-rc7", default-features = false }
sp-std = { git = "https://github.com/plugblockchain/plug-blockchain", rev = "v3.0.0-rc7", default-features = false }
sp-runtime = { git = "https://github.com/plugblockchain/plug-blockchain", rev = "v3.0.0-rc7", default-features = false }
crml-nft = { path = "../../", default-features = false }

[dev-dependencies]
serde_json = "1.0.41"

[features]
default = ["std"]
std = [
	"codec/std",
	"crml-nft/std",
	"sp-api/std",
	"codec/std",
	"sp-std/std",
]<|MERGE_RESOLUTION|>--- conflicted
+++ resolved
@@ -6,12 +6,7 @@
 license = "GPL-3.0"
 
 [dependencies]
-<<<<<<< HEAD
-serde = { version = "1.0.102", optional = true, features = ["derive"] }
-codec = { version = "2.0.0", package = "parity-scale-codec", default-features = false }
-=======
 codec = { version = "2.0.0", package = "parity-scale-codec", default-features = false, features = ["derive"] }
->>>>>>> 890cc1a8
 sp-api = { git = "https://github.com/plugblockchain/plug-blockchain", rev = "v3.0.0-rc7", default-features = false }
 sp-std = { git = "https://github.com/plugblockchain/plug-blockchain", rev = "v3.0.0-rc7", default-features = false }
 sp-runtime = { git = "https://github.com/plugblockchain/plug-blockchain", rev = "v3.0.0-rc7", default-features = false }
