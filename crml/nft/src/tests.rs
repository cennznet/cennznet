/* Copyright 2019-2021 Centrality Investments Limited
*
* Licensed under the LGPL, Version 3.0 (the "License");
* you may not use this file except in compliance with the License.
* Unless required by applicable law or agreed to in writing, software
* distributed under the License is distributed on an "AS IS" BASIS,
* WITHOUT WARRANTIES OR CONDITIONS OF ANY KIND, either express or implied.
* See the License for the specific language governing permissions and
* limitations under the License.
* You may obtain a copy of the License at the root of this project source code,
* or at:
*     https://centrality.ai/licenses/gplv3.txt
*     https://centrality.ai/licenses/lgplv3.txt
*/

use super::*;
use crate::mock::{AccountId, Event, ExtBuilder, GenericAsset, Nft, System, Test};
use frame_support::{assert_noop, assert_ok, traits::OnInitialize};
use sp_runtime::Permill;

/// The asset Id used for payment in these tests
const PAYMENT_ASSET: AssetId = 16_001;

// Check the test system contains an event record `event`
fn has_event(
	event: RawEvent<
		CollectionId,
		AccountId,
		AssetId,
		Balance,
		AuctionClosureReason,
		SeriesId,
		SerialNumber,
		TokenCount,
		CollectionNameType,
	>,
) -> bool {
	System::events()
		.iter()
		.find(|e| e.event == Event::crml_nft(event.clone()))
		.is_some()
}

/// Generate the first `TokenId` for a collection's first series
fn first_token_id(collection_id: CollectionId) -> TokenId {
	(collection_id, 0, 0)
}

// Create an NFT collection
// Returns the created `collection_id`
fn setup_collection(owner: AccountId) -> CollectionId {
	let collection_id = Nft::next_collection_id();
	let collection_name = b"test-collection".to_vec();
	assert_ok!(Nft::create_collection(
		Some(owner).into(),
		collection_name,
		Some(MetadataBaseURI::Https(b"example.com/metadata".to_vec())),
		None,
	));

	collection_id
}

/// Setup a token, return collection id, token id, token owner
fn setup_token() -> (CollectionId, TokenId, <Test as frame_system::Config>::AccountId) {
	let collection_owner = 1_u64;
	let collection_id = setup_collection(collection_owner);
	let token_owner = 2_u64;
	let token_id = first_token_id(collection_id);
	assert_ok!(Nft::mint_unique(
		Some(collection_owner).into(),
		collection_id,
		Some(token_owner),
		vec![NFTAttributeValue::I32(500)],
		None,
		None,
	));

	(collection_id, token_id, token_owner)
}

/// Setup a token, return collection id, token id, token owner
fn setup_token_with_royalties(
	royalties_schedule: RoyaltiesSchedule<AccountId>,
	quantity: TokenCount,
) -> (CollectionId, TokenId, <Test as frame_system::Config>::AccountId) {
	let collection_owner = 1_u64;
	let collection_id = setup_collection(collection_owner);
	<SeriesRoyalties<Test>>::insert(collection_id, 0, royalties_schedule);

	let token_owner = 2_u64;
	let token_id = first_token_id(collection_id);
	assert_ok!(Nft::mint_series(
		Some(collection_owner).into(),
		collection_id,
		quantity,
		Some(token_owner),
		vec![NFTAttributeValue::I32(500)],
		None,
		None,
		None,
	));

	(collection_id, token_id, token_owner)
}

struct MassDropFixture {
	mass_drop: MassDrop,
	presale: Option<Presale>,
	collection_owner: u64,
	collection_id: u32,
	series_id: u32,
}

fn setup_default_mass_drop() -> MassDropFixture {
	setup_mass_drop(None, None)
}

fn setup_mass_drop(mass_drop: Option<MassDrop>, presale: Option<Presale>) -> MassDropFixture {
	let collection_owner = 1_u64;
	let collection_id = setup_collection(collection_owner);
	let series_id = Nft::next_series_id(collection_id);
	let series_attributes = vec![];
	let token_owner = 2_u64;
	let quantity = 0;
	let royalties_schedule = RoyaltiesSchedule {
		entitlements: vec![(collection_owner, Permill::one())],
	};
	let activation_time: u32 = 5;
	let mass_drop = mass_drop.unwrap_or(MassDrop {
		price: 0,
		asset_id: 16000,
		max_supply: 1000,
		transaction_limit: Some(10),
		activation_time,
		presale: presale.clone(),
	});

	// mint_series with mass drop
	assert_ok!(Nft::mint_series(
		Some(collection_owner).into(),
		collection_id,
		quantity,
		Some(token_owner),
		series_attributes,
		None,
		Some(royalties_schedule),
		Some(mass_drop.clone()),
	));
	assert_eq!(
		Nft::series_mass_drops(collection_id, series_id),
		Some(mass_drop.clone())
	);

	MassDropFixture {
		mass_drop,
		presale,
		collection_owner,
		collection_id,
		series_id,
	}
}

#[test]
fn set_owner() {
	ExtBuilder::default().build().execute_with(|| {
		// setup token collection + one token
		let collection_owner = 1_u64;
		let collection_id = setup_collection(collection_owner);
		let new_owner = 2_u64;

		assert_ok!(Nft::set_owner(Some(collection_owner).into(), collection_id, new_owner));
		assert_noop!(
			Nft::set_owner(Some(collection_owner).into(), collection_id, new_owner),
			Error::<Test>::NoPermission
		);
		assert_noop!(
			Nft::set_owner(Some(collection_owner).into(), collection_id + 1, new_owner),
			Error::<Test>::NoCollection
		);
	});
}

#[test]
fn create_collection() {
	ExtBuilder::default().build().execute_with(|| {
		let owner = 1_u64;
		let collection_id = setup_collection(owner);
		let name = b"test-collection".to_vec();
		assert!(has_event(RawEvent::CreateCollection(
			collection_id,
			name.clone(),
			owner
		)));

		assert_eq!(Nft::collection_owner(collection_id).expect("owner should exist"), owner);
		assert_eq!(Nft::collection_name(collection_id), name);
		assert_eq!(
			Nft::collection_metadata_uri(collection_id),
			Some(MetadataBaseURI::Https(b"example.com/metadata".to_vec()))
		);
		assert_eq!(Nft::collection_royalties(collection_id), None);
		assert_eq!(Nft::next_collection_id(), collection_id + 1);
	});
}

#[test]
fn create_collection_invalid_name() {
	ExtBuilder::default().build().execute_with(|| {
		// too long
		let bad_collection_name = b"someidentifierthatismuchlongerthanthe32bytelimitsoshouldfail".to_vec();
		assert_noop!(
			Nft::create_collection(Some(1_u64).into(), bad_collection_name, None, None),
			Error::<Test>::CollectionNameInvalid
		);

		// empty name
		assert_noop!(
			Nft::create_collection(Some(1_u64).into(), vec![], None, None),
			Error::<Test>::CollectionNameInvalid
		);

		// non UTF-8 chars
		// kudos: https://www.cl.cam.ac.uk/~mgk25/ucs/examples/UTF-8-test.txt
		let bad_collection_name = vec![0xfe, 0xff];
		assert_noop!(
			Nft::create_collection(Some(1_u64).into(), bad_collection_name, None, None),
			Error::<Test>::CollectionNameInvalid
		);
	});
}

#[test]
fn create_collection_royalties_invalid() {
	ExtBuilder::default().build().execute_with(|| {
		let owner = 1_u64;

		// Too big royalties should fail
		assert_noop!(
			Nft::create_collection(
				Some(owner).into(),
				b"test-collection".to_vec(),
				None,
				Some(RoyaltiesSchedule::<AccountId> {
					entitlements: vec![
						(3_u64, Permill::from_fraction(1.2)),
						(4_u64, Permill::from_fraction(3.3))
					]
				}),
			),
			Error::<Test>::RoyaltiesInvalid
		);

		// Empty vector should fail
		assert_noop!(
			Nft::create_collection(
				Some(owner).into(),
				b"test-collection".to_vec(),
				None,
				Some(RoyaltiesSchedule::<AccountId> { entitlements: vec![] }),
			),
			Error::<Test>::RoyaltiesInvalid
		);
	})
}

#[test]
fn mint_unique() {
	ExtBuilder::default().build().execute_with(|| {
		let collection_owner = 1_u64;
		let collection_id = setup_collection(collection_owner);
		let token_id = first_token_id(collection_id);

		let token_owner = 2_u64;
		let series_id = 0;
		assert_eq!(Nft::next_series_id(collection_id), series_id);
		assert_ok!(Nft::mint_unique(
			Some(collection_owner).into(),
			collection_id,
			Some(token_owner),
			vec![
				NFTAttributeValue::I32(-33),
				NFTAttributeValue::U8(0),
				NFTAttributeValue::Bytes32([1_u8; 32])
			],
			None,
			None,
		));
		assert!(has_event(RawEvent::CreateToken(collection_id, token_id, token_owner,)));

		let token_attributes = Nft::series_attributes(collection_id, series_id);
		assert_eq!(
			token_attributes,
			vec![
				NFTAttributeValue::I32(-33),
				NFTAttributeValue::U8(Default::default()),
				NFTAttributeValue::Bytes32([1_u8; 32])
			],
		);

		assert_eq!(Nft::collected_tokens(collection_id, &token_owner), vec![token_id]);
		assert_eq!(Nft::token_owner((collection_id, series_id), 0), token_owner);
		assert!(Nft::is_single_issue(collection_id, series_id));
		assert_eq!(Nft::next_serial_number(collection_id, series_id), 1);
		assert_eq!(Nft::next_series_id(collection_id), series_id + 1);
		assert_eq!(Nft::series_issuance(collection_id, series_id), 1);
	});
}

#[test]
fn create_multiple_unique_tokens() {
	ExtBuilder::default().build().execute_with(|| {
		let collection_owner = 1_u64;
		let collection_id = setup_collection(collection_owner);
		let token_owner = 2_u64;
		let metadata_uri = b"/series/test/";

		let token_1 = first_token_id(collection_id);
		let token_2 = (collection_id, 1 as SeriesId, 0 as SerialNumber);

		assert_ok!(Nft::mint_unique(
			Some(collection_owner).into(),
			collection_id,
			Some(token_owner),
			vec![
				NFTAttributeValue::I32(-33),
				NFTAttributeValue::U8(0),
				NFTAttributeValue::Bytes32([1_u8; 32])
			],
			None,
			None,
		));

		assert_ok!(Nft::mint_unique(
			Some(collection_owner).into(),
			collection_id,
			Some(token_owner),
			vec![
				NFTAttributeValue::I32(33),
				NFTAttributeValue::U8(0),
				NFTAttributeValue::String(String::from("💎🙌").as_bytes().to_vec())
			],
			Some(metadata_uri.to_vec()),
			None,
		));
		assert!(has_event(RawEvent::CreateToken(collection_id, token_2, token_owner,)));

		assert_eq!(Nft::series_metadata_uri(collection_id, 1), Some(metadata_uri.to_vec()));
		assert_eq!(
			Nft::collected_tokens(collection_id, &token_owner),
			vec![token_1, token_2]
		);
		assert_eq!(Nft::next_series_id(collection_id), 2);
	});
}

#[test]
fn mint_unique_fails_prechecks() {
	ExtBuilder::default().build().execute_with(|| {
		let collection_owner = 1_u64;
		let collection_id = setup_collection(collection_owner);

		assert_noop!(
			Nft::mint_unique(
				Some(2_u64).into(),
				collection_id,
				Some(collection_owner),
				Default::default(),
				None,
				None,
			),
			Error::<Test>::NoPermission
		);

		assert_noop!(
			Nft::mint_unique(
				Some(collection_owner).into(),
				collection_id + 1, // collection doesn't exist
				None,
				Default::default(),
				None,
				None,
			),
			Error::<Test>::NoCollection
		);

		let too_many_attributes = vec![NFTAttributeValue::U8(0).clone(); (MAX_SCHEMA_FIELDS + 1_u32) as usize];
		assert_noop!(
			Nft::mint_unique(
				Some(collection_owner).into(),
				collection_id,
				None,
				too_many_attributes,
				None,
				None,
			),
			Error::<Test>::SchemaMaxAttributes
		);

		// attribute value too long
		assert_noop!(
			Nft::mint_unique(
				Some(collection_owner).into(),
				collection_id,
				None,
				vec![
					NFTAttributeValue::I32(0),
					NFTAttributeValue::Url([1_u8; <Test as Config>::MaxAttributeLength::get() as usize + 1].to_vec())
				],
				None,
				None,
			),
			Error::<Test>::MaxAttributeLength
		);
	});
}

#[test]
fn transfer() {
	ExtBuilder::default().build().execute_with(|| {
		// setup token collection + one token
		let collection_owner = 1_u64;
		let collection_id = setup_collection(collection_owner);
		let token_owner = 2_u64;
		let token_id = first_token_id(collection_id);
		assert_ok!(Nft::mint_unique(
			Some(collection_owner).into(),
			collection_id,
			Some(token_owner),
			vec![NFTAttributeValue::I32(500)],
			None,
			None,
		));

		// test
		let new_owner = 3_u64;
		assert_ok!(Nft::transfer(Some(token_owner).into(), token_id, new_owner,));
		assert!(has_event(RawEvent::Transfer(token_owner, vec![token_id], new_owner)));

		assert!(Nft::collected_tokens(collection_id, &token_owner).is_empty());
		assert_eq!(Nft::collected_tokens(collection_id, &new_owner), vec![token_id]);
	});
}

#[test]
fn transfer_fails_prechecks() {
	ExtBuilder::default().build().execute_with(|| {
		// setup token collection + one token
		let collection_owner = 1_u64;

		let collection_id = setup_collection(collection_owner);
		let token_owner = 2_u64;
		let token_id = first_token_id(collection_id);

		// no token yet
		assert_noop!(
			Nft::transfer(Some(token_owner).into(), token_id, token_owner),
			Error::<Test>::NoPermission,
		);

		assert_ok!(Nft::mint_unique(
			Some(collection_owner).into(),
			collection_id,
			Some(token_owner),
			vec![NFTAttributeValue::I32(500)],
			None,
			None,
		));

		let not_the_owner = 3_u64;
		assert_noop!(
			Nft::transfer(Some(not_the_owner).into(), token_id, not_the_owner),
			Error::<Test>::NoPermission,
		);

		assert_ok!(Nft::sell(
			Some(token_owner).into(),
			token_id,
			Some(5),
			PAYMENT_ASSET,
			1_000,
			None,
		));

		// cannot transfer while listed
		assert_noop!(
			Nft::transfer(Some(token_owner).into(), token_id, token_owner),
			Error::<Test>::TokenListingProtection,
		);
	});
}

#[test]
fn burn() {
	ExtBuilder::default().build().execute_with(|| {
		// setup token collection + one token
		let collection_owner = 1_u64;
		let collection_id = setup_collection(collection_owner);
		let token_owner = 2_u64;
		let token_id = first_token_id(collection_id);
		let series_id = 0;

		assert_ok!(Nft::mint_series(
			Some(collection_owner).into(),
			collection_id,
			3,
			Some(token_owner),
			vec![NFTAttributeValue::I32(500)],
			None,
			None,
			None,
		));

		// test
		assert_ok!(Nft::burn(Some(token_owner).into(), token_id));
		assert!(has_event(RawEvent::Burn(collection_id, series_id, vec![0])));

		assert_ok!(Nft::burn_batch(
			Some(token_owner).into(),
			collection_id,
			series_id,
			vec![1, 2]
		));
		assert!(has_event(RawEvent::Burn(collection_id, series_id, vec![1, 2])));

		assert!(!SeriesIssuance::contains_key(collection_id, series_id));
		assert!(!<SeriesRoyalties<Test>>::contains_key(collection_id, series_id));
		assert!(!SeriesMetadataURI::contains_key(collection_id, series_id));
		assert!(!SeriesAttributes::contains_key(collection_id, series_id));
		assert!(!<TokenOwner<Test>>::contains_key((collection_id, series_id), 0));
		assert!(!<TokenOwner<Test>>::contains_key((collection_id, series_id), 1));
		assert!(!<TokenOwner<Test>>::contains_key((collection_id, series_id), 2));
		assert!(Nft::collected_tokens(collection_id, &token_owner).is_empty());
	});
}

#[test]
fn burn_fails_prechecks() {
	ExtBuilder::default().build().execute_with(|| {
		// setup token collection + one token
		let collection_owner = 1_u64;
		let collection_id = setup_collection(collection_owner);
		let series_id = Nft::next_series_id(collection_id);
		let token_owner = 2_u64;

		// token doesn't exist yet
		assert_noop!(
			Nft::burn_batch(Some(token_owner).into(), collection_id, series_id, vec![0]),
			Error::<Test>::NoPermission
		);
		// token empty
		assert_noop!(
			Nft::burn_batch(Some(token_owner).into(), collection_id, series_id, vec![]),
			Error::<Test>::NoToken
		);

		assert_ok!(Nft::mint_series(
			Some(collection_owner).into(),
			collection_id,
			100,
			Some(token_owner),
			vec![NFTAttributeValue::I32(500)],
			None,
			None,
			None,
		));

		// Not owner
		assert_noop!(
			Nft::burn_batch(Some(token_owner + 1).into(), collection_id, series_id, vec![0]),
			Error::<Test>::NoPermission,
		);

		// Fails with duplicate serials
		assert_noop!(
			Nft::burn_batch(Some(token_owner).into(), collection_id, series_id, vec![0, 1, 1]),
			Error::<Test>::NoPermission,
		);

		assert_ok!(Nft::sell(
			Some(token_owner).into(),
			first_token_id(collection_id),
			None,
			PAYMENT_ASSET,
			1_000,
			None,
		));
		// cannot burn_batch while listed
		assert_noop!(
			Nft::burn_batch(Some(token_owner).into(), collection_id, series_id, vec![0]),
			Error::<Test>::TokenListingProtection,
		);
	});
}

#[test]
fn sell_bundle() {
	ExtBuilder::default().build().execute_with(|| {
		let collection_owner = 1_u64;
		let collection_id = setup_collection(collection_owner);
		let quantity = 5;

		assert_ok!(Nft::mint_series(
			Some(collection_owner).into(),
			collection_id,
			quantity,
			None,
			vec![NFTAttributeValue::I32(123)],
			None,
			None,
			None,
		));

		let tokens = vec![(collection_id, 0, 1), (collection_id, 0, 3), (collection_id, 0, 4)];
		let listing_id = Nft::next_listing_id();

		assert_ok!(Nft::sell_bundle(
			Some(collection_owner).into(),
			tokens.clone(),
			None,
			PAYMENT_ASSET,
			1_000,
			None,
		));

		for token in tokens.iter() {
			assert_eq!(Nft::token_locks(token).unwrap(), TokenLockReason::Listed(listing_id));
		}

		let buyer = 3;
		let _ = <Test as Config>::MultiCurrency::deposit_creating(&buyer, PAYMENT_ASSET, 1_000);
		assert_ok!(Nft::buy(Some(buyer).into(), listing_id));
		assert_eq!(Nft::collected_tokens(collection_id, &buyer), tokens);
	})
}

#[test]
fn sell_bundle_fails() {
	ExtBuilder::default().build().execute_with(|| {
		let collection_owner = 1_u64;
		let collection_id = setup_collection(collection_owner);
		let collection_id_2 = setup_collection(collection_owner);
		// mint some fake tokens
		<TokenOwner<Test>>::insert((collection_id, 1), 1, collection_owner);
		<TokenOwner<Test>>::insert((collection_id, 2), 2, collection_owner);
		<TokenOwner<Test>>::insert((collection_id_2, 1), 1, collection_owner);

		// empty tokens fails
		assert_noop!(
			Nft::sell_bundle(Some(collection_owner).into(), vec![], None, PAYMENT_ASSET, 1_000, None),
			Error::<Test>::NoToken
		);

		// cannot bundle sell tokens from different collections
		assert_noop!(
			Nft::sell_bundle(
				Some(collection_owner).into(),
				vec![(collection_id, 1, 1), (collection_id_2, 1, 1),],
				None,
				PAYMENT_ASSET,
				1_000,
				None,
			),
			Error::<Test>::MixedBundleSale
		);

		// cannot bundle sell when series have royalties set
		<SeriesRoyalties<Test>>::insert(collection_id, 1, RoyaltiesSchedule::<AccountId>::default());
		<SeriesRoyalties<Test>>::insert(collection_id, 2, RoyaltiesSchedule::<AccountId>::default());
		assert_noop!(
			Nft::sell_bundle(
				Some(collection_owner).into(),
				vec![(collection_id, 1, 1), (collection_id, 2, 2)],
				None,
				PAYMENT_ASSET,
				1_000,
				None,
			),
			Error::<Test>::RoyaltiesProtection
		);
	})
}

#[test]
fn sell() {
	ExtBuilder::default().build().execute_with(|| {
		let (collection_id, token_id, token_owner) = setup_token();
		let listing_id = Nft::next_listing_id();

		assert_ok!(Nft::sell(
			Some(token_owner).into(),
			token_id,
			Some(5),
			PAYMENT_ASSET,
			1_000,
			None,
		));

		assert_eq!(Nft::token_locks(token_id).unwrap(), TokenLockReason::Listed(listing_id));
		assert!(Nft::open_collection_listings(collection_id, listing_id));

		let expected = Listing::<Test>::FixedPrice(FixedPriceListing::<Test> {
			payment_asset: PAYMENT_ASSET,
			fixed_price: 1_000,
			close: System::block_number() + <Test as Config>::DefaultListingDuration::get(),
			buyer: Some(5),
			tokens: vec![token_id],
			seller: token_owner,
			royalties_schedule: Default::default(),
		});

		let listing = Nft::listings(listing_id).expect("token is listed");
		assert_eq!(listing, expected);

		// current block is 1 + duration
		assert!(Nft::listing_end_schedule(
			System::block_number() + <Test as Config>::DefaultListingDuration::get(),
			listing_id
		));

		// Can't transfer while listed for sale
		assert_noop!(
			Nft::transfer(Some(token_owner).into(), token_id, token_owner + 1),
			Error::<Test>::TokenListingProtection
		);

		assert!(has_event(RawEvent::FixedPriceSaleListed(collection_id, listing_id,)));
	});
}

#[test]
fn sell_fails() {
	ExtBuilder::default().build().execute_with(|| {
		let (_, token_id, token_owner) = setup_token();
		// Not token owner
		assert_noop!(
			Nft::sell(
				Some(token_owner + 1).into(),
				token_id,
				Some(5),
				PAYMENT_ASSET,
				1_000,
				None
			),
			Error::<Test>::NoPermission
		);

		// token listed already
		assert_ok!(Nft::sell(
			Some(token_owner).into(),
			token_id,
			Some(5),
			PAYMENT_ASSET,
			1_000,
			None,
		));
		assert_noop!(
			Nft::sell(Some(token_owner).into(), token_id, Some(5), PAYMENT_ASSET, 1_000, None),
			Error::<Test>::TokenListingProtection
		);

		// can't auction, listed for fixed price sale
		assert_noop!(
			Nft::auction(Some(token_owner).into(), token_id, PAYMENT_ASSET, 1_000, None),
			Error::<Test>::TokenListingProtection
		);
	});
}

#[test]
fn cancel_sell() {
	ExtBuilder::default().build().execute_with(|| {
		let (collection_id, token_id, token_owner) = setup_token();
		let listing_id = Nft::next_listing_id();
		assert_ok!(Nft::sell(
			Some(token_owner).into(),
			token_id,
			Some(5),
			PAYMENT_ASSET,
			1_000,
			None,
		));
		assert_ok!(Nft::cancel_sale(Some(token_owner).into(), listing_id));
		assert!(has_event(RawEvent::FixedPriceSaleClosed(collection_id, listing_id)));

		// storage cleared up
		assert!(Nft::listings(listing_id).is_none());
		assert!(!Nft::listing_end_schedule(
			System::block_number() + <Test as Config>::DefaultListingDuration::get(),
			listing_id
		));

		// it should be free to operate on the token
		assert_ok!(Nft::transfer(Some(token_owner).into(), token_id, token_owner + 1,));
	});
}

#[test]
fn sell_closes_on_schedule() {
	ExtBuilder::default().build().execute_with(|| {
		let (_, token_id, token_owner) = setup_token_with_royalties(RoyaltiesSchedule::default(), 1);
		let listing_duration = 100;
		let listing_id = Nft::next_listing_id();

		assert_ok!(Nft::sell(
			Some(token_owner).into(),
			token_id,
			Some(5),
			PAYMENT_ASSET,
			1_000,
			Some(listing_duration),
		));

		// sale should close after the duration expires
		Nft::on_initialize(System::block_number() + listing_duration);

		// seller should have tokens
		assert!(Nft::listings(listing_id).is_none());
		assert!(!Nft::listing_end_schedule(
			System::block_number() + listing_duration,
			listing_id
		));

		// should be free to transfer now
		let new_owner = 8;
		assert_ok!(Nft::transfer(Some(token_owner).into(), token_id, new_owner,));
	});
}

#[test]
fn buy() {
	ExtBuilder::default().build().execute_with(|| {
		let (collection_id, token_id, token_owner) = setup_token();
		let buyer = 5;
		let payment_asset = PAYMENT_ASSET;
		let price = 1_000;
		let listing_id = Nft::next_listing_id();

		assert_ok!(Nft::sell(
			Some(token_owner).into(),
			token_id,
			Some(buyer),
			payment_asset,
			price,
			None,
		));

		let _ = <Test as Config>::MultiCurrency::deposit_creating(&buyer, payment_asset, price);
		assert_ok!(Nft::buy(Some(buyer).into(), listing_id));
		// no royalties, all proceeds to token owner
		assert_eq!(GenericAsset::free_balance(payment_asset, &token_owner), price);

		// listing removed
		assert!(Nft::listings(listing_id).is_none());
		assert!(!Nft::listing_end_schedule(
			System::block_number() + <Test as Config>::DefaultListingDuration::get(),
			listing_id
		));

		// ownership changed
		assert!(Nft::token_locks(&token_id).is_none());
		assert!(!Nft::open_collection_listings(collection_id, listing_id));
		assert_eq!(Nft::collected_tokens(collection_id, &buyer), vec![token_id]);
	});
}

#[test]
fn buy_with_royalties() {
	ExtBuilder::default().build().execute_with(|| {
		let collection_owner = 1;
		let beneficiary_1 = 11;
		let beneficiary_2 = 12;
		let royalties_schedule = RoyaltiesSchedule {
			entitlements: vec![
				(collection_owner, Permill::from_fraction(0.111)),
				(beneficiary_1, Permill::from_fraction(0.1111)),
				(beneficiary_2, Permill::from_fraction(0.3333)),
			],
		};
		let (collection_id, _, token_owner) = setup_token_with_royalties(royalties_schedule.clone(), 2);
		let buyer = 5;
		let payment_asset = PAYMENT_ASSET;
		let sale_price = 1_000_008;
		let _ = <Test as Config>::MultiCurrency::deposit_creating(&buyer, payment_asset, sale_price * 2);
		let token_id = first_token_id(collection_id);

		let (collection_id, _, _) = token_id;
		CollectionRoyalties::<Test>::insert(collection_id, &royalties_schedule);
		let listing_id = Nft::next_listing_id();
		assert_eq!(listing_id, 0);
		assert_ok!(Nft::sell(
			Some(token_owner).into(),
			token_id,
			Some(buyer),
			payment_asset,
			sale_price,
			None,
		));

		let initial_balance_owner = GenericAsset::free_balance(payment_asset, &collection_owner);
		let initial_balance_b1 = GenericAsset::free_balance(payment_asset, &beneficiary_1);
		let initial_balance_b2 = GenericAsset::free_balance(payment_asset, &beneficiary_2);
		let initial_balance_seller = GenericAsset::free_balance(payment_asset, &token_owner);

		assert_ok!(Nft::buy(Some(buyer).into(), listing_id));
		let presale_issuance = GenericAsset::total_issuance(payment_asset);
		// royalties distributed according to `entitlements` map
		assert_eq!(
			GenericAsset::free_balance(payment_asset, &collection_owner),
			initial_balance_owner + royalties_schedule.clone().entitlements[0].1 * sale_price
		);
		assert_eq!(
			GenericAsset::free_balance(payment_asset, &beneficiary_1),
			initial_balance_b1 + royalties_schedule.clone().entitlements[1].1 * sale_price
		);
		assert_eq!(
			GenericAsset::free_balance(payment_asset, &beneficiary_2),
			initial_balance_b2 + royalties_schedule.clone().entitlements[2].1 * sale_price
		);
		// token owner gets sale price less royalties
		assert_eq!(
			GenericAsset::free_balance(payment_asset, &token_owner),
			initial_balance_seller + sale_price
				- royalties_schedule
					.clone()
					.entitlements
					.into_iter()
					.map(|(_, e)| e * sale_price)
					.sum::<Balance>()
		);
		assert_eq!(GenericAsset::total_issuance(payment_asset), presale_issuance);

		// listing removed
		assert!(Nft::listings(listing_id).is_none());
		assert!(!Nft::listing_end_schedule(
			System::block_number() + <Test as Config>::DefaultListingDuration::get(),
			listing_id
		));

		// ownership changed
		assert!(Nft::collected_tokens(collection_id, &buyer).contains(&token_id));
	});
}

#[test]
fn buy_fails_prechecks() {
	ExtBuilder::default().build().execute_with(|| {
		let (_, token_id, token_owner) = setup_token();
		let buyer = 5;
		let payment_asset = PAYMENT_ASSET;
		let price = 1_000;
		let listing_id = Nft::next_listing_id();

		// not for sale
		assert_noop!(
			Nft::buy(Some(buyer).into(), listing_id),
			Error::<Test>::NotForFixedPriceSale,
		);

		assert_ok!(Nft::sell(
			Some(token_owner).into(),
			token_id,
			Some(buyer),
			payment_asset,
			price,
			None,
		));

		// no permission
		assert_noop!(
			Nft::buy(Some(buyer + 1).into(), listing_id),
			Error::<Test>::NoPermission,
		);

		// fund the buyer with not quite enough
		let _ = <Test as Config>::MultiCurrency::deposit_creating(&buyer, payment_asset, price - 1);
		assert_noop!(
			Nft::buy(Some(buyer).into(), listing_id),
			crml_generic_asset::Error::<Test>::InsufficientBalance,
		);
	});
}

#[test]
fn sell_to_anybody() {
	ExtBuilder::default().build().execute_with(|| {
		let (collection_id, token_id, token_owner) = setup_token();
		let payment_asset = PAYMENT_ASSET;
		let price = 1_000;
		let listing_id = Nft::next_listing_id();

		assert_ok!(Nft::sell(
			Some(token_owner).into(),
			token_id,
			None,
			payment_asset,
			price,
			None,
		));

		let buyer = 11;
		let _ = <Test as Config>::MultiCurrency::deposit_creating(&buyer, payment_asset, price);
		assert_ok!(Nft::buy(Some(buyer).into(), listing_id));

		// paid
		assert!(GenericAsset::free_balance(payment_asset, &buyer).is_zero());

		// listing removed
		assert!(Nft::listings(listing_id).is_none());
		assert!(!Nft::listing_end_schedule(
			System::block_number() + <Test as Config>::DefaultListingDuration::get(),
			listing_id
		));

		// ownership changed
		assert_eq!(Nft::collected_tokens(collection_id, &buyer), vec![token_id]);
	});
}

#[test]
fn buy_with_overcommitted_royalties() {
	ExtBuilder::default().build().execute_with(|| {
		// royalties are > 100% total which could create funds out of nothing
		// in this case, default to 0 royalties.
		// royalty schedules should not make it into storage but we protect against it anyway
		let (collection_id, token_id, token_owner) = setup_token();
		let bad_schedule = RoyaltiesSchedule {
			entitlements: vec![
				(11_u64, Permill::from_fraction(0.125)),
				(12_u64, Permill::from_fraction(0.9)),
			],
		};
		CollectionRoyalties::<Test>::insert(collection_id, bad_schedule.clone());
		let listing_id = Nft::next_listing_id();

		let buyer = 5;
		let payment_asset = PAYMENT_ASSET;
		let price = 1_000;
		assert_ok!(Nft::sell(
			Some(token_owner).into(),
			token_id,
			Some(buyer),
			payment_asset,
			price,
			None,
		));

		let _ = <Test as Config>::MultiCurrency::deposit_creating(&buyer, payment_asset, price);
		let presale_issuance = GenericAsset::total_issuance(payment_asset);

		assert_ok!(Nft::buy(Some(buyer).into(), listing_id));

		assert!(bad_schedule.calculate_total_entitlement().is_zero());
		assert_eq!(GenericAsset::free_balance(payment_asset, &token_owner), price);
		assert!(GenericAsset::free_balance(payment_asset, &buyer).is_zero());
		assert_eq!(GenericAsset::total_issuance(payment_asset), presale_issuance);
	})
}

#[test]
fn cancel_auction() {
	ExtBuilder::default().build().execute_with(|| {
		let (collection_id, token_id, token_owner) = setup_token();
		let payment_asset = PAYMENT_ASSET;
		let reserve_price = 100_000;
		let listing_id = Nft::next_listing_id();

		assert_ok!(Nft::auction(
			Some(token_owner).into(),
			token_id,
			payment_asset,
			reserve_price,
			Some(System::block_number() + 1),
		));

		assert_noop!(
			Nft::cancel_sale(Some(token_owner + 1).into(), listing_id),
			Error::<Test>::NoPermission
		);

		assert_ok!(Nft::cancel_sale(Some(token_owner).into(), listing_id,));

		assert!(has_event(RawEvent::AuctionClosed(
			collection_id,
			listing_id,
			AuctionClosureReason::VendorCancelled
		)));

		// storage cleared up
		assert!(Nft::listings(listing_id).is_none());
		assert!(!Nft::listing_end_schedule(System::block_number() + 1, listing_id));

		// it should be free to operate on the token
		assert_ok!(Nft::transfer(Some(token_owner).into(), token_id, token_owner + 1,));
	});
}

#[test]
fn auction_bundle() {
	ExtBuilder::default().build().execute_with(|| {
		let collection_owner = 1_u64;
		let collection_id = setup_collection(collection_owner);
		let quantity = 5;

		assert_ok!(Nft::mint_series(
			Some(collection_owner).into(),
			collection_id,
			quantity,
			None,
			vec![NFTAttributeValue::I32(123)],
			None,
			None,
			None,
		));

		let tokens = vec![(collection_id, 0, 1), (collection_id, 0, 3), (collection_id, 0, 4)];
		let listing_id = Nft::next_listing_id();

		assert_ok!(Nft::auction_bundle(
			Some(collection_owner).into(),
			tokens.clone(),
			PAYMENT_ASSET,
			1_000,
			Some(1),
		));

		assert!(Nft::open_collection_listings(collection_id, listing_id));
		for token in tokens.iter() {
			assert_eq!(Nft::token_locks(token).unwrap(), TokenLockReason::Listed(listing_id));
		}

		let buyer = 3;
		let _ = <Test as Config>::MultiCurrency::deposit_creating(&buyer, PAYMENT_ASSET, 1_000);
		assert_ok!(Nft::bid(Some(buyer).into(), listing_id, 1_000));
		// end auction
		let _ = Nft::on_initialize(System::block_number() + AUCTION_EXTENSION_PERIOD as u64);

		assert_eq!(Nft::collected_tokens(collection_id, &buyer), tokens);
	})
}

#[test]
fn auction_bundle_fails() {
	ExtBuilder::default().build().execute_with(|| {
		let collection_owner = 1_u64;
		let collection_id = setup_collection(collection_owner);
		let collection_id_2 = setup_collection(collection_owner);
		// mint some fake tokens
		<TokenOwner<Test>>::insert((collection_id, 1), 1, collection_owner);
		<TokenOwner<Test>>::insert((collection_id, 2), 2, collection_owner);
		<TokenOwner<Test>>::insert((collection_id_2, 1), 1, collection_owner);

		// empty tokens fails
		assert_noop!(
			Nft::auction_bundle(Some(collection_owner).into(), vec![], PAYMENT_ASSET, 1_000, None),
			Error::<Test>::NoToken
		);

		// cannot bundle sell tokens from different collections
		assert_noop!(
			Nft::auction_bundle(
				Some(collection_owner).into(),
				vec![(collection_id, 1, 1), (collection_id_2, 1, 1),],
				PAYMENT_ASSET,
				1_000,
				None,
			),
			Error::<Test>::MixedBundleSale
		);

		// cannot bundle sell when series have royalties set
		<SeriesRoyalties<Test>>::insert(collection_id, 1, RoyaltiesSchedule::<AccountId>::default());
		<SeriesRoyalties<Test>>::insert(collection_id, 2, RoyaltiesSchedule::<AccountId>::default());
		assert_noop!(
			Nft::auction_bundle(
				Some(collection_owner).into(),
				vec![(collection_id, 1, 1), (collection_id, 2, 2)],
				PAYMENT_ASSET,
				1_000,
				None,
			),
			Error::<Test>::RoyaltiesProtection
		);
	})
}

#[test]
fn auction() {
	ExtBuilder::default().build().execute_with(|| {
		let (collection_id, token_id, token_owner) = setup_token();
		let payment_asset = PAYMENT_ASSET;
		let reserve_price = 100_000;

		let listing_id = Nft::next_listing_id();

		assert_ok!(Nft::auction(
			Some(token_owner).into(),
			token_id,
			payment_asset,
			reserve_price,
			Some(1),
		));
		assert_eq!(
			Nft::token_locks(&token_id).unwrap(),
			TokenLockReason::Listed(listing_id)
		);
		assert_eq!(Nft::next_listing_id(), listing_id + 1);
		assert!(Nft::open_collection_listings(collection_id, listing_id));

		// first bidder at reserve price
		let bidder_1 = 10;
		let _ = <Test as Config>::MultiCurrency::deposit_creating(&bidder_1, payment_asset, reserve_price);
		assert_ok!(Nft::bid(Some(bidder_1).into(), listing_id, reserve_price,));
		assert_eq!(GenericAsset::reserved_balance(payment_asset, &bidder_1), reserve_price);

		// second bidder raises bid
		let winning_bid = reserve_price + 1;
		let bidder_2 = 11;
		let _ = <Test as Config>::MultiCurrency::deposit_creating(&bidder_2, payment_asset, reserve_price + 1);
		assert_ok!(Nft::bid(Some(bidder_2).into(), listing_id, winning_bid,));
		assert!(GenericAsset::reserved_balance(payment_asset, &bidder_1).is_zero()); // bidder_1 funds released
		assert_eq!(GenericAsset::reserved_balance(payment_asset, &bidder_2), winning_bid);

		// end auction
		let _ = Nft::on_initialize(System::block_number() + AUCTION_EXTENSION_PERIOD as u64);

		// no royalties, all proceeds to token owner
		assert_eq!(GenericAsset::free_balance(payment_asset, &token_owner), winning_bid);
		// bidder2 funds should be all gone (unreserved and transferred)
		assert!(GenericAsset::free_balance(payment_asset, &bidder_2).is_zero());
		assert!(GenericAsset::reserved_balance(payment_asset, &bidder_2).is_zero());

		// listing metadata removed
		assert!(Nft::listings(listing_id).is_none());
		assert!(!Nft::listing_end_schedule(System::block_number() + 1, listing_id));

		// ownership changed
		assert!(Nft::token_locks(&token_id).is_none());
		assert_eq!(Nft::collected_tokens(collection_id, &bidder_2), vec![token_id]);
		assert!(!Nft::open_collection_listings(collection_id, listing_id));

		// event logged
		assert!(has_event(RawEvent::AuctionSold(
			collection_id,
			listing_id,
			payment_asset,
			winning_bid,
			bidder_2
		)));
	});
}

#[test]
fn bid_auto_extends() {
	ExtBuilder::default().build().execute_with(|| {
		let (collection_id, token_id, token_owner) = setup_token();
		let payment_asset = PAYMENT_ASSET;
		let reserve_price = 100_000;

		let listing_id = Nft::next_listing_id();

		assert_ok!(Nft::auction(
			Some(token_owner).into(),
			token_id,
			payment_asset,
			reserve_price,
			Some(2),
		));

		// Place bid
		let bidder_1 = 10;
		let _ = <Test as Config>::MultiCurrency::deposit_creating(&bidder_1, payment_asset, reserve_price);
		assert_ok!(Nft::bid(Some(bidder_1).into(), listing_id, reserve_price,));

		if let Some(Listing::Auction(listing)) = Nft::listings(listing_id) {
			assert_eq!(listing.close, System::block_number() + AUCTION_EXTENSION_PERIOD as u64);
		}
		assert!(Nft::listing_end_schedule(
			System::block_number() + AUCTION_EXTENSION_PERIOD as u64,
			listing_id
		));
	});
}

#[test]
fn auction_royalty_payments() {
	ExtBuilder::default().build().execute_with(|| {
		let payment_asset = PAYMENT_ASSET;
		let reserve_price = 100_004;
		let beneficiary_1 = 11;
		let beneficiary_2 = 12;
		let collection_owner = 1;
		let royalties_schedule = RoyaltiesSchedule {
			entitlements: vec![
				(collection_owner, Permill::from_fraction(0.1111)),
				(beneficiary_1, Permill::from_fraction(0.1111)),
				(beneficiary_2, Permill::from_fraction(0.1111)),
			],
		};
		let (collection_id, token_id, token_owner) = setup_token_with_royalties(royalties_schedule.clone(), 1);
		let listing_id = Nft::next_listing_id();

		assert_ok!(Nft::auction(
			Some(token_owner).into(),
			token_id,
			payment_asset,
			reserve_price,
			Some(1),
		));

		// first bidder at reserve price
		let bidder = 10;
		let _ = <Test as Config>::MultiCurrency::deposit_creating(&bidder, payment_asset, reserve_price);
		assert_ok!(Nft::bid(Some(bidder).into(), listing_id, reserve_price,));

		// end auction
		let _ = Nft::on_initialize(System::block_number() + AUCTION_EXTENSION_PERIOD as u64);

		// royalties paid out
		let presale_issuance = GenericAsset::total_issuance(payment_asset);
		// royalties distributed according to `entitlements` map
		assert_eq!(
			GenericAsset::free_balance(payment_asset, &collection_owner),
			royalties_schedule.entitlements[0].1 * reserve_price
		);
		assert_eq!(
			GenericAsset::free_balance(payment_asset, &beneficiary_1),
			royalties_schedule.entitlements[1].1 * reserve_price
		);
		assert_eq!(
			GenericAsset::free_balance(payment_asset, &beneficiary_2),
			royalties_schedule.entitlements[2].1 * reserve_price
		);
		// token owner gets sale price less royalties
		assert_eq!(
			GenericAsset::free_balance(payment_asset, &token_owner),
			reserve_price
				- royalties_schedule
					.entitlements
					.into_iter()
					.map(|(_, e)| e * reserve_price)
					.sum::<Balance>()
		);
		assert!(GenericAsset::free_balance(payment_asset, &bidder).is_zero());
		assert!(GenericAsset::reserved_balance(payment_asset, &bidder).is_zero());

		assert_eq!(GenericAsset::total_issuance(payment_asset), presale_issuance);

		// listing metadata removed
		assert!(!Listings::<Test>::contains_key(listing_id));
		assert!(!ListingEndSchedule::<Test>::contains_key(
			System::block_number() + 1,
			listing_id,
		));

		// ownership changed
		assert_eq!(Nft::collected_tokens(collection_id, &bidder), vec![token_id]);
	});
}

#[test]
fn close_listings_at_removes_listing_data() {
	ExtBuilder::default().build().execute_with(|| {
		let collection_id = Nft::next_collection_id();
		let payment_asset = PAYMENT_ASSET;
		let price = 123_456;

		let token_1 = first_token_id(collection_id);

		let listings = vec![
			// an open sale which won't be bought before closing
			Listing::<Test>::FixedPrice(FixedPriceListing::<Test> {
				payment_asset,
				fixed_price: price,
				buyer: None,
				close: System::block_number() + 1,
				seller: 1,
				tokens: vec![token_1],
				royalties_schedule: Default::default(),
			}),
			// an open auction which has no bids before closing
			Listing::<Test>::Auction(AuctionListing::<Test> {
				payment_asset,
				reserve_price: price,
				close: System::block_number() + 1,
				seller: 1,
				tokens: vec![token_1],
				royalties_schedule: Default::default(),
			}),
			// an open auction which has a winning bid before closing
			Listing::<Test>::Auction(AuctionListing::<Test> {
				payment_asset,
				reserve_price: price,
				close: System::block_number() + 1,
				seller: 1,
				tokens: vec![token_1],
				royalties_schedule: Default::default(),
			}),
		];

		// setup listings storage
		for (listing_id, listing) in listings.iter().enumerate() {
			let listing_id = listing_id as ListingId;
			Listings::<Test>::insert(listing_id, listing.clone());
			ListingEndSchedule::<Test>::insert(System::block_number() + 1, listing_id, true);
		}
		// winning bidder has no funds, this should cause settlement failure
		ListingWinningBid::<Test>::insert(2, (11u64, 100u128));

		// Close the listings
		Nft::close_listings_at(System::block_number() + 1);

		// Storage clear
		assert!(
			ListingEndSchedule::<Test>::iter_prefix_values(System::block_number() + 1)
				.count()
				.is_zero()
		);
		for listing_id in 0..listings.len() as ListingId {
			assert!(Nft::listings(listing_id).is_none());
			assert!(Nft::listing_winning_bid(listing_id).is_none());
			assert!(!Nft::listing_end_schedule(System::block_number() + 1, listing_id));
		}

		assert!(has_event(RawEvent::FixedPriceSaleClosed(collection_id, 0)));
		assert!(has_event(RawEvent::AuctionClosed(
			collection_id,
			1,
			AuctionClosureReason::ExpiredNoBids
		)));
		assert!(has_event(RawEvent::AuctionClosed(
			collection_id,
			2,
			AuctionClosureReason::SettlementFailed
		)));
	});
}

#[test]
fn auction_fails_prechecks() {
	ExtBuilder::default().build().execute_with(|| {
		let (collection_id, token_id, token_owner) = setup_token();
		let payment_asset = PAYMENT_ASSET;
		let reserve_price = 100_000;

		let missing_token_id = (collection_id, 0, 2);

		// token doesn't exist
		assert_noop!(
			Nft::auction(
				Some(token_owner).into(),
				missing_token_id,
				payment_asset,
				reserve_price,
				Some(1),
			),
			Error::<Test>::NoPermission
		);

		// not owner
		assert_noop!(
			Nft::auction(
				Some(token_owner + 1).into(),
				token_id,
				payment_asset,
				reserve_price,
				Some(1),
			),
			Error::<Test>::NoPermission
		);

		// setup listed token, and try list it again
		assert_ok!(Nft::auction(
			Some(token_owner).into(),
			token_id,
			payment_asset,
			reserve_price,
			Some(1),
		));
		// already listed
		assert_noop!(
			Nft::auction(
				Some(token_owner).into(),
				token_id,
				payment_asset,
				reserve_price,
				Some(1),
			),
			Error::<Test>::TokenListingProtection
		);

		// listed for auction
		assert_noop!(
			Nft::sell(
				Some(token_owner).into(),
				token_id,
				None,
				payment_asset,
				reserve_price,
				None,
			),
			Error::<Test>::TokenListingProtection
		);
	});
}

#[test]
fn bid_fails_prechecks() {
	ExtBuilder::default().build().execute_with(|| {
		let missing_listing_id = 5;
		assert_noop!(
			Nft::bid(Some(1).into(), missing_listing_id, 100),
			Error::<Test>::NotForAuction
		);

		let (_, token_id, token_owner) = setup_token();
		let payment_asset = PAYMENT_ASSET;
		let reserve_price = 100_000;
		let listing_id = Nft::next_listing_id();

		assert_ok!(Nft::auction(
			Some(token_owner).into(),
			token_id,
			payment_asset,
			reserve_price,
			Some(1),
		));

		let bidder = 5;
		// < reserve
		assert_noop!(
			Nft::bid(Some(bidder).into(), listing_id, reserve_price - 1),
			Error::<Test>::BidTooLow
		);

		// no free balance
		assert_noop!(
			Nft::bid(Some(bidder).into(), listing_id, reserve_price),
			crml_generic_asset::Error::<Test>::InsufficientBalance
		);

		// balance already reserved for other reasons
		let _ = <Test as Config>::MultiCurrency::deposit_creating(&bidder, payment_asset, reserve_price + 100);
		assert_ok!(<<Test as Config>::MultiCurrency as MultiCurrency>::reserve(
			&bidder,
			payment_asset,
			reserve_price
		));
		assert_noop!(
			Nft::bid(Some(bidder).into(), listing_id, reserve_price),
			crml_generic_asset::Error::<Test>::InsufficientBalance
		);
		let _ = <<Test as Config>::MultiCurrency as MultiCurrency>::unreserve(&bidder, payment_asset, reserve_price);

		// <= current bid
		assert_ok!(Nft::bid(Some(bidder).into(), listing_id, reserve_price,));
		assert_noop!(
			Nft::bid(Some(bidder).into(), listing_id, reserve_price),
			Error::<Test>::BidTooLow
		);
	});
}

#[test]
fn transfer_batch() {
	ExtBuilder::default().build().execute_with(|| {
		let collection_owner = 1_u64;
		let collection_id = setup_collection(collection_owner);
		let token_owner = 2_u64;
		let token_1_quantity = 3;
		let series_id = Nft::next_series_id(collection_id);

		assert_ok!(Nft::mint_series(
			Some(collection_owner).into(),
			collection_id,
			token_1_quantity,
			Some(token_owner),
			vec![],
			None,
			None,
			None,
		));

		// test
		let tokens = vec![
			(collection_id, series_id, 0),
			(collection_id, series_id, 1),
			(collection_id, series_id, 2),
		];
		let new_owner = 3_u64;
		assert_ok!(Nft::transfer_batch(Some(token_owner).into(), tokens.clone(), new_owner,));
		assert!(has_event(RawEvent::Transfer(token_owner, tokens.clone(), new_owner)));

		assert_eq!(Nft::collected_tokens(collection_id, &new_owner), tokens);
		assert!(Nft::collected_tokens(collection_id, &token_owner).is_empty());
	});
}

#[test]
fn transfer_batch_fails() {
	ExtBuilder::default().build().execute_with(|| {
		let collection_owner = 1_u64;
		let collection_id = setup_collection(collection_owner);
		let token_owner = 2_u64;
		let series_id = Nft::next_series_id(collection_id);

		assert_ok!(Nft::mint_series(
			Some(collection_owner).into(),
			collection_id,
			3,
			Some(token_owner),
			vec![],
			None,
			None,
			None,
		));

		// token 3 doesn't exist
		let new_owner = 3_u64;
		assert_noop!(
			Nft::transfer_batch(
				Some(token_owner).into(),
				vec![
					(collection_id, series_id, 0),
					(collection_id, series_id, 3),
					(collection_id, series_id, 1),
				],
				new_owner,
			),
			Error::<Test>::NoPermission
		);

		// not owner
		assert_noop!(
			Nft::transfer_batch(
				Some(token_owner + 1).into(),
				vec![
					(collection_id, series_id, 0),
					(collection_id, series_id, 1),
					(collection_id, series_id, 2),
				],
				new_owner
			),
			Error::<Test>::NoPermission
		);

		// transfer empty ids should fail
		assert_noop!(
			Nft::transfer_batch(Some(token_owner).into(), vec![], new_owner),
			Error::<Test>::NoToken
		);
	});
}

#[test]
fn mint_series() {
	ExtBuilder::default().build().execute_with(|| {
		let collection_owner = 1_u64;
		let collection_id = setup_collection(collection_owner);
		let series_attributes = vec![
			NFTAttributeValue::I32(123),
			NFTAttributeValue::String(b"foobar".to_owned().to_vec()),
		];
		let token_owner = 2_u64;
		let quantity = 5;
		let series_id = Nft::next_series_id(collection_id);
		let royalties_schedule = RoyaltiesSchedule {
			entitlements: vec![(collection_owner, Permill::one())],
		};

		// mint token Ids 0-4
		assert_ok!(Nft::mint_series(
			Some(collection_owner).into(),
			collection_id,
			quantity,
			Some(token_owner),
			series_attributes.clone(),
			None,
			Some(royalties_schedule.clone()),
			None,
		));

		assert!(has_event(RawEvent::CreateSeries(
			collection_id,
			series_id,
			quantity,
			token_owner
		)));

		// check token ownership and attributes correct
		assert_eq!(
			Nft::series_attributes(collection_id, series_id),
			series_attributes.clone()
		);
		assert_eq!(Nft::series_issuance(collection_id, series_id), quantity);
		assert_eq!(
			Nft::series_royalties(collection_id, series_id).expect("royalties set"),
			royalties_schedule
		);
		// We minted collection token 0, next collection token id is 1
		assert_eq!(Nft::next_series_id(collection_id), 1);
		assert_eq!(
			Nft::collected_tokens(collection_id, &token_owner),
			vec![0, 1, 2, 3, 4]
				.into_iter()
				.map(|t| (collection_id, series_id, t))
				.collect::<Vec<TokenId>>(),
		);

		// check we can mint some more

		// mint token Ids 5-7
		let additional_quantity = 3;
		assert_ok!(Nft::mint_additional(
			Some(collection_owner).into(),
			collection_id,
			series_id,
			additional_quantity,
			Some(token_owner + 1), // new owner this time
		));
		assert_eq!(
			Nft::next_serial_number(collection_id, series_id),
			quantity + additional_quantity
		);

		assert_eq!(
			Nft::collected_tokens(collection_id, &token_owner),
			vec![0, 1, 2, 3, 4]
				.into_iter()
				.map(|t| (collection_id, series_id, t))
				.collect::<Vec<TokenId>>()
		);
		assert_eq!(
			Nft::collected_tokens(collection_id, &(token_owner + 1)),
			vec![5, 6, 7]
				.into_iter()
				.map(|t| (collection_id, series_id, t))
				.collect::<Vec<TokenId>>()
		);
		assert_eq!(
			Nft::series_issuance(collection_id, series_id),
			quantity + additional_quantity
		);
	});
}

#[test]
fn mint_series_fails() {
	ExtBuilder::default().build().execute_with(|| {
		let collection_owner = 1_u64;
		let collection_id = setup_collection(collection_owner);

		// create 0 should fail
		assert_noop!(
			Nft::mint_series(
				Some(collection_owner).into(),
				collection_id,
				0,
				Some(collection_owner),
				vec![],
				None,
				None,
				None,
			),
			Error::<Test>::NoToken
		);
	});
}

#[test]
fn mint_series_royalties_invalid() {
	ExtBuilder::default().build().execute_with(|| {
		let token_owner = 1_u64;
		let collection_id = setup_collection(token_owner);
		let quantity = 5;

		// Create with empty royalty vec should fail
		assert_noop!(
			Nft::mint_series(
				Some(token_owner).into(),
				collection_id,
				quantity,
				Some(token_owner),
				vec![],
				None,
				Some(RoyaltiesSchedule::<AccountId> { entitlements: vec![] }),
				None,
			),
			Error::<Test>::RoyaltiesInvalid
		);

		// Too big royalties should fail
		assert_noop!(
			Nft::mint_series(
				Some(token_owner).into(),
				collection_id,
				quantity,
				Some(token_owner),
				vec![],
				None,
				Some(RoyaltiesSchedule::<AccountId> {
					entitlements: vec![
						(3_u64, Permill::from_fraction(1.2)),
						(4_u64, Permill::from_fraction(3.3))
					]
				}),
				None,
			),
			Error::<Test>::RoyaltiesInvalid
		);
	})
}

#[test]
fn mint_additional_fails() {
	ExtBuilder::default().build().execute_with(|| {
		let collection_owner = 1_u64;
		let collection_id = setup_collection(collection_owner);
		let series_id = Nft::next_series_id(collection_id);

		// mint token Ids 0-4
		assert_ok!(Nft::mint_series(
			Some(collection_owner).into(),
			collection_id,
			5,
			None,
			vec![],
			None,
			None,
			None,
		));

		// add 0 additional fails
		assert_noop!(
			Nft::mint_additional(Some(collection_owner).into(), collection_id, series_id, 0, None),
			Error::<Test>::NoToken
		);

		// add to non-existing series fails
		assert_noop!(
			Nft::mint_additional(Some(collection_owner).into(), collection_id, series_id + 1, 5, None),
			Error::<Test>::NoToken
		);

		// not collection owner
		assert_noop!(
			Nft::mint_additional(Some(collection_owner + 1).into(), collection_id, series_id, 5, None),
			Error::<Test>::NoPermission
		);

		assert_ok!(Nft::mint_unique(
			Some(collection_owner).into(),
			collection_id,
			None,
			vec![],
			None,
			None,
		));

		// One of one token
		assert_noop!(
			Nft::mint_additional(Some(collection_owner).into(), collection_id, series_id + 1, 5, None),
			Error::<Test>::AddToUniqueIssue
		);
	});
}

#[test]
fn get_collection_info() {
	ExtBuilder::default().build().execute_with(|| {
		let owner = 1_u64;
		let collection_id = setup_collection(owner);
		let name = b"test-collection".to_vec();
		assert!(has_event(RawEvent::CreateCollection(
			collection_id,
			name.clone(),
			owner
		)));

		let collection_info = CollectionInfo {
			name,
			owner,
			royalties: vec![],
		};
		assert_eq!(Nft::collection_info::<AccountId>(collection_id), Some(collection_info));
	});
}

#[test]
<<<<<<< HEAD
fn mint_series_with_mass_drop() {
	ExtBuilder::default().build().execute_with(|| {
		let presale = Presale {
			price: 20,
			max_supply: 100,
			transaction_limit: Some(10),
			activation_time: 4,
		};
		let mass_drop = MassDrop {
			price: 20,
			asset_id: 16000,
			max_supply: 1000,
			transaction_limit: Some(10),
			activation_time: 5,
			presale: Some(presale.clone()),
		};
		let fixture = setup_mass_drop(Some(mass_drop.clone()), Some(presale.clone()));

		assert_eq!(mass_drop, fixture.mass_drop);
		assert_eq!(Some(presale), fixture.presale);
	});
}

#[test]
fn mint_mass_drop_with_invalid_activation_time_should_fail() {
	ExtBuilder::default().build().execute_with(|| {
		let collection_owner = 1_u64;
		let collection_id = setup_collection(collection_owner);
		let series_attributes = vec![];
		let token_owner = 2_u64;
		let quantity = 5;
		let royalties_schedule = RoyaltiesSchedule {
			entitlements: vec![(collection_owner, Permill::one())],
		};
		let mass_drop = MassDrop {
			price: 20,
			asset_id: 16000,
			max_supply: 1000,
			transaction_limit: None,
			activation_time: 0,
			presale: None,
		};
		//Activation time <= current block should fail
		assert_noop!(
			Nft::mint_series(
				Some(collection_owner).into(),
				collection_id,
				quantity,
				Some(token_owner),
				series_attributes,
				None,
				Some(royalties_schedule),
				Some(mass_drop),
			),
			Error::<Test>::ActivationTimeInvalid
		);
	});
}

#[test]
fn mint_mass_drop_with_invalid_transaction_limit_should_fail() {
	ExtBuilder::default().build().execute_with(|| {
		let collection_owner = 1_u64;
		let collection_id = setup_collection(collection_owner);
		let series_attributes = vec![];
		let token_owner = 2_u64;
		let quantity = 5;
		let royalties_schedule = RoyaltiesSchedule {
			entitlements: vec![(collection_owner, Permill::one())],
		};
		let mass_drop = MassDrop {
			price: 20,
			asset_id: 16000,
			max_supply: 1000,
			transaction_limit: Some(1001),
			activation_time: 10,
			presale: None,
		};
		// Mass drop invalid tx limit should fail
		assert_noop!(
			Nft::mint_series(
				Some(collection_owner).into(),
				collection_id,
				quantity,
				Some(token_owner),
				series_attributes,
				None,
				Some(royalties_schedule),
				Some(mass_drop),
			),
			Error::<Test>::MassDropInvalid
		);
	});
}

#[test]
fn mint_mass_drop_with_zero_max_supply_should_fail() {
	ExtBuilder::default().build().execute_with(|| {
		let collection_owner = 1_u64;
		let collection_id = setup_collection(collection_owner);
		let series_attributes = vec![];
		let token_owner = 2_u64;
		let quantity = 5;
		let royalties_schedule = RoyaltiesSchedule {
			entitlements: vec![(collection_owner, Permill::one())],
		};
		let mass_drop = MassDrop {
			price: 20,
			asset_id: 16000,
			max_supply: 0,
			transaction_limit: None,
			activation_time: 10,
			presale: None,
		};
		//Activation time <= current block should fail
		assert_noop!(
			Nft::mint_series(
				Some(collection_owner).into(),
				collection_id,
				quantity,
				Some(token_owner),
				series_attributes,
				None,
				Some(royalties_schedule),
				Some(mass_drop),
			),
			Error::<Test>::MassDropInvalid
		);
	});
}

#[test]
fn mint_mass_drop_with_invalid_presale_activation_time_should_fail() {
	ExtBuilder::default().build().execute_with(|| {
		let collection_owner = 1_u64;
		let collection_id = setup_collection(collection_owner);
		let series_attributes = vec![];
		let token_owner = 2_u64;
		let quantity = 5;
		let royalties_schedule = RoyaltiesSchedule {
			entitlements: vec![(collection_owner, Permill::one())],
		};
		let presale = Presale {
			price: 20,
			max_supply: 100,
			transaction_limit: Some(10),
			activation_time: 5,
		};

		let mass_drop = MassDrop {
			price: 20,
			asset_id: 16000,
			max_supply: 1000,
			transaction_limit: Some(10),
			activation_time: 5,
			presale: Some(presale),
		};
		// presale activation time >= mass drop activation time should fail
		assert_noop!(
			Nft::mint_series(
				Some(collection_owner).into(),
				collection_id,
				quantity,
				Some(token_owner),
				series_attributes,
				None,
				Some(royalties_schedule),
				Some(mass_drop),
			),
			Error::<Test>::MassDropInvalid
		);
	});
}

#[test]
fn mint_mass_drop_with_invalid_presale_max_supply_should_fail() {
	ExtBuilder::default().build().execute_with(|| {
		let collection_owner = 1_u64;
		let collection_id = setup_collection(collection_owner);
		let series_attributes = vec![];
		let token_owner = 2_u64;
		let quantity = 5;
		let royalties_schedule = RoyaltiesSchedule {
			entitlements: vec![(collection_owner, Permill::one())],
		};
		let presale = Presale {
			price: 20,
			max_supply: 1001,
			transaction_limit: Some(10),
			activation_time: 5,
		};

		let mass_drop = MassDrop {
			price: 20,
			asset_id: 16000,
			max_supply: 1000,
			transaction_limit: Some(10),
			activation_time: 5,
			presale: Some(presale),
		};
		// presale activation time >= massdrop activation time should fail
		assert_noop!(
			Nft::mint_series(
				Some(collection_owner).into(),
				collection_id,
				quantity,
				Some(token_owner),
				series_attributes,
				None,
				Some(royalties_schedule),
				Some(mass_drop),
			),
			Error::<Test>::MassDropInvalid
		);
	});
}

#[test]
fn mint_mass_drop_with_invalid_presale_transaction_limit_should_fail() {
	ExtBuilder::default().build().execute_with(|| {
		let collection_owner = 1_u64;
		let collection_id = setup_collection(collection_owner);
		let series_attributes = vec![];
		let token_owner = 2_u64;
		let quantity = 5;
		let royalties_schedule = RoyaltiesSchedule {
			entitlements: vec![(collection_owner, Permill::one())],
		};
		let presale = Presale {
			price: 20,
			max_supply: 10,
			transaction_limit: Some(1000),
			activation_time: 5,
		};

		let mass_drop = MassDrop {
			price: 20,
			asset_id: 16000,
			max_supply: 1000,
			transaction_limit: Some(10),
			activation_time: 5,
			presale: Some(presale),
		};
		// presale activation time >= massdrop activation time should fail
		assert_noop!(
			Nft::mint_series(
				Some(collection_owner).into(),
				collection_id,
				quantity,
				Some(token_owner),
				series_attributes,
				None,
				Some(royalties_schedule),
				Some(mass_drop),
			),
			Error::<Test>::MassDropInvalid
		);
	});
}

#[test]
fn update_existing_mass_drop_presale() {
	ExtBuilder::default().build().execute_with(|| {
		let fixture = setup_default_mass_drop();
		let presale = Presale {
			price: 20,
			max_supply: 100,
			transaction_limit: Some(10),
			activation_time: 4,
		};
		assert_ok!(Nft::set_mass_drop_presale(
			Some(fixture.collection_owner).into(),
			fixture.collection_id,
			fixture.series_id,
			presale.clone(),
		));
		assert!(has_event(RawEvent::UpdatePresale(
			fixture.collection_id,
			fixture.series_id,
			presale.clone(),
		)));
		let mut mass_drop = fixture.mass_drop;
		mass_drop.presale = Some(presale);
		assert_eq!(
			Nft::series_mass_drops(fixture.collection_id, fixture.series_id),
			Some(mass_drop)
		);
	});
}

#[test]
fn update_existing_mass_drop_presale_from_not_owner_account_should_fail() {
	ExtBuilder::default().build().execute_with(|| {
		let fixture = setup_default_mass_drop();
		let presale = Presale {
			price: 20,
			max_supply: 100,
			transaction_limit: Some(10),
			activation_time: 4,
		};

		assert_noop!(
			Nft::set_mass_drop_presale(
				Some(3_u64).into(),
				fixture.collection_id,
				fixture.series_id,
				presale.clone(),
			),
			Error::<Test>::NoPermission
		);
		// Make sure no event is thrown
		assert!(!has_event(RawEvent::UpdatePresale(
			fixture.collection_id,
			fixture.series_id,
			presale.clone(),
		)));
		// Make sure mass drop hasn't changed
		assert_eq!(
			Nft::series_mass_drops(fixture.collection_id, fixture.series_id),
			Some(fixture.mass_drop)
		);
=======
fn get_collection_listings_on_no_active_listings() {
	ExtBuilder::default().build().execute_with(|| {
		let owner = 1_u64;
		let collection_id = setup_collection(owner);
		let name = b"test-collection".to_vec();
		let cursor: u128 = 0;
		let limit: u16 = 100;

		// Should return an empty array as no NFTs have been listed
		let response = Nft::collection_listings(collection_id, cursor, limit);

		assert_eq!(response.0, None);
		assert_eq!(response.1, vec![]);
>>>>>>> f66c77b1
	});
}

#[test]
<<<<<<< HEAD
fn update_existing_mass_drop_with_invalid_presale_should_fail() {
	ExtBuilder::default().build().execute_with(|| {
		let fixture = setup_default_mass_drop();
		let presale = Presale {
			price: 20,
			max_supply: 10000,
			transaction_limit: Some(10),
			activation_time: 4,
		};
		assert_noop!(
			Nft::set_mass_drop_presale(
				Some(fixture.collection_owner).into(),
				fixture.collection_id,
				fixture.series_id,
				presale.clone(),
			),
			Error::<Test>::PresaleInvalid
		);
		// Make sure no event is thrown
		assert!(!has_event(RawEvent::UpdatePresale(
			fixture.collection_id,
			fixture.series_id,
			presale.clone(),
		)));
		// Make sure mass drop hasn't changed
		assert_eq!(
			Nft::series_mass_drops(fixture.collection_id, fixture.series_id),
			Some(fixture.mass_drop)
		);
	});
}

#[test]
fn update_existing_mass_drop_presale_no_mass_drop_should_fail() {
	ExtBuilder::default().build().execute_with(|| {
		let collection_owner = 1_u64;
		let collection_id = setup_collection(collection_owner);
		let presale = Presale {
			price: 20,
			max_supply: 10000,
			transaction_limit: Some(10),
			activation_time: 4,
		};
		assert_noop!(
			Nft::set_mass_drop_presale(Some(collection_owner).into(), collection_id, 0, presale),
			Error::<Test>::NoMassDropExists
		);
	});
}

#[test]
fn update_existing_mass_drop_activation_time() {
	ExtBuilder::default().build().execute_with(|| {
		let fixture = setup_default_mass_drop();
		let activation_time = 1000;
		assert_ok!(Nft::set_mass_drop_activation_time(
			Some(fixture.collection_owner).into(),
			fixture.collection_id,
			fixture.series_id,
			activation_time.clone(),
		));
		assert!(has_event(RawEvent::UpdateMassDropActivationTime(
			fixture.collection_id,
			fixture.series_id,
			activation_time.clone(),
		)));
		let mut mass_drop = fixture.mass_drop;
		mass_drop.activation_time = activation_time;
		assert_eq!(
			Nft::series_mass_drops(fixture.collection_id, fixture.series_id),
			Some(mass_drop)
		);
	});
}

#[test]
fn update_existing_mass_drop_invalid_activation_time_should_fail() {
	ExtBuilder::default().build().execute_with(|| {
		let fixture = setup_default_mass_drop();
		let activation_time = 1;
		System::set_block_number(activation_time as u64 + 1);

		assert_noop!(
			Nft::set_mass_drop_activation_time(
				Some(fixture.collection_owner).into(),
				fixture.collection_id,
				fixture.series_id,
				activation_time.clone(),
			),
			Error::<Test>::ActivationTimeInvalid
		);
	});
}

#[test]
fn update_existing_mass_drop_activation_time_not_owner_should_fail() {
	ExtBuilder::default().build().execute_with(|| {
		let fixture = setup_default_mass_drop();
		let activation_time = 1;
		System::set_block_number(activation_time as u64 + 1);

		assert_noop!(
			Nft::set_mass_drop_activation_time(
				Some(2_u64).into(),
				fixture.collection_id,
				fixture.series_id,
				activation_time.clone(),
			),
			Error::<Test>::NoPermission
		);
	});
}

#[test]
fn update_existing_mass_drop_activation_time_no_mass_drop_should_fail() {
	ExtBuilder::default().build().execute_with(|| {
		let collection_owner = 1_u64;
		let collection_id = setup_collection(collection_owner);
		assert_noop!(
			Nft::set_mass_drop_activation_time(Some(collection_owner).into(), collection_id, 0, 10),
			Error::<Test>::NoMassDropExists
		);
	});
}

#[test]
fn update_existing_presale_activation_time() {
	ExtBuilder::default().build().execute_with(|| {
		let mut presale = Presale {
			price: 20,
			max_supply: 100,
			transaction_limit: Some(10),
			activation_time: 3,
		};
		let fixture = setup_mass_drop(None, Some(presale.clone()));
		let activation_time = 4;
		assert_ok!(Nft::set_presale_activation_time(
			Some(fixture.collection_owner).into(),
			fixture.collection_id,
			fixture.series_id,
			activation_time.clone(),
		));
		assert!(has_event(RawEvent::UpdatePresaleActivationTime(
			fixture.collection_id,
			fixture.series_id,
			activation_time.clone(),
		)));
		let mut mass_drop = fixture.mass_drop;
		presale.activation_time = activation_time;
		mass_drop.presale = Some(presale);
		assert_eq!(
			Nft::series_mass_drops(fixture.collection_id, fixture.series_id),
			Some(mass_drop)
		);
	});
}

#[test]
fn update_existing_presale_invalid_activation_time_should_fail() {
	ExtBuilder::default().build().execute_with(|| {
		let presale = Presale {
			price: 20,
			max_supply: 100,
			transaction_limit: Some(10),
			activation_time: 3,
		};
		let fixture = setup_mass_drop(None, Some(presale.clone()));
		let activation_time = 100;
		assert_noop!(
			Nft::set_presale_activation_time(
				Some(fixture.collection_owner).into(),
				fixture.collection_id,
				fixture.series_id,
				activation_time.clone(),
			),
			Error::<Test>::MassDropInvalid
		);
	});
}

#[test]
fn update_existing_presale_activation_time_not_owner_should_fail() {
	ExtBuilder::default().build().execute_with(|| {
		let presale = Presale {
			price: 20,
			max_supply: 100,
			transaction_limit: Some(10),
			activation_time: 3,
		};
		let fixture = setup_mass_drop(None, Some(presale.clone()));
		let activation_time = 4;
		assert_noop!(
			Nft::set_presale_activation_time(
				Some(2_u64).into(),
				fixture.collection_id,
				fixture.series_id,
				activation_time.clone(),
			),
			Error::<Test>::NoPermission
		);
	});
}

#[test]
fn update_existing_presale_activation_time_no_mass_drop_should_fail() {
	ExtBuilder::default().build().execute_with(|| {
		let collection_owner = 1_u64;
		let collection_id = setup_collection(collection_owner);
		assert_noop!(
			Nft::set_presale_activation_time(Some(collection_owner).into(), collection_id, 0, 10),
			Error::<Test>::NoMassDropExists
		);
	});
}

#[test]
fn update_existing_presale_whitelist() {
	ExtBuilder::default().build().execute_with(|| {
		let presale = Presale {
			price: 20,
			max_supply: 100,
			transaction_limit: Some(10),
			activation_time: 4,
		};
		let fixture = setup_mass_drop(None, Some(presale));
		let whitelist = vec![1_u64, 2_u64, 3_u64, 4_u64];
		assert_ok!(Nft::set_presale_whitelist(
			Some(fixture.collection_owner).into(),
			fixture.collection_id,
			fixture.series_id,
			whitelist.clone(),
		));
		assert!(has_event(RawEvent::UpdatePresaleWhitelist(
			fixture.collection_id,
			fixture.series_id,
			whitelist.clone(),
		)));

		// Ensure storage was updated
		for account in whitelist {
			assert!(PresaleWhitelist::<Test>::contains_key(
				(fixture.collection_id, fixture.series_id),
				account
			));
		}
	});
}

#[test]
fn update_existing_presale_whitelist_not_owner_should_fail() {
	ExtBuilder::default().build().execute_with(|| {
		let presale = Presale {
			price: 20,
			max_supply: 100,
			transaction_limit: Some(10),
			activation_time: 4,
		};
		let fixture = setup_mass_drop(None, Some(presale));
		let whitelist = vec![1_u64, 2_u64, 3_u64, 4_u64];
		assert_noop!(
			Nft::set_presale_whitelist(
				Some(2_u64).into(),
				fixture.collection_id,
				fixture.series_id,
				whitelist.clone(),
			),
			Error::<Test>::NoPermission
		);
=======
fn get_collection_listings() {
	ExtBuilder::default().build().execute_with(|| {
		let owner = 1_u64;
		let collection_id = setup_collection(owner);
		let name = b"test-collection".to_vec();
		let cursor: u128 = 0;
		let limit: u16 = 100;
		let series_attributes = vec![NFTAttributeValue::String(b"foobar".to_owned().to_vec())];
		let quantity = 200;

		let series_id = Nft::next_series_id(collection_id);
		// mint token Ids
		assert_ok!(Nft::mint_series(
			Some(owner).into(),
			collection_id,
			quantity,
			None,
			series_attributes.clone(),
			None,
			None,
		));
		assert!(has_event(RawEvent::CreateSeries(
			collection_id,
			series_id,
			quantity,
			owner
		)));

		let payment_asset = PAYMENT_ASSET;
		let price = 1_000;
		let listing_id = Nft::next_listing_id();
		let close = 10;
		// List tokens for sale
		for serial_number in 0..quantity {
			let token_id: TokenId = (collection_id, series_id, serial_number);
			assert_ok!(Nft::sell(
				Some(owner).into(),
				token_id,
				None,
				payment_asset,
				price,
				Some(close),
			));
		}

		// Should return an empty array as no NFTs have been listed
		let (new_cursor, listings) = Nft::collection_listings(collection_id, cursor, limit);
		let royalties_schedule = RoyaltiesSchedule { entitlements: vec![] };
		assert_eq!(new_cursor, Some(limit as u128));

		// Check the response is as expected
		for id in 0..limit {
			let token_id: Vec<TokenId> = vec![(collection_id, series_id, id as u32)];
			let expected_listing = FixedPriceListing {
				payment_asset,
				fixed_price: price,
				close: close + 1,
				buyer: None,
				seller: owner,
				tokens: token_id,
				royalties_schedule: royalties_schedule.clone(),
			};
			let expected_listing = Listing::FixedPrice(expected_listing);
			assert_eq!(listings[id as usize], (id as u128, expected_listing));
		}
>>>>>>> f66c77b1
	});
}

#[test]
<<<<<<< HEAD
fn update_existing_presale_whitelist_no_mass_drop_should_fail() {
	ExtBuilder::default().build().execute_with(|| {
		let collection_owner = 1_u64;
		let collection_id = setup_collection(collection_owner);
		let whitelist = vec![1_u64, 2_u64, 3_u64, 4_u64];
		assert_noop!(
			Nft::set_presale_whitelist(Some(collection_owner).into(), collection_id, 0, whitelist.clone(),),
			Error::<Test>::NoMassDropExists
		);
	});
}

#[test]
fn enter_mass_drop() {
	ExtBuilder::default().build().execute_with(|| {
		let fixture = setup_default_mass_drop();
		let activation_time: u32 = 5;
		let serial_number = Nft::next_serial_number(fixture.collection_id, fixture.series_id);
		System::set_block_number(activation_time as u64);
		let quantity: TokenCount = 1;
		assert_ok!(Nft::enter_mass_drop(
			Some(fixture.collection_owner).into(),
			fixture.collection_id,
			fixture.series_id,
			quantity,
		));

		assert!(has_event(RawEvent::EnterMassDrop(
			fixture.collection_id,
			fixture.series_id,
			quantity,
			serial_number,
			fixture.collection_owner.into(),
		)));
	});
}

#[test]
fn enter_mass_drop_no_mass_drop_should_fail() {
	ExtBuilder::default().build().execute_with(|| {
		let collection_owner = 1_u64;
		let collection_id = setup_collection(collection_owner);
		assert_noop!(
			Nft::enter_mass_drop(Some(collection_owner).into(), collection_id, 0, 1),
			Error::<Test>::NoMassDropExists
		);
	});
}

#[test]
fn enter_mass_drop_with_insufficient_funds_should_fail() {
	ExtBuilder::default().build().execute_with(|| {
		let activation_time: u32 = 5;
		let mass_drop = MassDrop {
			price: 20,
			asset_id: 16000,
			max_supply: 1000,
			transaction_limit: Some(10),
			activation_time,
			presale: None,
		};
		let fixture = setup_mass_drop(Some(mass_drop), None);
		let quantity: TokenCount = 1;

		System::set_block_number(activation_time as u64);
		// Should fail as collection_owner has insufficient funds
		assert!(Nft::enter_mass_drop(
			Some(fixture.collection_owner).into(),
			fixture.collection_id,
			fixture.series_id,
			quantity,
		)
		.is_err());
	});
}

#[test]
fn enter_mass_drop_too_high_quantity_should_fail() {
	ExtBuilder::default().build().execute_with(|| {
		let activation_time: u32 = 5;
		let mass_drop = MassDrop {
			price: 0,
			asset_id: 16000,
			max_supply: 1000,
			transaction_limit: Some(1),
			activation_time,
			presale: None,
		};
		let fixture = setup_mass_drop(Some(mass_drop), None);
		let quantity: TokenCount = 2;

		System::set_block_number(activation_time as u64);
		assert_noop!(
			Nft::enter_mass_drop(Some(2_u64).into(), fixture.collection_id, fixture.series_id, quantity),
			Error::<Test>::PurchaseQuantityTooHigh
		);
	});
}

#[test]
fn enter_mass_drop_before_activation_should_fail() {
	ExtBuilder::default().build().execute_with(|| {
		let fixture = setup_default_mass_drop();
		let quantity: TokenCount = 1;

		assert_noop!(
			Nft::enter_mass_drop(Some(2_u64).into(), fixture.collection_id, fixture.series_id, quantity,),
			Error::<Test>::MassDropNotStarted
		);
=======
fn get_collection_listings_over_limit() {
	ExtBuilder::default().build().execute_with(|| {
		let owner = 1_u64;
		let collection_id = setup_collection(owner);
		let name = b"test-collection".to_vec();
		let cursor: u128 = 0;
		let limit: u16 = 1000;

		let series_attributes = vec![NFTAttributeValue::String(b"foobar".to_owned().to_vec())];
		let quantity = 200;
		let series_id = Nft::next_series_id(collection_id);
		// mint token Ids
		assert_ok!(Nft::mint_series(
			Some(owner).into(),
			collection_id,
			quantity,
			None,
			series_attributes.clone(),
			None,
			None,
		));
		assert!(has_event(RawEvent::CreateSeries(
			collection_id,
			series_id,
			quantity,
			owner
		)));

		let payment_asset = PAYMENT_ASSET;
		let price = 1_000;
		let close = 10;
		// List tokens for sale
		for serial_number in 0..quantity {
			let token_id: TokenId = (collection_id, series_id, serial_number);
			assert_ok!(Nft::sell(
				Some(owner).into(),
				token_id,
				None,
				payment_asset,
				price,
				Some(close),
			));
		}

		// Should return an empty array as no NFTs have been listed
		let (new_cursor, _listings) = Nft::collection_listings(collection_id, cursor, limit);
		assert_eq!(new_cursor, Some(100));
>>>>>>> f66c77b1
	});
}

#[test]
<<<<<<< HEAD
fn enter_mass_drop_before_activation_as_owner() {
	ExtBuilder::default().build().execute_with(|| {
		let fixture = setup_default_mass_drop();
		let quantity: TokenCount = 1;

		assert_ok!(Nft::enter_mass_drop(
			Some(fixture.collection_owner).into(),
			fixture.collection_id,
			fixture.series_id,
			quantity,
		));
	});
}

#[test]
fn enter_presale() {
	ExtBuilder::default().build().execute_with(|| {
		let presale = Presale {
			price: 0,
			max_supply: 10,
			transaction_limit: None,
			activation_time: 0,
		};
		let mass_drop = MassDrop {
			price: 0,
			asset_id: 16000,
			max_supply: 1000,
			transaction_limit: None,
			activation_time: 10,
			presale: Some(presale.clone()),
		};
		let fixture = setup_mass_drop(Some(mass_drop), Some(presale));
		let quantity: TokenCount = 1;

		assert_ok!(Nft::enter_mass_drop(
			Some(2_u64).into(),
			fixture.collection_id,
			fixture.series_id,
			quantity
		));
	});
}

#[test]
fn enter_presale_insufficient_funds_should_fail() {
	ExtBuilder::default().build().execute_with(|| {
		let presale = Presale {
			price: 10,
			max_supply: 10,
			transaction_limit: None,
			activation_time: 0,
		};
		let mass_drop = MassDrop {
			price: 0,
			asset_id: 16000,
			max_supply: 1000,
			transaction_limit: None,
			activation_time: 10,
			presale: Some(presale.clone()),
		};
		let fixture = setup_mass_drop(Some(mass_drop), Some(presale));
		let quantity: TokenCount = 1;

		// Should fail as collection_owner has insufficient funds
		assert!(Nft::enter_mass_drop(Some(2_u64).into(), fixture.collection_id, fixture.series_id, quantity,).is_err());
	});
}

#[test]
fn enter_presale_before_activation_should_fail() {
	ExtBuilder::default().build().execute_with(|| {
		let presale = Presale {
			price: 0,
			max_supply: 10,
			transaction_limit: None,
			activation_time: 5,
		};
		let mass_drop = MassDrop {
			price: 0,
			asset_id: 16000,
			max_supply: 1000,
			transaction_limit: None,
			activation_time: 10,
			presale: Some(presale.clone()),
		};
		let fixture = setup_mass_drop(Some(mass_drop), Some(presale));
		let quantity: TokenCount = 1;

		assert_noop!(
			Nft::enter_mass_drop(Some(2_u64).into(), fixture.collection_id, fixture.series_id, quantity,),
			Error::<Test>::MassDropNotStarted
		);
	});
}

#[test]
fn enter_presale_on_whitelist() {
	ExtBuilder::default().build().execute_with(|| {
		let presale = Presale {
			price: 0,
			max_supply: 10,
			transaction_limit: None,
			activation_time: 0,
		};
		let mass_drop = MassDrop {
			price: 0,
			asset_id: 16000,
			max_supply: 1000,
			transaction_limit: None,
			activation_time: 10,
			presale: Some(presale.clone()),
		};
		let fixture = setup_mass_drop(Some(mass_drop), Some(presale));
		let quantity: TokenCount = 1;
		let whitelist = vec![2_u64];
		assert_ok!(Nft::set_presale_whitelist(
			Some(fixture.collection_owner).into(),
			fixture.collection_id,
			fixture.series_id,
			whitelist.clone(),
		));
		assert_ok!(Nft::enter_mass_drop(
			Some(2_u64).into(),
			fixture.collection_id,
			fixture.series_id,
			quantity,
		));
	});
}

#[test]
fn enter_presale_not_on_whitelist_should_fail() {
	ExtBuilder::default().build().execute_with(|| {
		let presale = Presale {
			price: 0,
			max_supply: 10,
			transaction_limit: None,
			activation_time: 0,
		};
		let mass_drop = MassDrop {
			price: 0,
			asset_id: 16000,
			max_supply: 1000,
			transaction_limit: None,
			activation_time: 10,
			presale: Some(presale.clone()),
		};
		let fixture = setup_mass_drop(Some(mass_drop), Some(presale));
		let quantity: TokenCount = 1;
		let whitelist = vec![1_u64, 2_u64];
		assert_ok!(Nft::set_presale_whitelist(
			Some(fixture.collection_owner).into(),
			fixture.collection_id,
			fixture.series_id,
			whitelist.clone(),
		));
		assert_noop!(
			Nft::enter_mass_drop(Some(3_u64).into(), fixture.collection_id, fixture.series_id, quantity,),
			Error::<Test>::NoPermission
		);
	});
}

#[test]
fn enter_presale_too_high_quantity_should_fail() {
	ExtBuilder::default().build().execute_with(|| {
		let presale = Presale {
			price: 0,
			max_supply: 10,
			transaction_limit: Some(1),
			activation_time: 0,
		};
		let mass_drop = MassDrop {
			price: 0,
			asset_id: 16000,
			max_supply: 1000,
			transaction_limit: None,
			activation_time: 10,
			presale: Some(presale.clone()),
		};
		let fixture = setup_mass_drop(Some(mass_drop), Some(presale));
		let quantity: TokenCount = 2;

		assert_noop!(
			Nft::enter_mass_drop(Some(2_u64).into(), fixture.collection_id, fixture.series_id, quantity,),
			Error::<Test>::PurchaseQuantityTooHigh
		);
	});
}

#[test]
fn update_metadata_uris() {
	ExtBuilder::default().build().execute_with(|| {
		let mass_drop = MassDrop {
			price: 0,
			asset_id: 16000,
			max_supply: 5,
			transaction_limit: None,
			activation_time: 10,
			presale: None,
		};
		let fixture = setup_mass_drop(Some(mass_drop), None);
		let metadata_uris = vec![
			String::from("test").as_bytes().to_vec(),
			String::from("test1").as_bytes().to_vec(),
			String::from("test2").as_bytes().to_vec(),
			String::from("test3").as_bytes().to_vec(),
			String::from("test4").as_bytes().to_vec(),
		];
		assert_ok!(Nft::update_metadata_uris(
			Some(fixture.collection_owner).into(),
			fixture.collection_id,
			fixture.series_id,
			metadata_uris.clone(),
		));
		assert!(has_event(RawEvent::MetadataUpdated(
			fixture.collection_id,
			fixture.series_id,
			fixture.mass_drop.max_supply - 1,
		)));
	});
}

#[test]
fn update_metadata_uris_incorrect_amount_of_uris_should_fail() {
	ExtBuilder::default().build().execute_with(|| {
		let mass_drop = MassDrop {
			price: 0,
			asset_id: 16000,
			max_supply: 5,
			transaction_limit: None,
			activation_time: 10,
			presale: None,
		};
		let fixture = setup_mass_drop(Some(mass_drop), None);
		let metadata_uris = vec![
			String::from("test").as_bytes().to_vec(),
			String::from("test1").as_bytes().to_vec(),
			String::from("test2").as_bytes().to_vec(),
			String::from("test3").as_bytes().to_vec(),
		];
		assert_noop!(
			Nft::update_metadata_uris(
				Some(fixture.collection_owner).into(),
				fixture.collection_id,
				fixture.series_id,
				metadata_uris,
			),
			Error::<Test>::IncorrectAmountOfUris
		);
	});
}

#[test]
fn update_metadata_uris_not_owner_should_fail() {
	ExtBuilder::default().build().execute_with(|| {
		let mass_drop = MassDrop {
			price: 0,
			asset_id: 16000,
			max_supply: 5,
			transaction_limit: None,
			activation_time: 10,
			presale: None,
		};
		let fixture = setup_mass_drop(Some(mass_drop), None);
		let metadata_uris = vec![
			String::from("test").as_bytes().to_vec(),
			String::from("test1").as_bytes().to_vec(),
			String::from("test2").as_bytes().to_vec(),
			String::from("test3").as_bytes().to_vec(),
			String::from("test4").as_bytes().to_vec(),
		];
		assert_noop!(
			Nft::update_metadata_uris(
				Some(10u64).into(),
				fixture.collection_id,
				fixture.series_id,
				metadata_uris,
			),
			Error::<Test>::NoPermission
		);
	});
}

#[test]
fn update_metadata_uris_twice_before_start() {
	ExtBuilder::default().build().execute_with(|| {
		let mass_drop = MassDrop {
			price: 0,
			asset_id: 16000,
			max_supply: 5,
			transaction_limit: None,
			activation_time: 10,
			presale: None,
		};
		let fixture = setup_mass_drop(Some(mass_drop), None);
		let metadata_uris = vec![
			String::from("test").as_bytes().to_vec(),
			String::from("test1").as_bytes().to_vec(),
			String::from("test2").as_bytes().to_vec(),
			String::from("test3").as_bytes().to_vec(),
			String::from("test4").as_bytes().to_vec(),
		];
		assert_ok!(Nft::update_metadata_uris(
			Some(fixture.collection_owner).into(),
			fixture.collection_id,
			fixture.series_id,
			metadata_uris.clone(),
		));
		let metadata_uris = vec![
			String::from("testing").as_bytes().to_vec(),
			String::from("testing1").as_bytes().to_vec(),
			String::from("testing2").as_bytes().to_vec(),
			String::from("testing3").as_bytes().to_vec(),
			String::from("testing4").as_bytes().to_vec(),
		];
		assert_ok!(Nft::update_metadata_uris(
			Some(fixture.collection_owner).into(),
			fixture.collection_id,
			fixture.series_id,
			metadata_uris.clone(),
		));
		assert!(has_event(RawEvent::MetadataUpdated(
			fixture.collection_id,
			fixture.series_id,
			fixture.mass_drop.max_supply - 1,
		)));
	});
}

#[test]
fn update_metadata_uris_twice_after_mass_drop_start_should_fail() {
	ExtBuilder::default().build().execute_with(|| {
		let activation_time = 2;
		let mass_drop = MassDrop {
			price: 0,
			asset_id: 16000,
			max_supply: 2,
			transaction_limit: None,
			activation_time,
			presale: None,
		};
		let fixture = setup_mass_drop(Some(mass_drop), None);
		let metadata_uris = vec![
			String::from("test").as_bytes().to_vec(),
			String::from("test1").as_bytes().to_vec(),
		];
		assert_ok!(Nft::update_metadata_uris(
			Some(fixture.collection_owner).into(),
			fixture.collection_id,
			fixture.series_id,
			metadata_uris.clone(),
		));
		System::set_block_number(activation_time as u64);

		let metadata_uris = vec![
			String::from("testing").as_bytes().to_vec(),
			String::from("testing1").as_bytes().to_vec(),
		];
		assert_noop!(
			Nft::update_metadata_uris(
				Some(fixture.collection_owner).into(),
				fixture.collection_id,
				fixture.series_id,
				metadata_uris.clone(),
			),
			Error::<Test>::MetadataAlreadySet
		);
	});
}

#[test]
fn update_metadata_uris_twice_after_presale_start_should_fail() {
	ExtBuilder::default().build().execute_with(|| {
		let activation_time = 2;
		let presale = Presale {
			price: 0,
			max_supply: 1,
			transaction_limit: Some(1),
			activation_time,
		};
		let mass_drop = MassDrop {
			price: 0,
			asset_id: 16000,
			max_supply: 2,
			transaction_limit: None,
			activation_time: activation_time + 1,
			presale: Some(presale.clone()),
		};
		let fixture = setup_mass_drop(Some(mass_drop), Some(presale));
		let metadata_uris = vec![
			String::from("test").as_bytes().to_vec(),
			String::from("test1").as_bytes().to_vec(),
		];
		assert_ok!(Nft::update_metadata_uris(
			Some(fixture.collection_owner).into(),
			fixture.collection_id,
			fixture.series_id,
			metadata_uris.clone(),
		));
		System::set_block_number(activation_time as u64);
		Nft::on_initialize(System::block_number());

		let metadata_uris = vec![
			String::from("testing").as_bytes().to_vec(),
			String::from("testing1").as_bytes().to_vec(),
		];
		assert_noop!(
			Nft::update_metadata_uris(
				Some(fixture.collection_owner).into(),
				fixture.collection_id,
				fixture.series_id,
				metadata_uris.clone(),
			),
			Error::<Test>::MetadataAlreadySet
		);
=======
fn get_collection_listings_cursor_too_high() {
	ExtBuilder::default().build().execute_with(|| {
		let owner = 1_u64;
		let collection_id = setup_collection(owner);
		let name = b"test-collection".to_vec();
		let cursor: u128 = 300;
		let limit: u16 = 1000;

		let series_attributes = vec![NFTAttributeValue::String(b"foobar".to_owned().to_vec())];
		let quantity = 200;
		let series_id = Nft::next_series_id(collection_id);
		// mint token Ids
		assert_ok!(Nft::mint_series(
			Some(owner).into(),
			collection_id,
			quantity,
			None,
			series_attributes.clone(),
			None,
			None,
		));
		assert!(has_event(RawEvent::CreateSeries(
			collection_id,
			series_id,
			quantity,
			owner
		)));

		// Should return an empty array as no NFTs have been listed
		let (new_cursor, listings) = Nft::collection_listings(collection_id, cursor, limit);
		assert_eq!(listings, vec![]);
		assert_eq!(new_cursor, None);
>>>>>>> f66c77b1
	});
}<|MERGE_RESOLUTION|>--- conflicted
+++ resolved
@@ -1887,7 +1887,6 @@
 }
 
 #[test]
-<<<<<<< HEAD
 fn mint_series_with_mass_drop() {
 	ExtBuilder::default().build().execute_with(|| {
 		let presale = Presale {
@@ -2209,26 +2208,10 @@
 			Nft::series_mass_drops(fixture.collection_id, fixture.series_id),
 			Some(fixture.mass_drop)
 		);
-=======
-fn get_collection_listings_on_no_active_listings() {
-	ExtBuilder::default().build().execute_with(|| {
-		let owner = 1_u64;
-		let collection_id = setup_collection(owner);
-		let name = b"test-collection".to_vec();
-		let cursor: u128 = 0;
-		let limit: u16 = 100;
-
-		// Should return an empty array as no NFTs have been listed
-		let response = Nft::collection_listings(collection_id, cursor, limit);
-
-		assert_eq!(response.0, None);
-		assert_eq!(response.1, vec![]);
->>>>>>> f66c77b1
-	});
-}
-
-#[test]
-<<<<<<< HEAD
+	});
+}
+
+#[test]
 fn update_existing_mass_drop_with_invalid_presale_should_fail() {
 	ExtBuilder::default().build().execute_with(|| {
 		let fixture = setup_default_mass_drop();
@@ -2497,7 +2480,560 @@
 			),
 			Error::<Test>::NoPermission
 		);
-=======
+	});
+}
+
+#[test]
+fn update_existing_presale_whitelist_no_mass_drop_should_fail() {
+	ExtBuilder::default().build().execute_with(|| {
+		let collection_owner = 1_u64;
+		let collection_id = setup_collection(collection_owner);
+		let whitelist = vec![1_u64, 2_u64, 3_u64, 4_u64];
+		assert_noop!(
+			Nft::set_presale_whitelist(Some(collection_owner).into(), collection_id, 0, whitelist.clone(),),
+			Error::<Test>::NoMassDropExists
+		);
+	});
+}
+
+#[test]
+fn enter_mass_drop() {
+	ExtBuilder::default().build().execute_with(|| {
+		let fixture = setup_default_mass_drop();
+		let activation_time: u32 = 5;
+		let serial_number = Nft::next_serial_number(fixture.collection_id, fixture.series_id);
+		System::set_block_number(activation_time as u64);
+		let quantity: TokenCount = 1;
+		assert_ok!(Nft::enter_mass_drop(
+			Some(fixture.collection_owner).into(),
+			fixture.collection_id,
+			fixture.series_id,
+			quantity,
+		));
+
+		assert!(has_event(RawEvent::EnterMassDrop(
+			fixture.collection_id,
+			fixture.series_id,
+			quantity,
+			serial_number,
+			fixture.collection_owner.into(),
+		)));
+	});
+}
+
+#[test]
+fn enter_mass_drop_no_mass_drop_should_fail() {
+	ExtBuilder::default().build().execute_with(|| {
+		let collection_owner = 1_u64;
+		let collection_id = setup_collection(collection_owner);
+		assert_noop!(
+			Nft::enter_mass_drop(Some(collection_owner).into(), collection_id, 0, 1),
+			Error::<Test>::NoMassDropExists
+		);
+	});
+}
+
+#[test]
+fn enter_mass_drop_with_insufficient_funds_should_fail() {
+	ExtBuilder::default().build().execute_with(|| {
+		let activation_time: u32 = 5;
+		let mass_drop = MassDrop {
+			price: 20,
+			asset_id: 16000,
+			max_supply: 1000,
+			transaction_limit: Some(10),
+			activation_time,
+			presale: None,
+		};
+		let fixture = setup_mass_drop(Some(mass_drop), None);
+		let quantity: TokenCount = 1;
+
+		System::set_block_number(activation_time as u64);
+		// Should fail as collection_owner has insufficient funds
+		assert!(Nft::enter_mass_drop(
+			Some(fixture.collection_owner).into(),
+			fixture.collection_id,
+			fixture.series_id,
+			quantity,
+		)
+		.is_err());
+	});
+}
+
+#[test]
+fn enter_mass_drop_too_high_quantity_should_fail() {
+	ExtBuilder::default().build().execute_with(|| {
+		let activation_time: u32 = 5;
+		let mass_drop = MassDrop {
+			price: 0,
+			asset_id: 16000,
+			max_supply: 1000,
+			transaction_limit: Some(1),
+			activation_time,
+			presale: None,
+		};
+		let fixture = setup_mass_drop(Some(mass_drop), None);
+		let quantity: TokenCount = 2;
+
+		System::set_block_number(activation_time as u64);
+		assert_noop!(
+			Nft::enter_mass_drop(Some(2_u64).into(), fixture.collection_id, fixture.series_id, quantity),
+			Error::<Test>::PurchaseQuantityTooHigh
+		);
+	});
+}
+
+#[test]
+fn enter_mass_drop_before_activation_should_fail() {
+	ExtBuilder::default().build().execute_with(|| {
+		let fixture = setup_default_mass_drop();
+		let quantity: TokenCount = 1;
+
+		assert_noop!(
+			Nft::enter_mass_drop(Some(2_u64).into(), fixture.collection_id, fixture.series_id, quantity,),
+			Error::<Test>::MassDropNotStarted
+		);
+	});
+}
+
+#[test]
+fn enter_mass_drop_before_activation_as_owner() {
+	ExtBuilder::default().build().execute_with(|| {
+		let fixture = setup_default_mass_drop();
+		let quantity: TokenCount = 1;
+
+		assert_ok!(Nft::enter_mass_drop(
+			Some(fixture.collection_owner).into(),
+			fixture.collection_id,
+			fixture.series_id,
+			quantity,
+		));
+	});
+}
+
+#[test]
+fn enter_presale() {
+	ExtBuilder::default().build().execute_with(|| {
+		let presale = Presale {
+			price: 0,
+			max_supply: 10,
+			transaction_limit: None,
+			activation_time: 0,
+		};
+		let mass_drop = MassDrop {
+			price: 0,
+			asset_id: 16000,
+			max_supply: 1000,
+			transaction_limit: None,
+			activation_time: 10,
+			presale: Some(presale.clone()),
+		};
+		let fixture = setup_mass_drop(Some(mass_drop), Some(presale));
+		let quantity: TokenCount = 1;
+
+		assert_ok!(Nft::enter_mass_drop(
+			Some(2_u64).into(),
+			fixture.collection_id,
+			fixture.series_id,
+			quantity
+		));
+	});
+}
+
+#[test]
+fn enter_presale_insufficient_funds_should_fail() {
+	ExtBuilder::default().build().execute_with(|| {
+		let presale = Presale {
+			price: 10,
+			max_supply: 10,
+			transaction_limit: None,
+			activation_time: 0,
+		};
+		let mass_drop = MassDrop {
+			price: 0,
+			asset_id: 16000,
+			max_supply: 1000,
+			transaction_limit: None,
+			activation_time: 10,
+			presale: Some(presale.clone()),
+		};
+		let fixture = setup_mass_drop(Some(mass_drop), Some(presale));
+		let quantity: TokenCount = 1;
+
+		// Should fail as collection_owner has insufficient funds
+		assert!(Nft::enter_mass_drop(Some(2_u64).into(), fixture.collection_id, fixture.series_id, quantity,).is_err());
+	});
+}
+
+#[test]
+fn enter_presale_before_activation_should_fail() {
+	ExtBuilder::default().build().execute_with(|| {
+		let presale = Presale {
+			price: 0,
+			max_supply: 10,
+			transaction_limit: None,
+			activation_time: 5,
+		};
+		let mass_drop = MassDrop {
+			price: 0,
+			asset_id: 16000,
+			max_supply: 1000,
+			transaction_limit: None,
+			activation_time: 10,
+			presale: Some(presale.clone()),
+		};
+		let fixture = setup_mass_drop(Some(mass_drop), Some(presale));
+		let quantity: TokenCount = 1;
+
+		assert_noop!(
+			Nft::enter_mass_drop(Some(2_u64).into(), fixture.collection_id, fixture.series_id, quantity,),
+			Error::<Test>::MassDropNotStarted
+		);
+	});
+}
+
+#[test]
+fn enter_presale_on_whitelist() {
+	ExtBuilder::default().build().execute_with(|| {
+		let presale = Presale {
+			price: 0,
+			max_supply: 10,
+			transaction_limit: None,
+			activation_time: 0,
+		};
+		let mass_drop = MassDrop {
+			price: 0,
+			asset_id: 16000,
+			max_supply: 1000,
+			transaction_limit: None,
+			activation_time: 10,
+			presale: Some(presale.clone()),
+		};
+		let fixture = setup_mass_drop(Some(mass_drop), Some(presale));
+		let quantity: TokenCount = 1;
+		let whitelist = vec![2_u64];
+		assert_ok!(Nft::set_presale_whitelist(
+			Some(fixture.collection_owner).into(),
+			fixture.collection_id,
+			fixture.series_id,
+			whitelist.clone(),
+		));
+		assert_ok!(Nft::enter_mass_drop(
+			Some(2_u64).into(),
+			fixture.collection_id,
+			fixture.series_id,
+			quantity,
+		));
+	});
+}
+
+#[test]
+fn enter_presale_not_on_whitelist_should_fail() {
+	ExtBuilder::default().build().execute_with(|| {
+		let presale = Presale {
+			price: 0,
+			max_supply: 10,
+			transaction_limit: None,
+			activation_time: 0,
+		};
+		let mass_drop = MassDrop {
+			price: 0,
+			asset_id: 16000,
+			max_supply: 1000,
+			transaction_limit: None,
+			activation_time: 10,
+			presale: Some(presale.clone()),
+		};
+		let fixture = setup_mass_drop(Some(mass_drop), Some(presale));
+		let quantity: TokenCount = 1;
+		let whitelist = vec![1_u64, 2_u64];
+		assert_ok!(Nft::set_presale_whitelist(
+			Some(fixture.collection_owner).into(),
+			fixture.collection_id,
+			fixture.series_id,
+			whitelist.clone(),
+		));
+		assert_noop!(
+			Nft::enter_mass_drop(Some(3_u64).into(), fixture.collection_id, fixture.series_id, quantity,),
+			Error::<Test>::NoPermission
+		);
+	});
+}
+
+#[test]
+fn enter_presale_too_high_quantity_should_fail() {
+	ExtBuilder::default().build().execute_with(|| {
+		let presale = Presale {
+			price: 0,
+			max_supply: 10,
+			transaction_limit: Some(1),
+			activation_time: 0,
+		};
+		let mass_drop = MassDrop {
+			price: 0,
+			asset_id: 16000,
+			max_supply: 1000,
+			transaction_limit: None,
+			activation_time: 10,
+			presale: Some(presale.clone()),
+		};
+		let fixture = setup_mass_drop(Some(mass_drop), Some(presale));
+		let quantity: TokenCount = 2;
+
+		assert_noop!(
+			Nft::enter_mass_drop(Some(2_u64).into(), fixture.collection_id, fixture.series_id, quantity,),
+			Error::<Test>::PurchaseQuantityTooHigh
+		);
+	});
+}
+
+#[test]
+fn update_metadata_uris() {
+	ExtBuilder::default().build().execute_with(|| {
+		let mass_drop = MassDrop {
+			price: 0,
+			asset_id: 16000,
+			max_supply: 5,
+			transaction_limit: None,
+			activation_time: 10,
+			presale: None,
+		};
+		let fixture = setup_mass_drop(Some(mass_drop), None);
+		let metadata_uris = vec![
+			String::from("test").as_bytes().to_vec(),
+			String::from("test1").as_bytes().to_vec(),
+			String::from("test2").as_bytes().to_vec(),
+			String::from("test3").as_bytes().to_vec(),
+			String::from("test4").as_bytes().to_vec(),
+		];
+		assert_ok!(Nft::update_metadata_uris(
+			Some(fixture.collection_owner).into(),
+			fixture.collection_id,
+			fixture.series_id,
+			metadata_uris.clone(),
+		));
+		assert!(has_event(RawEvent::MetadataUpdated(
+			fixture.collection_id,
+			fixture.series_id,
+			fixture.mass_drop.max_supply - 1,
+		)));
+	});
+}
+
+#[test]
+fn update_metadata_uris_incorrect_amount_of_uris_should_fail() {
+	ExtBuilder::default().build().execute_with(|| {
+		let mass_drop = MassDrop {
+			price: 0,
+			asset_id: 16000,
+			max_supply: 5,
+			transaction_limit: None,
+			activation_time: 10,
+			presale: None,
+		};
+		let fixture = setup_mass_drop(Some(mass_drop), None);
+		let metadata_uris = vec![
+			String::from("test").as_bytes().to_vec(),
+			String::from("test1").as_bytes().to_vec(),
+			String::from("test2").as_bytes().to_vec(),
+			String::from("test3").as_bytes().to_vec(),
+		];
+		assert_noop!(
+			Nft::update_metadata_uris(
+				Some(fixture.collection_owner).into(),
+				fixture.collection_id,
+				fixture.series_id,
+				metadata_uris,
+			),
+			Error::<Test>::IncorrectAmountOfUris
+		);
+	});
+}
+
+#[test]
+fn update_metadata_uris_not_owner_should_fail() {
+	ExtBuilder::default().build().execute_with(|| {
+		let mass_drop = MassDrop {
+			price: 0,
+			asset_id: 16000,
+			max_supply: 5,
+			transaction_limit: None,
+			activation_time: 10,
+			presale: None,
+		};
+		let fixture = setup_mass_drop(Some(mass_drop), None);
+		let metadata_uris = vec![
+			String::from("test").as_bytes().to_vec(),
+			String::from("test1").as_bytes().to_vec(),
+			String::from("test2").as_bytes().to_vec(),
+			String::from("test3").as_bytes().to_vec(),
+			String::from("test4").as_bytes().to_vec(),
+		];
+		assert_noop!(
+			Nft::update_metadata_uris(
+				Some(10u64).into(),
+				fixture.collection_id,
+				fixture.series_id,
+				metadata_uris,
+			),
+			Error::<Test>::NoPermission
+		);
+	});
+}
+
+#[test]
+fn update_metadata_uris_twice_before_start() {
+	ExtBuilder::default().build().execute_with(|| {
+		let mass_drop = MassDrop {
+			price: 0,
+			asset_id: 16000,
+			max_supply: 5,
+			transaction_limit: None,
+			activation_time: 10,
+			presale: None,
+		};
+		let fixture = setup_mass_drop(Some(mass_drop), None);
+		let metadata_uris = vec![
+			String::from("test").as_bytes().to_vec(),
+			String::from("test1").as_bytes().to_vec(),
+			String::from("test2").as_bytes().to_vec(),
+			String::from("test3").as_bytes().to_vec(),
+			String::from("test4").as_bytes().to_vec(),
+		];
+		assert_ok!(Nft::update_metadata_uris(
+			Some(fixture.collection_owner).into(),
+			fixture.collection_id,
+			fixture.series_id,
+			metadata_uris.clone(),
+		));
+		let metadata_uris = vec![
+			String::from("testing").as_bytes().to_vec(),
+			String::from("testing1").as_bytes().to_vec(),
+			String::from("testing2").as_bytes().to_vec(),
+			String::from("testing3").as_bytes().to_vec(),
+			String::from("testing4").as_bytes().to_vec(),
+		];
+		assert_ok!(Nft::update_metadata_uris(
+			Some(fixture.collection_owner).into(),
+			fixture.collection_id,
+			fixture.series_id,
+			metadata_uris.clone(),
+		));
+		assert!(has_event(RawEvent::MetadataUpdated(
+			fixture.collection_id,
+			fixture.series_id,
+			fixture.mass_drop.max_supply - 1,
+		)));
+	});
+}
+
+#[test]
+fn update_metadata_uris_twice_after_mass_drop_start_should_fail() {
+	ExtBuilder::default().build().execute_with(|| {
+		let activation_time = 2;
+		let mass_drop = MassDrop {
+			price: 0,
+			asset_id: 16000,
+			max_supply: 2,
+			transaction_limit: None,
+			activation_time,
+			presale: None,
+		};
+		let fixture = setup_mass_drop(Some(mass_drop), None);
+		let metadata_uris = vec![
+			String::from("test").as_bytes().to_vec(),
+			String::from("test1").as_bytes().to_vec(),
+		];
+		assert_ok!(Nft::update_metadata_uris(
+			Some(fixture.collection_owner).into(),
+			fixture.collection_id,
+			fixture.series_id,
+			metadata_uris.clone(),
+		));
+		System::set_block_number(activation_time as u64);
+
+		let metadata_uris = vec![
+			String::from("testing").as_bytes().to_vec(),
+			String::from("testing1").as_bytes().to_vec(),
+		];
+		assert_noop!(
+			Nft::update_metadata_uris(
+				Some(fixture.collection_owner).into(),
+				fixture.collection_id,
+				fixture.series_id,
+				metadata_uris.clone(),
+			),
+			Error::<Test>::MetadataAlreadySet
+		);
+	});
+}
+
+#[test]
+fn update_metadata_uris_twice_after_presale_start_should_fail() {
+	ExtBuilder::default().build().execute_with(|| {
+		let activation_time = 2;
+		let presale = Presale {
+			price: 0,
+			max_supply: 1,
+			transaction_limit: Some(1),
+			activation_time,
+		};
+		let mass_drop = MassDrop {
+			price: 0,
+			asset_id: 16000,
+			max_supply: 2,
+			transaction_limit: None,
+			activation_time: activation_time + 1,
+			presale: Some(presale.clone()),
+		};
+		let fixture = setup_mass_drop(Some(mass_drop), Some(presale));
+		let metadata_uris = vec![
+			String::from("test").as_bytes().to_vec(),
+			String::from("test1").as_bytes().to_vec(),
+		];
+		assert_ok!(Nft::update_metadata_uris(
+			Some(fixture.collection_owner).into(),
+			fixture.collection_id,
+			fixture.series_id,
+			metadata_uris.clone(),
+		));
+		System::set_block_number(activation_time as u64);
+		Nft::on_initialize(System::block_number());
+
+		let metadata_uris = vec![
+			String::from("testing").as_bytes().to_vec(),
+			String::from("testing1").as_bytes().to_vec(),
+		];
+		assert_noop!(
+			Nft::update_metadata_uris(
+				Some(fixture.collection_owner).into(),
+				fixture.collection_id,
+				fixture.series_id,
+				metadata_uris.clone(),
+			),
+			Error::<Test>::MetadataAlreadySet
+		);
+	});
+}
+
+#[test]
+fn get_collection_listings_on_no_active_listings() {
+	ExtBuilder::default().build().execute_with(|| {
+		let owner = 1_u64;
+		let collection_id = setup_collection(owner);
+		let name = b"test-collection".to_vec();
+		let cursor: u128 = 0;
+		let limit: u16 = 100;
+
+		// Should return an empty array as no NFTs have been listed
+		let response = Nft::collection_listings(collection_id, cursor, limit);
+
+		assert_eq!(response.0, None);
+		assert_eq!(response.1, vec![]);
+	});
+}
+
+#[test]
 fn get_collection_listings() {
 	ExtBuilder::default().build().execute_with(|| {
 		let owner = 1_u64;
@@ -2563,122 +3099,10 @@
 			let expected_listing = Listing::FixedPrice(expected_listing);
 			assert_eq!(listings[id as usize], (id as u128, expected_listing));
 		}
->>>>>>> f66c77b1
-	});
-}
-
-#[test]
-<<<<<<< HEAD
-fn update_existing_presale_whitelist_no_mass_drop_should_fail() {
-	ExtBuilder::default().build().execute_with(|| {
-		let collection_owner = 1_u64;
-		let collection_id = setup_collection(collection_owner);
-		let whitelist = vec![1_u64, 2_u64, 3_u64, 4_u64];
-		assert_noop!(
-			Nft::set_presale_whitelist(Some(collection_owner).into(), collection_id, 0, whitelist.clone(),),
-			Error::<Test>::NoMassDropExists
-		);
-	});
-}
-
-#[test]
-fn enter_mass_drop() {
-	ExtBuilder::default().build().execute_with(|| {
-		let fixture = setup_default_mass_drop();
-		let activation_time: u32 = 5;
-		let serial_number = Nft::next_serial_number(fixture.collection_id, fixture.series_id);
-		System::set_block_number(activation_time as u64);
-		let quantity: TokenCount = 1;
-		assert_ok!(Nft::enter_mass_drop(
-			Some(fixture.collection_owner).into(),
-			fixture.collection_id,
-			fixture.series_id,
-			quantity,
-		));
-
-		assert!(has_event(RawEvent::EnterMassDrop(
-			fixture.collection_id,
-			fixture.series_id,
-			quantity,
-			serial_number,
-			fixture.collection_owner.into(),
-		)));
-	});
-}
-
-#[test]
-fn enter_mass_drop_no_mass_drop_should_fail() {
-	ExtBuilder::default().build().execute_with(|| {
-		let collection_owner = 1_u64;
-		let collection_id = setup_collection(collection_owner);
-		assert_noop!(
-			Nft::enter_mass_drop(Some(collection_owner).into(), collection_id, 0, 1),
-			Error::<Test>::NoMassDropExists
-		);
-	});
-}
-
-#[test]
-fn enter_mass_drop_with_insufficient_funds_should_fail() {
-	ExtBuilder::default().build().execute_with(|| {
-		let activation_time: u32 = 5;
-		let mass_drop = MassDrop {
-			price: 20,
-			asset_id: 16000,
-			max_supply: 1000,
-			transaction_limit: Some(10),
-			activation_time,
-			presale: None,
-		};
-		let fixture = setup_mass_drop(Some(mass_drop), None);
-		let quantity: TokenCount = 1;
-
-		System::set_block_number(activation_time as u64);
-		// Should fail as collection_owner has insufficient funds
-		assert!(Nft::enter_mass_drop(
-			Some(fixture.collection_owner).into(),
-			fixture.collection_id,
-			fixture.series_id,
-			quantity,
-		)
-		.is_err());
-	});
-}
-
-#[test]
-fn enter_mass_drop_too_high_quantity_should_fail() {
-	ExtBuilder::default().build().execute_with(|| {
-		let activation_time: u32 = 5;
-		let mass_drop = MassDrop {
-			price: 0,
-			asset_id: 16000,
-			max_supply: 1000,
-			transaction_limit: Some(1),
-			activation_time,
-			presale: None,
-		};
-		let fixture = setup_mass_drop(Some(mass_drop), None);
-		let quantity: TokenCount = 2;
-
-		System::set_block_number(activation_time as u64);
-		assert_noop!(
-			Nft::enter_mass_drop(Some(2_u64).into(), fixture.collection_id, fixture.series_id, quantity),
-			Error::<Test>::PurchaseQuantityTooHigh
-		);
-	});
-}
-
-#[test]
-fn enter_mass_drop_before_activation_should_fail() {
-	ExtBuilder::default().build().execute_with(|| {
-		let fixture = setup_default_mass_drop();
-		let quantity: TokenCount = 1;
-
-		assert_noop!(
-			Nft::enter_mass_drop(Some(2_u64).into(), fixture.collection_id, fixture.series_id, quantity,),
-			Error::<Test>::MassDropNotStarted
-		);
-=======
+	});
+}
+
+#[test]
 fn get_collection_listings_over_limit() {
 	ExtBuilder::default().build().execute_with(|| {
 		let owner = 1_u64;
@@ -2726,429 +3150,10 @@
 		// Should return an empty array as no NFTs have been listed
 		let (new_cursor, _listings) = Nft::collection_listings(collection_id, cursor, limit);
 		assert_eq!(new_cursor, Some(100));
->>>>>>> f66c77b1
-	});
-}
-
-#[test]
-<<<<<<< HEAD
-fn enter_mass_drop_before_activation_as_owner() {
-	ExtBuilder::default().build().execute_with(|| {
-		let fixture = setup_default_mass_drop();
-		let quantity: TokenCount = 1;
-
-		assert_ok!(Nft::enter_mass_drop(
-			Some(fixture.collection_owner).into(),
-			fixture.collection_id,
-			fixture.series_id,
-			quantity,
-		));
-	});
-}
-
-#[test]
-fn enter_presale() {
-	ExtBuilder::default().build().execute_with(|| {
-		let presale = Presale {
-			price: 0,
-			max_supply: 10,
-			transaction_limit: None,
-			activation_time: 0,
-		};
-		let mass_drop = MassDrop {
-			price: 0,
-			asset_id: 16000,
-			max_supply: 1000,
-			transaction_limit: None,
-			activation_time: 10,
-			presale: Some(presale.clone()),
-		};
-		let fixture = setup_mass_drop(Some(mass_drop), Some(presale));
-		let quantity: TokenCount = 1;
-
-		assert_ok!(Nft::enter_mass_drop(
-			Some(2_u64).into(),
-			fixture.collection_id,
-			fixture.series_id,
-			quantity
-		));
-	});
-}
-
-#[test]
-fn enter_presale_insufficient_funds_should_fail() {
-	ExtBuilder::default().build().execute_with(|| {
-		let presale = Presale {
-			price: 10,
-			max_supply: 10,
-			transaction_limit: None,
-			activation_time: 0,
-		};
-		let mass_drop = MassDrop {
-			price: 0,
-			asset_id: 16000,
-			max_supply: 1000,
-			transaction_limit: None,
-			activation_time: 10,
-			presale: Some(presale.clone()),
-		};
-		let fixture = setup_mass_drop(Some(mass_drop), Some(presale));
-		let quantity: TokenCount = 1;
-
-		// Should fail as collection_owner has insufficient funds
-		assert!(Nft::enter_mass_drop(Some(2_u64).into(), fixture.collection_id, fixture.series_id, quantity,).is_err());
-	});
-}
-
-#[test]
-fn enter_presale_before_activation_should_fail() {
-	ExtBuilder::default().build().execute_with(|| {
-		let presale = Presale {
-			price: 0,
-			max_supply: 10,
-			transaction_limit: None,
-			activation_time: 5,
-		};
-		let mass_drop = MassDrop {
-			price: 0,
-			asset_id: 16000,
-			max_supply: 1000,
-			transaction_limit: None,
-			activation_time: 10,
-			presale: Some(presale.clone()),
-		};
-		let fixture = setup_mass_drop(Some(mass_drop), Some(presale));
-		let quantity: TokenCount = 1;
-
-		assert_noop!(
-			Nft::enter_mass_drop(Some(2_u64).into(), fixture.collection_id, fixture.series_id, quantity,),
-			Error::<Test>::MassDropNotStarted
-		);
-	});
-}
-
-#[test]
-fn enter_presale_on_whitelist() {
-	ExtBuilder::default().build().execute_with(|| {
-		let presale = Presale {
-			price: 0,
-			max_supply: 10,
-			transaction_limit: None,
-			activation_time: 0,
-		};
-		let mass_drop = MassDrop {
-			price: 0,
-			asset_id: 16000,
-			max_supply: 1000,
-			transaction_limit: None,
-			activation_time: 10,
-			presale: Some(presale.clone()),
-		};
-		let fixture = setup_mass_drop(Some(mass_drop), Some(presale));
-		let quantity: TokenCount = 1;
-		let whitelist = vec![2_u64];
-		assert_ok!(Nft::set_presale_whitelist(
-			Some(fixture.collection_owner).into(),
-			fixture.collection_id,
-			fixture.series_id,
-			whitelist.clone(),
-		));
-		assert_ok!(Nft::enter_mass_drop(
-			Some(2_u64).into(),
-			fixture.collection_id,
-			fixture.series_id,
-			quantity,
-		));
-	});
-}
-
-#[test]
-fn enter_presale_not_on_whitelist_should_fail() {
-	ExtBuilder::default().build().execute_with(|| {
-		let presale = Presale {
-			price: 0,
-			max_supply: 10,
-			transaction_limit: None,
-			activation_time: 0,
-		};
-		let mass_drop = MassDrop {
-			price: 0,
-			asset_id: 16000,
-			max_supply: 1000,
-			transaction_limit: None,
-			activation_time: 10,
-			presale: Some(presale.clone()),
-		};
-		let fixture = setup_mass_drop(Some(mass_drop), Some(presale));
-		let quantity: TokenCount = 1;
-		let whitelist = vec![1_u64, 2_u64];
-		assert_ok!(Nft::set_presale_whitelist(
-			Some(fixture.collection_owner).into(),
-			fixture.collection_id,
-			fixture.series_id,
-			whitelist.clone(),
-		));
-		assert_noop!(
-			Nft::enter_mass_drop(Some(3_u64).into(), fixture.collection_id, fixture.series_id, quantity,),
-			Error::<Test>::NoPermission
-		);
-	});
-}
-
-#[test]
-fn enter_presale_too_high_quantity_should_fail() {
-	ExtBuilder::default().build().execute_with(|| {
-		let presale = Presale {
-			price: 0,
-			max_supply: 10,
-			transaction_limit: Some(1),
-			activation_time: 0,
-		};
-		let mass_drop = MassDrop {
-			price: 0,
-			asset_id: 16000,
-			max_supply: 1000,
-			transaction_limit: None,
-			activation_time: 10,
-			presale: Some(presale.clone()),
-		};
-		let fixture = setup_mass_drop(Some(mass_drop), Some(presale));
-		let quantity: TokenCount = 2;
-
-		assert_noop!(
-			Nft::enter_mass_drop(Some(2_u64).into(), fixture.collection_id, fixture.series_id, quantity,),
-			Error::<Test>::PurchaseQuantityTooHigh
-		);
-	});
-}
-
-#[test]
-fn update_metadata_uris() {
-	ExtBuilder::default().build().execute_with(|| {
-		let mass_drop = MassDrop {
-			price: 0,
-			asset_id: 16000,
-			max_supply: 5,
-			transaction_limit: None,
-			activation_time: 10,
-			presale: None,
-		};
-		let fixture = setup_mass_drop(Some(mass_drop), None);
-		let metadata_uris = vec![
-			String::from("test").as_bytes().to_vec(),
-			String::from("test1").as_bytes().to_vec(),
-			String::from("test2").as_bytes().to_vec(),
-			String::from("test3").as_bytes().to_vec(),
-			String::from("test4").as_bytes().to_vec(),
-		];
-		assert_ok!(Nft::update_metadata_uris(
-			Some(fixture.collection_owner).into(),
-			fixture.collection_id,
-			fixture.series_id,
-			metadata_uris.clone(),
-		));
-		assert!(has_event(RawEvent::MetadataUpdated(
-			fixture.collection_id,
-			fixture.series_id,
-			fixture.mass_drop.max_supply - 1,
-		)));
-	});
-}
-
-#[test]
-fn update_metadata_uris_incorrect_amount_of_uris_should_fail() {
-	ExtBuilder::default().build().execute_with(|| {
-		let mass_drop = MassDrop {
-			price: 0,
-			asset_id: 16000,
-			max_supply: 5,
-			transaction_limit: None,
-			activation_time: 10,
-			presale: None,
-		};
-		let fixture = setup_mass_drop(Some(mass_drop), None);
-		let metadata_uris = vec![
-			String::from("test").as_bytes().to_vec(),
-			String::from("test1").as_bytes().to_vec(),
-			String::from("test2").as_bytes().to_vec(),
-			String::from("test3").as_bytes().to_vec(),
-		];
-		assert_noop!(
-			Nft::update_metadata_uris(
-				Some(fixture.collection_owner).into(),
-				fixture.collection_id,
-				fixture.series_id,
-				metadata_uris,
-			),
-			Error::<Test>::IncorrectAmountOfUris
-		);
-	});
-}
-
-#[test]
-fn update_metadata_uris_not_owner_should_fail() {
-	ExtBuilder::default().build().execute_with(|| {
-		let mass_drop = MassDrop {
-			price: 0,
-			asset_id: 16000,
-			max_supply: 5,
-			transaction_limit: None,
-			activation_time: 10,
-			presale: None,
-		};
-		let fixture = setup_mass_drop(Some(mass_drop), None);
-		let metadata_uris = vec![
-			String::from("test").as_bytes().to_vec(),
-			String::from("test1").as_bytes().to_vec(),
-			String::from("test2").as_bytes().to_vec(),
-			String::from("test3").as_bytes().to_vec(),
-			String::from("test4").as_bytes().to_vec(),
-		];
-		assert_noop!(
-			Nft::update_metadata_uris(
-				Some(10u64).into(),
-				fixture.collection_id,
-				fixture.series_id,
-				metadata_uris,
-			),
-			Error::<Test>::NoPermission
-		);
-	});
-}
-
-#[test]
-fn update_metadata_uris_twice_before_start() {
-	ExtBuilder::default().build().execute_with(|| {
-		let mass_drop = MassDrop {
-			price: 0,
-			asset_id: 16000,
-			max_supply: 5,
-			transaction_limit: None,
-			activation_time: 10,
-			presale: None,
-		};
-		let fixture = setup_mass_drop(Some(mass_drop), None);
-		let metadata_uris = vec![
-			String::from("test").as_bytes().to_vec(),
-			String::from("test1").as_bytes().to_vec(),
-			String::from("test2").as_bytes().to_vec(),
-			String::from("test3").as_bytes().to_vec(),
-			String::from("test4").as_bytes().to_vec(),
-		];
-		assert_ok!(Nft::update_metadata_uris(
-			Some(fixture.collection_owner).into(),
-			fixture.collection_id,
-			fixture.series_id,
-			metadata_uris.clone(),
-		));
-		let metadata_uris = vec![
-			String::from("testing").as_bytes().to_vec(),
-			String::from("testing1").as_bytes().to_vec(),
-			String::from("testing2").as_bytes().to_vec(),
-			String::from("testing3").as_bytes().to_vec(),
-			String::from("testing4").as_bytes().to_vec(),
-		];
-		assert_ok!(Nft::update_metadata_uris(
-			Some(fixture.collection_owner).into(),
-			fixture.collection_id,
-			fixture.series_id,
-			metadata_uris.clone(),
-		));
-		assert!(has_event(RawEvent::MetadataUpdated(
-			fixture.collection_id,
-			fixture.series_id,
-			fixture.mass_drop.max_supply - 1,
-		)));
-	});
-}
-
-#[test]
-fn update_metadata_uris_twice_after_mass_drop_start_should_fail() {
-	ExtBuilder::default().build().execute_with(|| {
-		let activation_time = 2;
-		let mass_drop = MassDrop {
-			price: 0,
-			asset_id: 16000,
-			max_supply: 2,
-			transaction_limit: None,
-			activation_time,
-			presale: None,
-		};
-		let fixture = setup_mass_drop(Some(mass_drop), None);
-		let metadata_uris = vec![
-			String::from("test").as_bytes().to_vec(),
-			String::from("test1").as_bytes().to_vec(),
-		];
-		assert_ok!(Nft::update_metadata_uris(
-			Some(fixture.collection_owner).into(),
-			fixture.collection_id,
-			fixture.series_id,
-			metadata_uris.clone(),
-		));
-		System::set_block_number(activation_time as u64);
-
-		let metadata_uris = vec![
-			String::from("testing").as_bytes().to_vec(),
-			String::from("testing1").as_bytes().to_vec(),
-		];
-		assert_noop!(
-			Nft::update_metadata_uris(
-				Some(fixture.collection_owner).into(),
-				fixture.collection_id,
-				fixture.series_id,
-				metadata_uris.clone(),
-			),
-			Error::<Test>::MetadataAlreadySet
-		);
-	});
-}
-
-#[test]
-fn update_metadata_uris_twice_after_presale_start_should_fail() {
-	ExtBuilder::default().build().execute_with(|| {
-		let activation_time = 2;
-		let presale = Presale {
-			price: 0,
-			max_supply: 1,
-			transaction_limit: Some(1),
-			activation_time,
-		};
-		let mass_drop = MassDrop {
-			price: 0,
-			asset_id: 16000,
-			max_supply: 2,
-			transaction_limit: None,
-			activation_time: activation_time + 1,
-			presale: Some(presale.clone()),
-		};
-		let fixture = setup_mass_drop(Some(mass_drop), Some(presale));
-		let metadata_uris = vec![
-			String::from("test").as_bytes().to_vec(),
-			String::from("test1").as_bytes().to_vec(),
-		];
-		assert_ok!(Nft::update_metadata_uris(
-			Some(fixture.collection_owner).into(),
-			fixture.collection_id,
-			fixture.series_id,
-			metadata_uris.clone(),
-		));
-		System::set_block_number(activation_time as u64);
-		Nft::on_initialize(System::block_number());
-
-		let metadata_uris = vec![
-			String::from("testing").as_bytes().to_vec(),
-			String::from("testing1").as_bytes().to_vec(),
-		];
-		assert_noop!(
-			Nft::update_metadata_uris(
-				Some(fixture.collection_owner).into(),
-				fixture.collection_id,
-				fixture.series_id,
-				metadata_uris.clone(),
-			),
-			Error::<Test>::MetadataAlreadySet
-		);
-=======
+	});
+}
+
+#[test]
 fn get_collection_listings_cursor_too_high() {
 	ExtBuilder::default().build().execute_with(|| {
 		let owner = 1_u64;
@@ -3181,6 +3186,5 @@
 		let (new_cursor, listings) = Nft::collection_listings(collection_id, cursor, limit);
 		assert_eq!(listings, vec![]);
 		assert_eq!(new_cursor, None);
->>>>>>> f66c77b1
 	});
 }