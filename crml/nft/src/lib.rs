/* Copyright 2019-2021 Centrality Investments Limited
*
* Licensed under the LGPL, Version 3.0 (the "License");
* you may not use this file except in compliance with the License.
* Unless required by applicable law or agreed to in writing, software
* distributed under the License is distributed on an "AS IS" BASIS,
* WITHOUT WARRANTIES OR CONDITIONS OF ANY KIND, either express or implied.
* See the License for the specific language governing permissions and
* limitations under the License.
* You may obtain a copy of the License at the root of this project source code,
* or at:
*     https://centrality.ai/licenses/gplv3.txt
*     https://centrality.ai/licenses/lgplv3.txt
*/
#![cfg_attr(not(feature = "std"), no_std)]

//! # NFT Module
//!
//! Provides the basic creation and management of dynamic NFTs (created at runtime).
//!
//! Intended to be used "as is" by dapps and provide basic NFT feature set for smart contracts
//! to extend.
//!
//! *Collections*:
//!  A name spacing tool for logical grouping of related tokens
//!  Tokens within a collection can have the same royalties fees, metadata base URIs, and owner address
//!
//! *Series*:
//! A grouping of tokens within a collection namespace
//! Tokens in the same series will have exact onchain attributes, distinguishable by a serial number.
//! Series may be one-of-one i.e. the classic NFT
//! A series of size 1 contains an NFT, while a series with > 1 token is considered semi-fungible
//!
//! *Tokens*:
//!  Individual tokens are uniquely identifiable by a tuple of (collection, series, serial number)
//!

use cennznet_primitives::types::{AssetId, Balance, BlockNumber};
use crml_support::MultiCurrency;
use frame_support::{
	decl_error, decl_event, decl_module, decl_storage, ensure,
	traits::{ExistenceRequirement, Get, Imbalance, WithdrawReasons},
	transactional,
	weights::Weight,
};
use frame_system::ensure_signed;
use sp_runtime::{
	traits::{One, Saturating, Zero},
	DispatchResult, PerThing, Permill,
};
use sp_std::prelude::*;

mod benchmarking;
#[cfg(test)]
mod mock;
#[cfg(test)]
mod tests;
mod weights;
use weights::WeightInfo;

mod types;
pub use types::*;

pub trait Config: frame_system::Config {
	/// The system event type
	type Event: From<Event<Self>> + Into<<Self as frame_system::Config>::Event>;
	/// Default auction / sale length in blocks
	type DefaultListingDuration: Get<Self::BlockNumber>;
	/// Maximum byte length of an NFT attribute
	type MaxAttributeLength: Get<u8>;
	/// Handles a multi-currency fungible asset system
	type MultiCurrency: MultiCurrency<AccountId = Self::AccountId, CurrencyId = AssetId, Balance = Balance>;
	/// Provides the public call to weight mapping
	type WeightInfo: WeightInfo;
}

decl_event!(
	pub enum Event<T> where
		CollectionId = CollectionId,
		<T as frame_system::Config>::AccountId,
		AssetId = AssetId,
		Balance = Balance,
		Reason = AuctionClosureReason,
		SeriesId = SeriesId,
		SerialNumber = SerialNumber,
		TokenCount = TokenCount,
		CollectionNameType = CollectionNameType,
		Permill = Permill,
		MarketplaceId = MarketplaceId,
	{
		/// A new token collection was created (collection, name, owner)
		CreateCollection(CollectionId, CollectionNameType, AccountId),
		/// A new series of tokens was created (collection, series id, quantity, owner)
		CreateSeries(CollectionId, SeriesId, TokenCount, AccountId),
		/// Additional tokens were added to a series (collection, series id, quantity, owner)
		CreateAdditional(CollectionId, SeriesId, TokenCount, AccountId),
		/// A unique token was created (collection, series id, serial number, owner)
		CreateToken(CollectionId, TokenId, AccountId),
		/// Token(s) were transferred (previous owner, token Ids, new owner)
		Transfer(AccountId, Vec<TokenId>, AccountId),
		/// Tokens were burned (collection, series id, serial numbers)
		Burn(CollectionId, SeriesId, Vec<SerialNumber>),
		/// A fixed price sale has been listed (collection, listing, marketplace_id)
		FixedPriceSaleListed(CollectionId, ListingId, Option<MarketplaceId>),
		/// A fixed price sale has completed (collection, listing, buyer))
		FixedPriceSaleComplete(CollectionId, ListingId, AccountId),
		/// A fixed price sale has closed without selling (collection, listing)
		FixedPriceSaleClosed(CollectionId, ListingId),
		/// An auction has opened (collection, listing, marketplace_id)
		AuctionOpen(CollectionId, ListingId, Option<MarketplaceId>),
		/// An auction has sold (collection, listing, payment asset, bid, new owner)
		AuctionSold(CollectionId, ListingId, AssetId, Balance, AccountId),
		/// An auction has closed without selling (collection, listing, reason)
		AuctionClosed(CollectionId, ListingId, Reason),
		/// A new highest bid was placed (collection, listing, amount)
		Bid(CollectionId, ListingId, Balance),
<<<<<<< HEAD
		/// An account has been registered as a marketplace (account, entitlement, marketplace_id)
		RegisteredMarketplace(AccountId, Permill, MarketplaceId),
=======
		/// Token(s) were purchased (collection, series, quantity, first serial number, new owner)
		EnterMassDrop(CollectionId, SeriesId, TokenCount, SerialNumber, AccountId),
		/// Activation time was changed (collection, series, activation time)
		UpdateMassDropActivationTime(CollectionId, SeriesId, BlockNumber),
		/// Mass drop whitelist was updated (collection, series, account ids)
		UpdateMassDropWhitelist(CollectionId, SeriesId, Vec<AccountId>),
		/// Presale was updated (collection, series, presale)
		UpdatePresale(CollectionId, SeriesId, Presale),
		/// Activation time was changed (collection, series, activation time)
		UpdatePresaleActivationTime(CollectionId, SeriesId, BlockNumber),
		/// Presale whitelist was updated (collection, series, account ids)
		UpdatePresaleWhitelist(CollectionId, SeriesId, Vec<AccountId>),
		/// All tokens in the presale have been minted
		PresaleEnded(CollectionId, SeriesId),
		/// All tokens in the mass drop have been minted
		MassDropEnded(CollectionId, SeriesId),
		/// metadata has been updated (collection, series, last_serial_number)
		MetadataUpdated(CollectionId, SeriesId, SerialNumber),
>>>>>>> bacf20c0
	}
);

decl_error! {
	/// Error for the staking module.
	pub enum Error for Module<T: Config> {
		/// A collection with the same ID already exists
		CollectionIdExists,
		/// Given collection name is invalid (invalid utf-8, too long, empty)
		CollectionNameInvalid,
		/// No more Ids are available, they've been exhausted
		NoAvailableIds,
		/// Too many attributes in the provided schema or data
		SchemaMaxAttributes,
		/// Given attribute value is larger than the configured max.
		MaxAttributeLength,
		/// origin does not have permission for the operation (the token may not exist)
		NoPermission,
		/// The NFT collection does not exist
		NoCollection,
		/// The token does not exist
		NoToken,
		/// The token is not listed for fixed price sale
		NotForFixedPriceSale,
		/// The token is not listed for auction sale
		NotForAuction,
		/// Cannot operate on a listed NFT
		TokenListingProtection,
		/// Internal error during payment
		InternalPayment,
		/// Total royalties would exceed 100% of sale or an empty vec is supplied
		RoyaltiesInvalid,
		/// Auction bid was lower than reserve or current highest bid
		BidTooLow,
		/// Selling tokens from different collections is not allowed
		MixedBundleSale,
		/// Cannot mint additional tokens in a unique issue series
		AddToUniqueIssue,
		/// Tokens with different individual royalties cannot be sold together
		RoyaltiesProtection,
<<<<<<< HEAD
		/// The account_id hasn't been registered as a marketplace
		MarketplaceNotRegistered
=======
		/// The mass_drop activation_time or limit is invalid
		MassDropInvalid,
		/// There is no mass_drop associated with the series
		NoMassDropExists,
		/// The presale is invalid
		PresaleInvalid,
		/// There is no presale associated with the mass_drop
		NoPresaleExists,
		/// The quantity specified is higher than the mass_drop purchase limit
		PurchaseQuantityTooHigh,
		/// The mass_drop hasn't started yet
		MassDropNotStarted,
		/// The presale hasn't started yet
		PresaleNotStarted,
		/// There are not enough tokens left to purchase this amount
		NotEnoughTokens,
		/// The activation time has passed or is invalid
		ActivationTimeInvalid,
		/// No owner exists for this collection id
		NoCollectionOwner,
		/// Can't mint additional when a mass drop is active
		MassDropConfigured,
		/// Metadata URIs already changed and Mass Drop has started
		MetadataAlreadySet,
		/// The number of Metadata URIs supplied doesn't match the Mass Drop max supply
		IncorrectAmountOfUris,
>>>>>>> bacf20c0
	}
}

decl_storage! {
	trait Store for Module<T: Config> as Nft {
		/// Map from collection to owner address
		pub CollectionOwner get(fn collection_owner): map hasher(twox_64_concat) CollectionId => Option<T::AccountId>;
		/// Map from collection to its human friendly name
		pub CollectionName get(fn collection_name): map hasher(twox_64_concat) CollectionId => CollectionNameType;
		/// Map from collection to a base metadata URI for its token's offchain attributes
		pub CollectionMetadataURI get(fn collection_metadata_uri): map hasher(twox_64_concat) CollectionId => Option<MetadataBaseURI>;
		/// Map from collection to its defacto royalty scheme
		pub CollectionRoyalties get(fn collection_royalties): map hasher(twox_64_concat) CollectionId => Option<RoyaltiesSchedule<T::AccountId>>;
		/// Map from a token to lock status if any
		pub TokenLocks get(fn token_locks): map hasher(twox_64_concat) TokenId => Option<TokenLockReason>;
		/// Map from a token to its owner
		/// The token Id is split in this map to allow better indexing (collection, series) + (serial number)
		pub TokenOwner get(fn token_owner): double_map hasher(twox_64_concat) (CollectionId, SeriesId), hasher(twox_64_concat) SerialNumber => T::AccountId;
		/// The next available marketplace id
		pub NextMarketplaceId get(fn next_marketplace_id): MarketplaceId;
		/// Map from marketplace account_id to royalties schedule
		pub RegisteredMarketplaces get(fn registered_marketplaces): map hasher(twox_64_concat) MarketplaceId => Marketplace<T::AccountId>;
		/// Map from (collection, series) to its attributes
		pub SeriesAttributes get(fn series_attributes): double_map hasher(twox_64_concat) CollectionId, hasher(twox_64_concat) SeriesId => Vec<NFTAttributeValue>;
		/// Map from (collection, series) to configured royalties schedule
		pub SeriesRoyalties get(fn series_royalties): double_map hasher(twox_64_concat) CollectionId, hasher(twox_64_concat) SeriesId => Option<RoyaltiesSchedule<T::AccountId>>;
		/// Map from a (collection, series) to its total issuance
		pub SeriesIssuance get(fn series_issuance): double_map hasher(twox_64_concat) CollectionId, hasher(twox_64_concat) SeriesId =>  TokenCount;
		/// Map from a token series to its metadata URI path. This should be joined wih the collection base path
		pub SerialNumberMetadataURI get(fn serial_number_metadata_uri): double_map hasher(twox_64_concat) (CollectionId, SeriesId), hasher(twox_64_concat) SerialNumber => Option<Vec<u8>>;
		/// Map from a token series to its metadata URI path. This should be joined wih the collection base path
		pub SeriesMetadataURI get(fn series_metadata_uri): double_map hasher(twox_64_concat) CollectionId, hasher(twox_64_concat) SeriesId => Option<Vec<u8>>;
		/// Map from a token series to its massdrop object
		pub SeriesMassDrops get(fn series_mass_drops): double_map hasher(twox_64_concat) CollectionId, hasher(twox_64_concat) SeriesId => Option<MassDrop>;
		/// Map from a token series to its presale whitelist
		pub PresaleWhitelist get(fn presale_whitelist): double_map hasher(twox_64_concat) (CollectionId, SeriesId), hasher(twox_64_concat) T::AccountId => bool;
		/// Demarcates a series limited to exactly one token
		IsSingleIssue get(fn is_single_issue): double_map hasher(twox_64_concat) CollectionId, hasher(twox_64_concat) SeriesId => bool;
		/// The next available collection Id
		NextCollectionId get(fn next_collection_id): CollectionId;
		/// The next group Id within an NFT collection
		/// It is used as material to generate the global `TokenId`
		NextSeriesId get(fn next_series_id): map hasher(twox_64_concat) CollectionId => SeriesId;
		/// The next available serial number in a given (collection, series)
		NextSerialNumber get(fn next_serial_number): double_map hasher(twox_64_concat) CollectionId, hasher(twox_64_concat) SeriesId => SerialNumber;
		/// The next available listing Id
		pub NextListingId get(fn next_listing_id): ListingId;
		/// NFT sale/auction listings keyed by collection id and token id
		pub Listings get(fn listings): map hasher(twox_64_concat) ListingId => Option<Listing<T>>;
		/// Map from collection to any open listings
		pub OpenCollectionListings get(fn open_collection_listings): double_map hasher(twox_64_concat) CollectionId, hasher(twox_64_concat) ListingId => bool;
		/// Winning bids on open listings. keyed by collection id and token id
		pub ListingWinningBid get(fn listing_winning_bid): map hasher(twox_64_concat) ListingId => Option<(T::AccountId, Balance)>;
		/// Block numbers where listings will close. Value is `true` if at block number `listing_id` is scheduled to close.
		pub ListingEndSchedule get(fn listing_end_schedule): double_map hasher(twox_64_concat) T::BlockNumber, hasher(twox_64_concat) ListingId => bool;
		/// Version of this module's storage schema
		StorageVersion build(|_: &GenesisConfig| Releases::V0 as u32): u32;
	}
}

/// The maximum number of attributes in an NFT collection schema
pub const MAX_SCHEMA_FIELDS: u32 = 16;
/// The maximum length of valid collection IDs
pub const MAX_COLLECTION_NAME_LENGTH: u8 = 32;
/// The maximum amount of listings to return
pub const MAX_COLLECTION_LISTING_LIMIT: u16 = 100;
/// The logging target for this module
pub(crate) const LOG_TARGET: &str = "nft";

// syntactic sugar for logging.
#[macro_export]
macro_rules! log {
	($level:tt, $patter:expr $(, $values:expr)* $(,)?) => {
		log::$level!(
			target: crate::LOG_TARGET,
			$patter $(, $values)*
		)
	};
}

decl_module! {
	pub struct Module<T: Config> for enum Call where origin: T::Origin, system = frame_system {
		type Error = Error<T>;

		fn deposit_event() = default;

		fn on_runtime_upgrade() -> Weight {
			if StorageVersion::get() == Releases::V0 as u32 {
				StorageVersion::put(Releases::V1 as u32);
				// `TokenLocks` migrating from `bool` to `TokenLockReason`
				#[allow(dead_code)]
				mod old_storage {
					use super::{Config, TokenId};
					pub struct Module<T>(sp_std::marker::PhantomData<T>);
					frame_support::decl_storage! {
						trait Store for Module<T: Config> as Nft {
							pub TokenLocks get(fn token_locks): map hasher(twox_64_concat) TokenId => bool;
						}
					}
				}

				let locks = old_storage::TokenLocks::drain().collect::<Vec<(TokenId, bool)>>();
				let locks_count = locks.len();
				for (id, _status) in locks {
					// these listings are pre-marketplace, `0` is incorrect and that's fine
					TokenLocks::insert(id, TokenLockReason::Listed(0));
				}

				100_000 * locks_count as Weight
			} else {
				Zero::zero()
			}
		}

		/// Check and close all expired listings
		fn on_initialize(now: T::BlockNumber) -> Weight {
			// TODO: this is unbounded and could become costly
			// https://github.com/cennznet/cennznet/issues/444
			let removed_count = Self::close_listings_at(now);
			// 'buy' weight is comparable to successful closure of an auction
			T::WeightInfo::buy() * removed_count as Weight
		}

		/// Set the owner of a collection
		/// Caller must be the current collection owner
		#[weight = T::WeightInfo::set_owner()]
		fn set_owner(origin, collection_id: CollectionId, new_owner: T::AccountId) -> DispatchResult {
			let origin = ensure_signed(origin)?;
			if let Some(owner) = Self::collection_owner(collection_id) {
				ensure!(owner == origin, Error::<T>::NoPermission);
				<CollectionOwner<T>>::insert(collection_id, new_owner);
				Ok(())
			} else {
				Err(Error::<T>::NoCollection.into())
			}
		}

		/// Flag an account as a marketplace
		///
		/// `marketplace_account` - if specified, this account will be registered
		/// `entitlement` - Permill, percentage of sales to go to the marketplace
		/// If no marketplace is specified the caller will be registered
		#[weight = 16_000_000]
		fn register_marketplace(
			origin,
			marketplace_account: Option<T::AccountId>,
			entitlement: Permill
		) -> DispatchResult {
			let origin = ensure_signed(origin)?;
			ensure!(entitlement.deconstruct() as u32 <= Permill::ACCURACY, Error::<T>::RoyaltiesInvalid);
			let marketplace_account = marketplace_account.unwrap_or(origin);
			let marketplace_id = Self::next_marketplace_id();
			let marketplace = Marketplace {
				account: marketplace_account.clone(),
				entitlement
			};
			ensure!(marketplace_id.checked_add(One::one()).is_some(), Error::<T>::NoAvailableIds);
			<RegisteredMarketplaces<T>>::insert(&marketplace_id, marketplace);
			Self::deposit_event(RawEvent::RegisteredMarketplace(marketplace_account, entitlement, marketplace_id));
			let marketplace_id = NextMarketplaceId::get();
			NextMarketplaceId::mutate(|i| *i += 1);
			Ok(())
		}

		/// Create a new token collection
		///
		/// The caller will become the collection owner
		/// `collection_id`- 32 byte utf-8 string
		/// `metadata_base_uri` - Base URI for off-chain metadata for tokens in this collection
		/// `royalties_schedule` - defacto royalties plan for secondary sales, this will apply to all tokens in the collection by default.
		#[weight = T::WeightInfo::create_collection()]
		fn create_collection(
			origin,
			name: CollectionNameType,
			metadata_base_uri: Option<MetadataBaseURI>,
			royalties_schedule: Option<RoyaltiesSchedule<T::AccountId>>,
		) -> DispatchResult {
			let origin = ensure_signed(origin)?;

			ensure!(!name.is_empty() && name.len() <= MAX_COLLECTION_NAME_LENGTH as usize, Error::<T>::CollectionNameInvalid);
			ensure!(core::str::from_utf8(&name).is_ok(), Error::<T>::CollectionNameInvalid);

			let collection_id = NextCollectionId::get();
			ensure!(collection_id.checked_add(One::one()).is_some(), Error::<T>::NoAvailableIds);

			// Create the collection, update ownership, and bookkeeping
			if let Some(royalties_schedule) = royalties_schedule {
				ensure!(royalties_schedule.validate(), Error::<T>::RoyaltiesInvalid);
				<CollectionRoyalties<T>>::insert(collection_id, royalties_schedule);
			}
			if let Some(metadata_base_uri) = metadata_base_uri {
				CollectionMetadataURI::insert(collection_id, metadata_base_uri);
			}
			<CollectionOwner<T>>::insert(collection_id, &origin);
			CollectionName::insert(collection_id, &name);
			NextCollectionId::mutate(|c| *c += 1);

			Self::deposit_event(RawEvent::CreateCollection(collection_id, name, origin));

			Ok(())
		}

		/// Mint a single token (NFT)
		///
		/// `owner` - the token owner, defaults to the caller
		/// `attributes` - initial values according to the NFT collection/schema
		/// `metadata_path` - URI path to the offchain metadata relative to the collection base URI
		/// Caller must be the collection owner
		#[weight = T::WeightInfo::mint_series(1)]
		#[transactional]
		fn mint_unique(
			origin,
			collection_id: CollectionId,
			owner: Option<T::AccountId>,
			attributes: Vec<NFTAttributeValue>,
			metadata_path: Option<Vec<u8>>,
			royalties_schedule: Option<RoyaltiesSchedule<T::AccountId>>,
		) {
			let series_id = Self::next_series_id(collection_id);
			let _ = Self::mint_series(origin, collection_id, One::one(), owner, attributes, metadata_path, royalties_schedule, None)?;
			IsSingleIssue::insert(collection_id, series_id, true);
		}

		/// Update metadata uris for tokens in a Mass Drop
		/// If the mass drop has started, these URIs cannot be changed
		/// Must pass in the entire vector of URIs of the same length of the Mass Drop Max Supply
		#[weight = 78_000_000]
		#[transactional]
		fn update_metadata_uris(
			origin,
			collection_id: CollectionId,
			series_id: SeriesId,
			metadata_uris: Vec<Vec<u8>>,
		) -> DispatchResult {
			let origin = ensure_signed(origin)?;
			ensure!(Self::collection_owner(collection_id) == Some(origin), Error::<T>::NoPermission);
			let mass_drop: MassDrop = Self::series_mass_drops(collection_id, series_id)
				.ok_or(Error::<T>::NoMassDropExists)?;
			ensure!(metadata_uris.len() as u32 == mass_drop.max_supply, Error::<T>::IncorrectAmountOfUris);
			// Check if data already exists
			// Check if mass drop has started, if it has, don't allow changing of data
			let current_block = <frame_system::Module<T>>::block_number();
			let serial_number: SerialNumber = 0;
			if <SerialNumberMetadataURI>::contains_key((collection_id, series_id), serial_number) {
				ensure!(
					current_block < T::BlockNumber::from(mass_drop.activation_time),
					Error::<T>::MetadataAlreadySet
				);
				if mass_drop.presale.is_some() {
					ensure!(
						current_block < T::BlockNumber::from(mass_drop.presale.clone().unwrap().activation_time),
						Error::<T>::MetadataAlreadySet
					);
				}
			}
			// Loop through each metadata uri
			let mut serial_number: SerialNumber = 0;
			for (i, uri) in metadata_uris.iter().enumerate() {
				serial_number = (i as u32).into();
				SerialNumberMetadataURI::insert((collection_id, series_id), serial_number, uri);
			}
			Self::deposit_event(RawEvent::MetadataUpdated(collection_id, series_id, serial_number));
			Ok(())
		}
		/// Buy tokens from an active mass_drop
		/// Checks to make sure the drop has started
		/// If the whitelist is not empty, only whitelisted accounts will be able to join
		#[weight = 78_000_000]
		#[transactional]
		fn enter_mass_drop(
			origin,
			collection_id: CollectionId,
			series_id: SeriesId,
			quantity: TokenCount,
		) -> DispatchResult {
			let origin = ensure_signed(origin)?;
			let owner = Self::collection_owner(collection_id);
			ensure!(owner.is_some(), Error::<T>::NoCollectionOwner);
			let mass_drop: MassDrop = Self::series_mass_drops(collection_id, series_id)
				.ok_or(Error::<T>::NoMassDropExists)?;
			let owner = owner.unwrap();
			let is_owner = owner == origin.clone();
			let serial_number = Self::next_serial_number(collection_id, series_id);
			ensure!(
				serial_number.checked_add(quantity).is_some(),
				Error::<T>::NoAvailableIds
			);
			let current_block = <frame_system::Module<T>>::block_number();

			let (price, max_supply, transaction_limit) = if current_block >= T::BlockNumber::from(mass_drop.activation_time) || is_owner {
				(mass_drop.price, mass_drop.max_supply, mass_drop.transaction_limit)
			} else if mass_drop.presale.is_some() && current_block >= T::BlockNumber::from(mass_drop.presale.clone().unwrap().activation_time) {
				let presale = mass_drop.presale.unwrap();
				ensure!(
					<PresaleWhitelist<T>>::iter_prefix((collection_id, series_id)).next().is_none() ||
					<PresaleWhitelist<T>>::contains_key((collection_id, series_id), &origin),
					Error::<T>::NoPermission
				);
				(presale.price, presale.max_supply, presale.transaction_limit)
			} else {
				return Err(Error::<T>::MassDropNotStarted.into());
			};

			if let Some(transaction_limit) = transaction_limit {
				ensure!(quantity <= transaction_limit, Error::<T>::PurchaseQuantityTooHigh);
			}

			ensure!(serial_number <= max_supply, Error::<T>::NotEnoughTokens);
			let quantity = if serial_number + quantity >= max_supply {
				if <PresaleWhitelist<T>>::iter_prefix((collection_id, series_id)).next().is_some() {
					PresaleWhitelist::<T>::remove_prefix((collection_id, series_id));
					Self::deposit_event(RawEvent::PresaleEnded(collection_id, series_id));
				} else {
					Self::deposit_event(RawEvent::MassDropEnded(collection_id, series_id));
				}
				max_supply - serial_number
			} else {
				quantity
			};

			Self::process_drop_payment(&origin, &owner, price, quantity, mass_drop.asset_id)?;
			Self::do_mint_additional(&origin, collection_id, series_id, serial_number, quantity)?;
			Self::deposit_event(RawEvent::EnterMassDrop(collection_id, series_id, quantity, serial_number, origin));
			Ok(())
		}

		/// Change the activation time of an existing mass_drop
		#[weight = 4_000_000]
		#[transactional]
		fn set_mass_drop_activation_time(
			origin,
			collection_id: CollectionId,
			series_id: SeriesId,
			new_activation_time: BlockNumber,
		) -> DispatchResult {
			let origin = ensure_signed(origin)?;
			ensure!(Self::collection_owner(collection_id) == Some(origin), Error::<T>::NoPermission);
			let mut mass_drop: MassDrop = Self::series_mass_drops(collection_id, series_id)
				.ok_or(Error::<T>::NoMassDropExists)?;
			let current_block = <frame_system::Module<T>>::block_number();

			ensure!(
				current_block < T::BlockNumber::from(mass_drop.activation_time) && current_block < T::BlockNumber::from(new_activation_time),
				Error::<T>::ActivationTimeInvalid
			);
			mass_drop.activation_time = new_activation_time;
			ensure!(mass_drop.validate(), Error::<T>::MassDropInvalid);
			SeriesMassDrops::insert(collection_id, series_id, mass_drop);
			Self::deposit_event(RawEvent::UpdateMassDropActivationTime(collection_id, series_id, new_activation_time));
			Ok(())
		}

		/// Add presale conditions to existing mass_drop or change presale values
		#[weight = 60_000_000]
		#[transactional]
		fn set_mass_drop_presale(
			origin,
			collection_id: CollectionId,
			series_id: SeriesId,
			presale: Presale,
		) -> DispatchResult {
			let origin = ensure_signed(origin)?;
			ensure!(Self::collection_owner(collection_id) == Some(origin), Error::<T>::NoPermission);
			let mut mass_drop: MassDrop = Self::series_mass_drops(collection_id, series_id)
				.ok_or(Error::<T>::NoMassDropExists)?;

			ensure!(presale.validate(&mass_drop), Error::<T>::PresaleInvalid);
			let current_block = <frame_system::Module<T>>::block_number();
			ensure!(
				current_block < T::BlockNumber::from(presale.activation_time),
				Error::<T>::ActivationTimeInvalid
			);
			mass_drop.presale = Some(presale.clone());
			SeriesMassDrops::insert(collection_id, series_id, mass_drop);
			Self::deposit_event(RawEvent::UpdatePresale(collection_id, series_id, presale));
			Ok(())
		}

		/// Add account_ids to the presale whitelist
		/// Enter an empty array to clear the whitelist
		/// Will replace the whitelist with the one supplied
		#[weight = 70_000_000]
		#[transactional]
		fn set_presale_whitelist(
			origin,
			collection_id: CollectionId,
			series_id: SeriesId,
			account_ids: Vec<T::AccountId>,
		) -> DispatchResult {
			let origin = ensure_signed(origin)?;
			ensure!(Self::collection_owner(collection_id) == Some(origin), Error::<T>::NoPermission);
			let mass_drop: MassDrop = Self::series_mass_drops(collection_id, series_id)
				.ok_or(Error::<T>::NoMassDropExists)?;
			ensure!(mass_drop.presale.is_some(), Error::<T>::NoPresaleExists);
			PresaleWhitelist::<T>::remove_prefix((collection_id, series_id));
			for account in &account_ids {
				PresaleWhitelist::<T>::insert((collection_id, series_id), account, true);
			}
			Self::deposit_event(RawEvent::UpdatePresaleWhitelist(collection_id, series_id, account_ids));
			Ok(())
		}

		/// Change the activation time of an existing presale
		#[weight = 4_000_000] // Change this to appropriate weighting
		#[transactional]
		fn set_presale_activation_time(
			origin,
			collection_id: CollectionId,
			series_id: SeriesId,
			new_activation_time: BlockNumber,
		) -> DispatchResult {
			let origin = ensure_signed(origin)?;
			ensure!(Self::collection_owner(collection_id) == Some(origin), Error::<T>::NoPermission);
			let mut mass_drop: MassDrop = Self::series_mass_drops(collection_id, series_id)
				.ok_or(Error::<T>::NoMassDropExists)?;
			let mut presale: Presale = mass_drop.presale
				.ok_or(Error::<T>::NoPresaleExists)?;
			let current_block = <frame_system::Module<T>>::block_number();

			ensure!(
				current_block < T::BlockNumber::from(mass_drop.activation_time) && current_block < T::BlockNumber::from(new_activation_time),
				Error::<T>::ActivationTimeInvalid
			);

			presale.activation_time = new_activation_time;
			mass_drop.presale = Some(presale);
			ensure!(mass_drop.validate(), Error::<T>::MassDropInvalid);
			SeriesMassDrops::insert(collection_id, series_id, mass_drop);
			Self::deposit_event(RawEvent::UpdatePresaleActivationTime(collection_id, series_id, new_activation_time));
			Ok(())

		}

		/// Mint a series of tokens distinguishable only by a serial number (SFT)
		/// Series can be issued additional tokens with `mint_additional`
		///
		/// `quantity` - how many tokens to mint
		/// `owner` - the token owner, defaults to the caller
		/// `attributes` - all tokens in series will have these values
		/// `metadata_path` - URI path to token offchain metadata relative to the collection base URI
		/// `mass_drop` - If this series is a mass_drop, define the mass_drop parameters
		/// Caller must be the collection owner
		/// -----------
		/// Performs O(N) writes where N is `quantity`
		#[weight = T::WeightInfo::mint_series(*quantity)]
		#[transactional]
		fn mint_series(
			origin,
			collection_id: CollectionId,
			quantity: TokenCount,
			owner: Option<T::AccountId>,
			attributes: Vec<NFTAttributeValue>,
			metadata_path: Option<Vec<u8>>,
			royalties_schedule: Option<RoyaltiesSchedule<T::AccountId>>,
			mass_drop: Option<MassDrop>
		) -> DispatchResult {
			let origin = ensure_signed(origin)?;

			// Permission and existence check
			if let Some(collection_owner) = Self::collection_owner(collection_id) {
				ensure!(collection_owner == origin, Error::<T>::NoPermission);
			} else {
				return Err(Error::<T>::NoCollection.into());
			}

			ensure!(attributes.len() as u32 <= MAX_SCHEMA_FIELDS, Error::<T>::SchemaMaxAttributes);
			let max_attribute_length = T::MaxAttributeLength::get() as usize;
			for attribute in attributes.iter() {
				ensure!(attribute.len() <= max_attribute_length, Error::<T>::MaxAttributeLength);
			}

			// Check we can issue the new tokens
			let series_id = Self::next_series_id(collection_id);
			ensure!(
				series_id.checked_add(One::one()).is_some(),
				Error::<T>::NoAvailableIds
			);

			// Create the mass_drop data
			if let Some(mass_drop) = mass_drop {
				ensure!(mass_drop.validate(), Error::<T>::MassDropInvalid);
				let current_block = <frame_system::Module<T>>::block_number();
				ensure!(
					current_block < T::BlockNumber::from(mass_drop.activation_time),
					Error::<T>::ActivationTimeInvalid
				);
				SeriesMassDrops::insert(collection_id, series_id, mass_drop);
			} else {
				ensure!(quantity > Zero::zero(), Error::<T>::NoToken);
			}

			// Ok create the token series data
			// All these attributes are the same in a series
			SeriesAttributes::insert(collection_id, series_id, attributes);
			SeriesIssuance::insert(collection_id, series_id, quantity);
			if let Some(metadata_path) = metadata_path {
				SeriesMetadataURI::insert(collection_id, series_id, metadata_path);
			}
			if let Some(royalties_schedule) = royalties_schedule {
				ensure!(royalties_schedule.validate(), Error::<T>::RoyaltiesInvalid);
				<SeriesRoyalties<T>>::insert(collection_id, series_id, royalties_schedule);
			}

			// Now mint the series tokens
			let owner = owner.unwrap_or_else(|| origin.clone());

			for serial_number in 0..quantity as SerialNumber {
				<TokenOwner<T>>::insert((collection_id, series_id), serial_number as SerialNumber, &owner);
			}

			// will not overflow, asserted prior qed.
			NextSeriesId::mutate(collection_id, |i| *i += SeriesId::one());
			NextSerialNumber::insert(collection_id, series_id, quantity as SerialNumber);

			if quantity > One::one() {
				Self::deposit_event(RawEvent::CreateSeries(collection_id, series_id, quantity, owner));
			} else {
				Self::deposit_event(RawEvent::CreateToken(collection_id, (collection_id, series_id, 0 as SerialNumber), owner));
			}

			Ok(())
		}

		/// Mint additional tokens to an existing series
		/// It will fail if the series is not semi-fungible
		///
		/// `quantity` - how many tokens to mint
		/// `owner` - the token owner, defaults to the caller
		/// Caller must be the collection owner
		/// -----------
		/// Weight is O(N) where N is `quantity`
		#[weight = T::WeightInfo::mint_additional(*quantity)]
		#[transactional]
		fn mint_additional(
			origin,
			collection_id: CollectionId,
			series_id: SeriesId,
			quantity: TokenCount,
			owner: Option<T::AccountId>,
		) -> DispatchResult {
			let origin = ensure_signed(origin)?;
			ensure!(Self::series_mass_drops(collection_id, series_id).is_none(), Error::<T>::MassDropConfigured);

			// Permission and existence check
			if let Some(collection_owner) = Self::collection_owner(collection_id) {
				ensure!(collection_owner == origin, Error::<T>::NoPermission);
			} else {
				return Err(Error::<T>::NoCollection.into());
			}

			let serial_number = Self::next_serial_number(collection_id, series_id);
			ensure!(serial_number > Zero::zero(), Error::<T>::NoToken);
			ensure!(
				serial_number.checked_add(quantity).is_some(),
				Error::<T>::NoAvailableIds
			);
			let owner = owner.unwrap_or_else(|| origin.clone());

			Self::do_mint_additional(&owner, collection_id, series_id, serial_number, quantity)?;
			Self::deposit_event(RawEvent::CreateAdditional(collection_id, series_id, quantity, owner));

			Ok(())
		}

		/// Transfer ownership of an NFT
		/// Caller must be the token owner
		#[weight = T::WeightInfo::transfer()]
		fn transfer(origin, token_id: TokenId, new_owner: T::AccountId) -> DispatchResult {
			Self::transfer_batch(origin, vec![token_id], new_owner)
		}

		/// Transfer ownership of a batch of NFTs (atomic)
		/// Tokens must be from the same collection
		/// Caller must be the token owner
		#[weight = {
			T::WeightInfo::transfer().saturating_mul(tokens.len() as Weight)
		}]
		fn transfer_batch(origin, tokens: Vec<TokenId>, new_owner: T::AccountId) {
			let origin = ensure_signed(origin)?;

			ensure!(tokens.len() > Zero::zero(), Error::<T>::NoToken);
			for token_id in tokens.iter() {
				ensure!(!TokenLocks::contains_key(token_id), Error::<T>::TokenListingProtection);
				ensure!(
					Self::token_owner((token_id.0, token_id.1), token_id.2) == origin,
					Error::<T>::NoPermission
				);
			}
			Self::do_transfer_unchecked(&tokens, &new_owner);

			Self::deposit_event(RawEvent::Transfer(origin, tokens, new_owner));
		}

		/// Burn a token 🔥
		///
		/// Caller must be the token owner
		#[weight = T::WeightInfo::burn()]
		fn burn(origin, token_id: TokenId) -> DispatchResult {
			let (collection_id, series_id, serial_number) = token_id;
			Self::burn_batch(origin, collection_id, series_id, vec![serial_number])
		}

		/// Burn some tokens 🔥
		/// Tokens must be from the same collection and series
		///
		/// Caller must be the token owner
		/// Fails on duplicate serials
		#[weight = {
			T::WeightInfo::burn()
				.saturating_add(
					T::DbWeight::get().reads_writes(2, 1).saturating_mul(serial_numbers.len() as Weight)
				)
		}]
		#[transactional]
		fn burn_batch(origin, collection_id: CollectionId, series_id: SeriesId, serial_numbers: Vec<SerialNumber>) {
			let origin = ensure_signed(origin)?;

			ensure!(!serial_numbers.is_empty(), Error::<T>::NoToken);

			for serial_number in serial_numbers.iter() {
				ensure!(!TokenLocks::contains_key((collection_id, series_id, serial_number)), Error::<T>::TokenListingProtection);
				ensure!(Self::token_owner((collection_id, series_id), serial_number) == origin, Error::<T>::NoPermission);
				<TokenOwner<T>>::remove((collection_id, series_id), serial_number);
			}

			if Self::series_issuance(collection_id, series_id).saturating_sub(serial_numbers.len() as TokenCount).is_zero() {
				// this is the last of the tokens
				SeriesAttributes::remove(collection_id, series_id);
				SeriesIssuance::remove(collection_id, series_id);
				SeriesMetadataURI::remove(collection_id, series_id);
				<SeriesRoyalties<T>>::remove(collection_id, series_id);
				IsSingleIssue::remove(collection_id, series_id);
			} else {
				SeriesIssuance::mutate(collection_id, series_id, |q| *q = q.saturating_sub(serial_numbers.len() as TokenCount));
			}

			Self::deposit_event(RawEvent::Burn(collection_id, series_id, serial_numbers));
		}

		/// Sell a single token at a fixed price
		///
		/// `buyer` optionally, the account to receive the NFT. If unspecified, then any account may purchase
		/// `asset_id` fungible asset Id to receive as payment for the NFT
		/// `fixed_price` ask price
		/// `duration` listing duration time in blocks from now
		/// `marketplace` optionally, the marketplace that the NFT is being sold on
		/// Caller must be the token owner
		#[weight = T::WeightInfo::sell()]
		#[transactional]
		fn sell(
			origin,
			token_id: TokenId,
			buyer: Option<T::AccountId>,
			payment_asset: AssetId,
			fixed_price: Balance,
			duration: Option<T::BlockNumber>,
			marketplace_id: Option<MarketplaceId>,
		) {
			Self::sell_bundle(
				origin,
				vec![token_id],
				buyer,
				payment_asset,
				fixed_price,
				duration,
				marketplace_id,
			)?;
		}

		/// Sell a bundle of tokens at a fixed price
		/// - Tokens must be from the same collection
		/// - Tokens with individual royalties schedules cannot be sold with this method
		///
		/// `buyer` optionally, the account to receive the NFT. If unspecified, then any account may purchase
		/// `asset_id` fungible asset Id to receive as payment for the NFT
		/// `fixed_price` ask price
		/// `duration` listing duration time in blocks from now
		/// Caller must be the token owner
		#[weight = {
			T::WeightInfo::sell()
				.saturating_add(
					T::DbWeight::get().reads_writes(2, 1).saturating_mul(tokens.len() as Weight)
				)
		}]
		#[transactional]
		fn sell_bundle(
			origin,
			tokens: Vec<TokenId>,
			buyer: Option<T::AccountId>,
			payment_asset: AssetId,
			fixed_price: Balance,
			duration: Option<T::BlockNumber>,
			marketplace_id: Option<MarketplaceId>
		) {
			let origin = ensure_signed(origin)?;

			if tokens.is_empty() {
				return Err(Error::<T>::NoToken.into());
			}

			let royalties_schedule = Self::check_bundle_royalties(&tokens, marketplace_id)?;

			let listing_id = Self::next_listing_id();
			ensure!(listing_id.checked_add(One::one()).is_some(), Error::<T>::NoAvailableIds);

			// use the first token's collection as representative of the bundle
			let (bundle_collection_id, _series_id, _serial_number) = tokens[0];
			for (collection_id, series_id, serial_number) in tokens.iter() {
				ensure!(!TokenLocks::contains_key((collection_id, series_id, serial_number)), Error::<T>::TokenListingProtection);
				ensure!(Self::token_owner((collection_id, series_id), serial_number) == origin, Error::<T>::NoPermission);
				TokenLocks::insert((collection_id, series_id, serial_number), TokenLockReason::Listed(listing_id));
			}

			let listing_end_block = <frame_system::Module<T>>::block_number().saturating_add(duration.unwrap_or_else(T::DefaultListingDuration::get));
			ListingEndSchedule::<T>::insert(listing_end_block, listing_id, true);
			let listing = Listing::<T>::FixedPrice(
				FixedPriceListing::<T> {
					payment_asset,
					fixed_price,
					close: listing_end_block,
					tokens: tokens.clone(),
					buyer: buyer.clone(),
					seller: origin.clone(),
					royalties_schedule,
					marketplace_id,
				}
			);

			OpenCollectionListings::insert(bundle_collection_id, listing_id, true);
			Listings::insert(listing_id, listing);
			NextListingId::mutate(|i| *i += 1);

			Self::deposit_event(RawEvent::FixedPriceSaleListed(bundle_collection_id, listing_id, marketplace_id));
		}

		/// Buy a token listing for its specified price
		#[weight = T::WeightInfo::buy()]
		#[transactional]
		fn buy(origin, listing_id: ListingId) {
			let origin = ensure_signed(origin)?;
			ensure!(<Listings<T>>::contains_key(listing_id), Error::<T>::NotForFixedPriceSale);

			if let Some(Listing::FixedPrice(listing)) = Self::listings(listing_id) {

				// if buyer is specified in the listing, then `origin` must be buyer
				if let Some(buyer) = &listing.buyer {
					ensure!(&origin == buyer, Error::<T>::NoPermission);
				}

				let (collection_id, _series_id, _serial_number) = listing.tokens.get(0).ok_or_else(|| Error::<T>::NoToken)?;

				let royalty_fees = listing.royalties_schedule.calculate_total_entitlement();
				if royalty_fees.is_zero() {
					// full proceeds to seller/`current_owner`
					T::MultiCurrency::transfer(&origin, &listing.seller, listing.payment_asset, listing.fixed_price, ExistenceRequirement::AllowDeath)?;
				} else {
					// withdraw funds from buyer, split between royalty payments and seller
					let mut for_seller = listing.fixed_price;
					let mut imbalance = T::MultiCurrency::withdraw(&origin, listing.payment_asset, listing.fixed_price, WithdrawReasons::TRANSFER, ExistenceRequirement::AllowDeath)?;
					for (who, entitlement) in listing.royalties_schedule.entitlements.into_iter() {
						let royalty = entitlement * listing.fixed_price;
						for_seller -= royalty;
						imbalance = imbalance.offset(T::MultiCurrency::deposit_into_existing(&who, listing.payment_asset, royalty)?).map_err(|_| Error::<T>::InternalPayment)?;
					}
					imbalance.offset(T::MultiCurrency::deposit_into_existing(&listing.seller, listing.payment_asset, for_seller)?).map_err(|_| Error::<T>::InternalPayment)?;
				}

				// must not fail now that payment has been made
				for token_id in listing.tokens.iter() {
					TokenLocks::remove(token_id);
				}
				OpenCollectionListings::remove(collection_id, listing_id);

				Self::do_transfer_unchecked(&listing.tokens, &origin);
				Self::remove_fixed_price_listing(listing_id);

				Self::deposit_event(RawEvent::FixedPriceSaleComplete(*collection_id, listing_id, origin));
			} else {
				return Err(Error::<T>::NotForFixedPriceSale.into());
			}
		}

		/// Auction a token on the open market to the highest bidder
		///
		/// Caller must be the token owner
		/// - `payment_asset` fungible asset Id to receive payment with
		/// - `reserve_price` winning bid must be over this threshold
		/// - `duration` length of the auction (in blocks), uses default duration if unspecified
		#[weight = T::WeightInfo::sell()]
		fn auction(
			origin,
			token_id: TokenId,
			payment_asset: AssetId,
			reserve_price: Balance,
			duration: Option<T::BlockNumber>,
			marketplace_id: Option<MarketplaceId>
		) -> DispatchResult {
			Self::auction_bundle(
				origin,
				vec![token_id],
				payment_asset,
				reserve_price,
				duration,
				marketplace_id
			)
		}

		/// Auction a bundle of tokens on the open market to the highest bidder
		/// - Tokens must be from the same collection
		/// - Tokens with individual royalties schedules cannot be sold in bundles
		///
		/// Caller must be the token owner
		/// - `payment_asset` fungible asset Id to receive payment with
		/// - `reserve_price` winning bid must be over this threshold
		/// - `duration` length of the auction (in blocks), uses default duration if unspecified
		#[weight = {
			T::WeightInfo::sell()
				.saturating_add(
					T::DbWeight::get().reads_writes(2, 1).saturating_mul(tokens.len() as Weight)
				)
		}]
		#[transactional]
		fn auction_bundle(
			origin,
			tokens: Vec<TokenId>,
			payment_asset: AssetId,
			reserve_price: Balance,
			duration: Option<T::BlockNumber>,
			marketplace_id: Option<MarketplaceId>
		) {
			let origin = ensure_signed(origin)?;

			if tokens.is_empty() {
				return Err(Error::<T>::NoToken.into());
			}

			let royalties_schedule = Self::check_bundle_royalties(&tokens, marketplace_id)?;

			let listing_id = Self::next_listing_id();
			ensure!(listing_id.checked_add(One::one()).is_some(), Error::<T>::NoAvailableIds);

			// use the first token's collection as representative of the bundle
			let (bundle_collection_id, _series_id, _serial_number) = tokens[0];
			for (collection_id, series_id, serial_number) in tokens.iter() {
				ensure!(!TokenLocks::contains_key((collection_id, series_id, serial_number)), Error::<T>::TokenListingProtection);
				ensure!(Self::token_owner((collection_id, series_id), serial_number) == origin, Error::<T>::NoPermission);
				TokenLocks::insert((collection_id, series_id, serial_number), TokenLockReason::Listed(listing_id));
			}

			let listing_end_block =<frame_system::Module<T>>::block_number().saturating_add(duration.unwrap_or_else(T::DefaultListingDuration::get));
			ListingEndSchedule::<T>::insert(listing_end_block, listing_id, true);
			let listing = Listing::<T>::Auction(
				AuctionListing::<T> {
					payment_asset,
					reserve_price,
					close: listing_end_block,
					tokens: tokens.clone(),
					seller: origin.clone(),
					royalties_schedule,
					marketplace_id,
				}
			);

			OpenCollectionListings::insert(bundle_collection_id, listing_id, true);
			Listings::insert(listing_id, listing);
			NextListingId::mutate(|i| *i += 1);

			Self::deposit_event(RawEvent::AuctionOpen(bundle_collection_id, listing_id, marketplace_id));
		}

		/// Place a bid on an open auction
		/// - `amount` to bid (in the seller's requested payment asset)
		#[weight = T::WeightInfo::bid()]
		#[transactional]
		fn bid(origin, listing_id: ListingId, amount: Balance) {
			let origin = ensure_signed(origin)?;

			if let Some(Listing::Auction(mut listing)) = Self::listings(listing_id) {
				if let Some(current_bid) = Self::listing_winning_bid(listing_id) {
					ensure!(amount > current_bid.1, Error::<T>::BidTooLow);
				} else {
					// first bid
					ensure!(amount >= listing.reserve_price, Error::<T>::BidTooLow);
				}

				// check user has the requisite funds to make this bid
				let balance = T::MultiCurrency::free_balance(&origin, listing.payment_asset);
				if let Some(balance_after_bid) = balance.checked_sub(amount) {
					// TODO: review behaviour with 3.0 upgrade: https://github.com/cennznet/cennznet/issues/414
					// - `amount` is unused
					// - if there are multiple locks on user asset this could return true inaccurately
					// - `T::MultiCurrency::reserve(origin, asset_id, amount)` should be checking this internally...
					let _ = T::MultiCurrency::ensure_can_withdraw(&origin, listing.payment_asset, amount, WithdrawReasons::RESERVE, balance_after_bid)?;
				}

				// try lock funds
				T::MultiCurrency::reserve(&origin, listing.payment_asset, amount)?;

				ListingWinningBid::<T>::mutate(listing_id, |maybe_current_bid| {
					if let Some(current_bid) = maybe_current_bid {
						// replace old bid
						T::MultiCurrency::unreserve(&current_bid.0, listing.payment_asset, current_bid.1);
					}
					*maybe_current_bid = Some((origin, amount))
				});

				// Auto extend auction if bid is made within certain amount of time of auction duration
				let listing_end_block = listing.close;
				let current_block = <frame_system::Module<T>>::block_number();
				let blocks_till_close = listing_end_block - current_block;
				let new_closing_block = current_block + T::BlockNumber::from(AUCTION_EXTENSION_PERIOD);
				if blocks_till_close <= T::BlockNumber::from(AUCTION_EXTENSION_PERIOD) {
					ListingEndSchedule::<T>::remove(listing_end_block, listing_id);
					ListingEndSchedule::<T>::insert(new_closing_block, listing_id, true);
					listing.close = new_closing_block;
					Listings::<T>::insert(listing_id, Listing::Auction(listing.clone()));
				}

				let listing_collection_id = listing.tokens[0].0;
				Self::deposit_event(RawEvent::Bid(listing_collection_id, listing_id, amount));
			} else {
				return Err(Error::<T>::NotForAuction.into());
			}
		}

		/// Close a sale or auction returning tokens
		/// Requires no successful bids have been made for an auction.
		/// Caller must be the listed seller
		#[weight = T::WeightInfo::cancel_sale()]
		fn cancel_sale(origin, listing_id: ListingId) {
			let origin = ensure_signed(origin)?;

			match Self::listings(listing_id) {
				Some(Listing::<T>::FixedPrice(sale)) => {
					ensure!(sale.seller == origin, Error::<T>::NoPermission);
					Listings::<T>::remove(listing_id);
					ListingEndSchedule::<T>::remove(sale.close, listing_id);
					for token_id in sale.tokens.iter() {
						TokenLocks::remove(token_id);
					}
					let collection_id = sale.tokens[0].0;
					OpenCollectionListings::remove(collection_id, listing_id);

					Self::deposit_event(RawEvent::FixedPriceSaleClosed(collection_id, listing_id));
				},
				Some(Listing::<T>::Auction(auction)) => {
					ensure!(auction.seller == origin, Error::<T>::NoPermission);
					ensure!(Self::listing_winning_bid(listing_id).is_none(), Error::<T>::TokenListingProtection);
					Listings::<T>::remove(listing_id);
					ListingEndSchedule::<T>::remove(auction.close, listing_id);
					for token_id in auction.tokens.iter() {
						TokenLocks::remove(token_id);
					}
					let collection_id = auction.tokens[0].0;
					OpenCollectionListings::remove(collection_id, listing_id);

					Self::deposit_event(RawEvent::AuctionClosed(collection_id, listing_id, AuctionClosureReason::VendorCancelled));
				},
				None => {},
			}
		}
	}
}

impl<T: Config> Module<T> {
	/// Check royalties will be respected on all tokens if placed into a bundle sale.
	/// We're ok iff, all tokens in the bundle are from the:
	/// 1) same collection and same series
	/// 2) same collection and different series, no series royalties set (could extend to iff royalties equal)
	/// Although possible, we do not support:
	/// 3) different collections, no royalties allowed
	fn check_bundle_royalties(
		tokens: &[TokenId],
		marketplace_id: Option<MarketplaceId>,
	) -> Result<RoyaltiesSchedule<T::AccountId>, Error<T>> {
		// use the first token's collection as representative of the bundle
		let (bundle_collection_id, bundle_series_id, _serial_number) = tokens[0];

		for (collection_id, series_id, _serial_number) in tokens.iter() {
			ensure!(*collection_id == bundle_collection_id, Error::<T>::MixedBundleSale);
			if *series_id != bundle_series_id {
				ensure!(
					!<SeriesRoyalties<T>>::contains_key(collection_id, series_id),
					Error::<T>::RoyaltiesProtection
				);
			}
		}
		// series schedule takes priority if it exists
		let mut royalties = Self::series_royalties(bundle_collection_id, bundle_series_id)
			.unwrap_or_else(|| Self::collection_royalties(bundle_collection_id).unwrap_or_else(Default::default));
		let royalties = match marketplace_id {
			Some(marketplace_id) => {
				ensure!(
					<RegisteredMarketplaces<T>>::contains_key(marketplace_id),
					Error::<T>::MarketplaceNotRegistered
				);
				let marketplace = Self::registered_marketplaces(marketplace_id);
				royalties
					.entitlements
					.push((marketplace.account, marketplace.entitlement));
				ensure!(royalties.validate(), Error::<T>::RoyaltiesInvalid);
				royalties
			}
			None => royalties,
		};
		Ok(royalties)
	}
	/// Transfer the given tokens from `current_owner` to `new_owner`
	/// Does no verification
	fn do_transfer_unchecked(tokens: &[TokenId], new_owner: &T::AccountId) {
		for token_id in tokens.iter() {
			<TokenOwner<T>>::insert((token_id.0, token_id.1), token_id.2, new_owner);
		}
	}
	/// Mint additional tokens in a series
	fn do_mint_additional(
		owner: &T::AccountId,
		collection_id: CollectionId,
		series_id: SeriesId,
		serial_number: SerialNumber,
		quantity: TokenCount,
	) -> DispatchResult {
		ensure!(quantity > Zero::zero(), Error::<T>::NoToken);
		ensure!(
			!Self::is_single_issue(collection_id, series_id),
			Error::<T>::AddToUniqueIssue
		);

		// Mint the set tokens
		for serial_number in serial_number..serial_number + quantity {
			<TokenOwner<T>>::insert((collection_id, series_id), serial_number as SerialNumber, &owner);
		}

		SeriesIssuance::mutate(collection_id, series_id, |q| *q = q.saturating_add(quantity));
		NextSerialNumber::mutate(collection_id, series_id, |q| *q = q.saturating_add(quantity));

		Ok(())
	}

	fn process_drop_payment(
		buyer: &T::AccountId,
		owner: &T::AccountId,
		price: Balance,
		quantity: TokenCount,
		asset_id: AssetId,
	) -> DispatchResult {
		match price.checked_mul(quantity.into()) {
			Some(total_price) => {
				// full proceeds to seller/`current_owner`
				T::MultiCurrency::transfer(&buyer, &owner, asset_id, total_price, ExistenceRequirement::AllowDeath)
			}
			None => Err(Error::<T>::InternalPayment.into()),
		}
	}
	/// Find the tokens owned by an `address` in the given collection
	pub fn collected_tokens(collection_id: CollectionId, address: &T::AccountId) -> Vec<TokenId> {
		let next_series_id = Self::next_series_id(collection_id);
		let mut owned_tokens = Vec::<TokenId>::default();

		// Search each series up until the last known series Id
		for series_id in 0..next_series_id {
			let mut owned_in_series: Vec<TokenId> = <TokenOwner<T>>::iter_prefix((collection_id, series_id))
				.filter_map(|(serial_number, owner)| {
					if &owner == address {
						Some((collection_id, series_id, serial_number))
					} else {
						None
					}
				})
				.collect();
			if !owned_in_series.is_empty() {
				owned_in_series.sort_unstable();
				owned_tokens.append(&mut owned_in_series);
			}
		}

		return owned_tokens;
	}
	/// Remove a single fixed price listing and all it's metadata
	fn remove_fixed_price_listing(listing_id: ListingId) {
		let listing_type = Listings::<T>::take(listing_id);
		ListingWinningBid::<T>::remove(listing_id);
		if let Some(Listing::<T>::FixedPrice(listing)) = listing_type {
			ListingEndSchedule::<T>::remove(listing.close, listing_id);
		}
	}
	/// Close all listings scheduled to close at this block `now`, ensuring payments and ownerships changes are made for winning bids
	/// Metadata for listings will be removed from storage
	/// Returns the number of listings removed
	fn close_listings_at(now: T::BlockNumber) -> u32 {
		let mut removed = 0_u32;
		for (listing_id, _) in ListingEndSchedule::<T>::drain_prefix(now).into_iter() {
			match Listings::<T>::take(listing_id) {
				Some(Listing::FixedPrice(listing)) => {
					// release listed tokens
					for token_id in listing.tokens.iter() {
						TokenLocks::remove(token_id);
					}
					let listing_collection_id = listing.tokens[0].0;
					OpenCollectionListings::remove(listing_collection_id, listing_id);

					Self::deposit_event(RawEvent::FixedPriceSaleClosed(listing_collection_id, listing_id));
				}
				Some(Listing::Auction(listing)) => {
					// release listed tokens
					for token_id in listing.tokens.iter() {
						TokenLocks::remove(token_id);
					}
					let listing_collection_id = listing.tokens[0].0;
					OpenCollectionListings::remove(listing_collection_id, listing_id);

					if let Some((winner, hammer_price)) = ListingWinningBid::<T>::take(listing_id) {
						if let Err(err) = Self::settle_auction(&listing, &winner, hammer_price) {
							// auction settlement failed despite our prior validations.
							// release winning bid funds
							log!(error, "🃏 auction settlement failed: {:?}", err);
							T::MultiCurrency::unreserve(&winner, listing.payment_asset, hammer_price);

							// listing metadata is removed by now.
							Self::deposit_event(RawEvent::AuctionClosed(
								listing_collection_id,
								listing_id,
								AuctionClosureReason::SettlementFailed,
							));
						} else {
							// auction settlement success
							Self::deposit_event(RawEvent::AuctionSold(
								listing_collection_id,
								listing_id,
								listing.payment_asset,
								hammer_price,
								winner,
							));
						}
					} else {
						// normal closure, no acceptable bids
						// listing metadata is removed by now.
						Self::deposit_event(RawEvent::AuctionClosed(
							listing_collection_id,
							listing_id,
							AuctionClosureReason::ExpiredNoBids,
						));
					}
				}
				None => (),
			}
			removed += 1;
		}

		removed
	}
	/// Settle an auction listing (guaranteed to be atomic).
	/// - transfer funds from winning bidder to entitled royalty accounts and seller
	/// - transfer ownership to the winning bidder
	#[transactional]
	fn settle_auction(listing: &AuctionListing<T>, winner: &T::AccountId, hammer_price: Balance) -> DispatchResult {
		let for_royalties = listing.royalties_schedule.calculate_total_entitlement() * hammer_price;
		let mut for_seller = hammer_price;

		// do royalty payments
		if !for_royalties.is_zero() {
			let entitlements = listing.royalties_schedule.entitlements.clone();
			for (who, entitlement) in entitlements.into_iter() {
				let royalty = entitlement * hammer_price;
				let _ = T::MultiCurrency::repatriate_reserved(&winner, listing.payment_asset, &who, royalty)?;
				for_seller -= royalty;
			}
		}

		let seller_balance = T::MultiCurrency::free_balance(&listing.seller, listing.payment_asset);
		let _ = T::MultiCurrency::repatriate_reserved(&winner, listing.payment_asset, &listing.seller, for_seller)?;

		// The implementation of `repatriate_reserved` may take less than the required amount and succeed
		// this should not happen but could for reasons outside the control of this module
		ensure!(
			T::MultiCurrency::free_balance(&listing.seller, listing.payment_asset)
				>= seller_balance.saturating_add(for_seller),
			Error::<T>::InternalPayment
		);

		Self::do_transfer_unchecked(&listing.tokens, winner);

		Ok(())
	}
	/// Get collection information from given collection_id
	pub fn collection_info<AccountId>(collection_id: CollectionId) -> Option<CollectionInfo<T::AccountId>> {
		let name = Self::collection_name(&collection_id);
		let owner = Self::collection_owner(&collection_id).unwrap_or(Default::default());

		if name.is_empty() {
			None
		} else {
			let royalties = match <CollectionRoyalties<T>>::get(&collection_id) {
				Some(r) => r.entitlements,
				None => Vec::new(),
			};
			Some(CollectionInfo { name, owner, royalties })
		}
	}
	/// Find the attributes and owner from a series
	pub fn token_info(
		collection_id: CollectionId,
		series_id: SeriesId,
		serial_number: SerialNumber,
	) -> TokenInfo<T::AccountId> {
		let attributes = Self::series_attributes(collection_id, series_id);
		let owner = Self::token_owner((collection_id, series_id), serial_number);
		let royalties = match <SeriesRoyalties<T>>::get(collection_id, series_id) {
			Some(r) => r.entitlements,
			None => match <CollectionRoyalties<T>>::get(&collection_id) {
				Some(r) => r.entitlements,
				None => Vec::new(),
			},
		};
		TokenInfo {
			attributes,
			owner,
			royalties,
		}
	}
	/// Get list of all NFT listings within a range
	pub fn collection_listings(
		collection_id: CollectionId,
		cursor: u128,
		limit: u16,
	) -> (Option<u128>, Vec<(ListingId, Listing<T>)>) {
		let mut listing_ids = OpenCollectionListings::iter_prefix(collection_id)
			.map(|(listing_id, _)| listing_id)
			.collect::<Vec<u128>>();
		listing_ids.sort();
		let last_id = listing_ids.last().copied();
		let mut highest_cursor: u128 = 0;

		let response: Vec<(ListingId, Listing<T>)> = listing_ids
			.into_iter()
			.filter(|listing_id| listing_id >= &cursor)
			.take(sp_std::cmp::min(limit, MAX_COLLECTION_LISTING_LIMIT).into())
			.map(|listing_id| {
				highest_cursor = listing_id;
				match Self::listings(listing_id) {
					Some(listing) => Some((listing_id, listing)),
					None => {
						log!(error, "🃏 Unexpected empty listing: {:?}", listing_id);
						None
					}
				}
			})
			.flatten()
			.collect();

		let new_cursor = match last_id {
			Some(id) => {
				if highest_cursor != id {
					Some(highest_cursor + 1)
				} else {
					None
				}
			}
			None => None,
		};
		(new_cursor, response)
	}
}<|MERGE_RESOLUTION|>--- conflicted
+++ resolved
@@ -114,10 +114,8 @@
 		AuctionClosed(CollectionId, ListingId, Reason),
 		/// A new highest bid was placed (collection, listing, amount)
 		Bid(CollectionId, ListingId, Balance),
-<<<<<<< HEAD
 		/// An account has been registered as a marketplace (account, entitlement, marketplace_id)
 		RegisteredMarketplace(AccountId, Permill, MarketplaceId),
-=======
 		/// Token(s) were purchased (collection, series, quantity, first serial number, new owner)
 		EnterMassDrop(CollectionId, SeriesId, TokenCount, SerialNumber, AccountId),
 		/// Activation time was changed (collection, series, activation time)
@@ -136,7 +134,6 @@
 		MassDropEnded(CollectionId, SeriesId),
 		/// metadata has been updated (collection, series, last_serial_number)
 		MetadataUpdated(CollectionId, SeriesId, SerialNumber),
->>>>>>> bacf20c0
 	}
 );
 
@@ -177,10 +174,8 @@
 		AddToUniqueIssue,
 		/// Tokens with different individual royalties cannot be sold together
 		RoyaltiesProtection,
-<<<<<<< HEAD
 		/// The account_id hasn't been registered as a marketplace
 		MarketplaceNotRegistered
-=======
 		/// The mass_drop activation_time or limit is invalid
 		MassDropInvalid,
 		/// There is no mass_drop associated with the series
@@ -207,7 +202,6 @@
 		MetadataAlreadySet,
 		/// The number of Metadata URIs supplied doesn't match the Mass Drop max supply
 		IncorrectAmountOfUris,
->>>>>>> bacf20c0
 	}
 }
 
