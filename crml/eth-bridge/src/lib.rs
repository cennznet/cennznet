/* Copyright 2021-2022 Centrality Investments Limited
*
* Licensed under the LGPL, Version 3.0 (the "License");
* you may not use this file except in compliance with the License.
* Unless required by applicable law or agreed to in writing, software
* distributed under the License is distributed on an "AS IS" BASIS,
* WITHOUT WARRANTIES OR CONDITIONS OF ANY KIND, either express or implied.
* See the License for the specific language governing permissions and
* limitations under the License.
* You may obtain a copy of the License at the root of this project source code,
* or at:
*     https://centrality.ai/licenses/gplv3.txt
*     https://centrality.ai/licenses/lgplv3.txt
*/

//! CENNZnet Eth Bridge 🌉
//!
//! This pallet defines notarization protocols for CENNZnet validators to agree on values from a bridged Ethereum chain (Ethereum JSON-RPC compliant),
//! and conversely, generate proofs of events that have occurred on CENNZnet.
//!
//! The proofs are a collection of signatures which can be verified by a bridged contract on Ethereum with awareness of the
//! current validator set.
//!
//! There are types of Ethereum values the bridge can verify:
//! 1) verify a transaction hash exists that executed a specific contract producing a specific event log
//! 2) verify the `returndata` of executing a contract at some time _t_ with input `i`
//!
//! CENNZnet validators use an offchain worker and Ethereum full node connections to independently
//! verify and observe events happened on Ethereum.
//! Once a threshold of validators sign a notarization having witnessed the event it is considered verified.
//!
//! Events are opaque to this module, other modules handle submitting "event claims" and "callbacks" to handle success

#![cfg_attr(not(feature = "std"), no_std)]

mod impls;
<<<<<<< HEAD
=======
pub use impls::EthereumRpcClient;
>>>>>>> e4a6efaf
#[cfg(test)]
mod mock;
#[cfg(test)]
mod tests;
<<<<<<< HEAD
pub use impls::EthereumRpcClient;
=======
>>>>>>> e4a6efaf
mod types;
use types::*;

use cennznet_primitives::eth::Message;
use cennznet_primitives::{
	eth::{ConsensusLog, ValidatorSet, ETHY_ENGINE_ID},
	types::BlockNumber,
};
use codec::Encode;
use crml_support::{
	EthAbiCodec, EventClaimSubscriber, EventClaimVerifier, FinalSessionTracker as FinalSessionTrackerT,
	NotarizationRewardHandler,
};
use frame_support::{
	decl_error, decl_event, decl_module, decl_storage, log,
	pallet_prelude::*,
	traits::{OneSessionHandler, UnixTime, ValidatorSet as ValidatorSetT},
	transactional,
	weights::constants::RocksDbWeight as DbWeight,
	Parameter,
};
use frame_system::{
	offchain::{CreateSignedTransaction, SubmitTransaction},
	pallet_prelude::*,
};
use sp_runtime::{
	generic::DigestItem,
	offchain as rt_offchain,
	traits::{MaybeSerializeDeserialize, Member, SaturatedConversion, Zero},
	transaction_validity::{InvalidTransaction, TransactionSource, TransactionValidity, ValidTransaction},
	DispatchError, Percent, RuntimeAppPublic,
};
use sp_std::prelude::*;

/// The type to sign and send transactions.
const UNSIGNED_TXS_PRIORITY: u64 = 100;
/// Max notarization claims to attempt per block/OCW invocation
const CLAIMS_PER_BLOCK: u64 = 3;
/// Deadline for any network requests e.g.to Eth JSON-RPC endpoint
const REQUEST_TTL_MS: u64 = 2_500;
/// Bucket claims in intervals of this factor (seconds)
const BUCKET_FACTOR_S: u64 = 3_600; // 1 hour
/// Number of blocks between claim pruning
const CLAIM_PRUNING_INTERVAL: BlockNumber = BUCKET_FACTOR_S as u32 / 5_u32;

pub(crate) const LOG_TARGET: &str = "eth-bridge";

// syntactic sugar for logging.
#[macro_export]
macro_rules! log {
	($level:tt, $patter:expr $(, $values:expr)* $(,)?) => {
		log::$level!(
			target: crate::LOG_TARGET,
			$patter $(, $values)*
		)
	};
}

/// This is the pallet's configuration trait
pub trait Config: frame_system::Config + CreateSignedTransaction<Call<Self>> {
	/// The identifier type for an authority in this module (i.e. active validator session key)
	/// 33 byte ECDSA public key
	type EthyId: Member + Parameter + AsRef<[u8]> + RuntimeAppPublic + Default + Ord + MaybeSerializeDeserialize;
	/// Provides an api for Ethereum JSON-RPC request/responses to the bridged ethereum network
	type EthereumRpcClient: BridgeEthereumRpcApi;
	/// Knows the active authority set (validator stash addresses)
	type AuthoritySet: ValidatorSetT<Self::AccountId, ValidatorId = Self::AccountId>;
	/// The threshold of notarizations required to approve an Ethereum
	type NotarizationThreshold: Get<Percent>;
	/// Rewards notaries for participating in claims
	type RewardHandler: NotarizationRewardHandler<AccountId = Self::AccountId>;
	/// Things subscribing to event claims
	type Subscribers: EventClaimSubscriber;
	/// Returns the block timestamp
	type UnixTime: UnixTime;
	/// The overarching call type.
	type Call: From<Call<Self>>;
	/// The overarching event type.
	type Event: From<Event> + Into<<Self as frame_system::Config>::Event>;
	/// Tracks the status of sessions/eras
	type FinalSessionTracker: FinalSessionTrackerT;
}

decl_storage! {
	trait Store for Module<T: Config> as EthBridge {
		/// Required % of validator support to signal readiness (default: 66%)
		ActivationThreshold get(fn activation_threshold) config(): Percent = Percent::from_parts(66);
		/// Queued event claims, awaiting notarization
		EventClaims get(fn event_claims): map hasher(twox_64_concat) EventClaimId => (EthHash, EventTypeId);
		/// Event data for a given proof
		EventData get(fn event_data): map hasher(twox_64_concat) EventClaimId => Option<Vec<u8>>;
		/// Event proofs to be processed once bridge has been re-enabled
		DelayedEventProofs get (fn delayed_event_proofs): map hasher(twox_64_concat) EventClaimId => Option<Message>;
		/// Notarizations for queued messages
		/// Either: None = no notarization exists OR Some(yay/nay)
		EventNotarizations get(fn event_notarizations): double_map hasher(twox_64_concat) EventClaimId, hasher(twox_64_concat) T::EthyId => Option<EventClaimResult>;
		/// Maps event types seen by the bridge ((contract address, event signature)) to unique type Ids
		EventTypeToTypeId get(fn event_type_to_type_id): map hasher(blake2_128_concat) (EthAddress, EthHash) => EventTypeId;
		/// Maps event type ids to ((contract address, event signature))
		TypeIdToEventType get(fn type_id_to_event_type): map hasher(blake2_128_concat) EventTypeId => (EthAddress, EthHash);
		/// Id of the next Eth bridge event claim
		NextEventClaimId get(fn next_event_claim_id): EventClaimId;
		/// Id of the next event type (internal)
		NextEventTypeId get(fn next_event_type_id): EventTypeId;
		/// Id of the next event proof
		NextProofId get(fn next_proof_id): EventProofId;
		/// Active notary (validator) public keys
		NotaryKeys get(fn notary_keys): Vec<T::EthyId>;
		/// Scheduled notary (validator) public keys for the next session
		NextNotaryKeys get(fn next_notary_keys): Vec<T::EthyId>;
		/// Processed tx hashes bucketed by unix timestamp (`BUCKET_FACTOR_S`)
		// Used in conjunction with `EventDeadlineSeconds` to prevent "double spends".
		// After a bucket is older than the deadline, any events prior are considered expired.
		// This allows the record of processed events to be pruned from state regularly
		ProcessedTxBuckets get(fn processed_tx_buckets): double_map hasher(twox_64_concat) u64, hasher(identity) EthHash => ();
		/// Set of processed tx hashes
		/// Periodically cleared after `EventDeadlineSeconds` expires
		ProcessedTxHashes get(fn processed_tx_hashes): map hasher(twox_64_concat) EthHash => ();
		/// Map of pending tx hashes to claim Id
		PendingTxHashes get(fn pending_tx_hashes): map hasher(twox_64_concat) EthHash => EventClaimId;
		/// The current validator set id
		NotarySetId get(fn notary_set_id): u64;
		/// The event proof Id generated by the previous validator set to notarize the current set.
		/// Useful for syncing the latest proof to Ethereum
		NotarySetProofId get(fn notary_set_proof_id): EventProofId;
		/// Whether the bridge is paused (for validator transitions)
		BridgePaused get(fn bridge_paused): bool;
		/// The minimum number of block confirmations needed to notarize an Ethereum event
		EventConfirmations get(fn event_confirmations): u64 = 3;
		/// The maximum number of delayed events that can be processed in on_initialize()
		DelayedEventProofsPerBlock get(fn delayed_event_proofs_per_block): u8 = 5;
		/// Events cannot be claimed after this time (seconds)
		EventDeadlineSeconds get(fn event_deadline_seconds): u64 = 604_800; // 1 week
		/// Subscription Id for EthCall requests
		NextEthCallId: EthCallId;
		/// Queue of pending EthCallOracle requests
		EthCallRequests get(fn eth_call_requests): Vec<EthCallId>;
		/// EthCallOracle responses keyed by (Id, Notary)
		EthCallResponses: double_map hasher(twox_64_concat) EthCallId, hasher(twox_64_concat) T::EthyId => Option<EthCallResponse>;
		/// EthCallOracle request info
		EthCallRequestInfo get(fn eth_call_request_info): map hasher(twox_64_concat) EthCallId => Option<EthCallRequest>;
		
	}
}

decl_event! {
	pub enum Event {
		/// Verifying an event succeeded
		Verified(EventClaimId),
		/// Verifying an event failed
		Invalid(EventClaimId),
		/// A notary (validator) set change is in motion (event_id, new_validator_set_id)
		/// A proof for the change will be generated with the given `event_id`
		AuthoritySetChange(EventProofId, u64),
		/// Generating event proof delayed as bridge is paused
		ProofDelayed(EventProofId),
	}
}

decl_error! {
	pub enum Error for Module<T: Config> {
		// Error returned when making signed transactions in off-chain worker
		NoLocalSigningAccount,
		// Error returned when making unsigned transactions with signed payloads in off-chain worker
		OffchainUnsignedTxSignedPayload,
		/// A notarization was invalid
		InvalidNotarization,
		// Error returned when fetching github info
		HttpFetch,
		/// Claim was invalid
		InvalidClaim,
		/// offchain worker not configured properly
		OcwConfig,
		/// This message has already been notarized
		AlreadyNotarized,
		/// Claim in progress
		DuplicateClaim,
		/// The bridge is paused pending validator set changes (once every era / 24 hours)
		/// It will reactive after ~10 minutes
		BridgePaused,
	}
}

decl_module! {
	pub struct Module<T: Config> for enum Call where origin: T::Origin {
		type Error = Error<T>;

		fn deposit_event() = default;

		/// This method schedules 2 different processes
		/// 1) pruning expired transactions hashes from state every `CLAIM_PRUNING_INTERVAL` blocks
		/// 2) processing any deferred event proofs that were submitted while the bridge was paused (should only happen on the first few blocks in a new era)
		fn on_initialize(block_number: T::BlockNumber) -> Weight {
			let mut weight = 0 as Weight;

			// 1) Prune claim storage every hour on CENNZnet (BUCKET_FACTOR_S / 5 seconds = 720 blocks)
			if (block_number % T::BlockNumber::from(CLAIM_PRUNING_INTERVAL)).is_zero() {
				// Find the bucket to expire
				let now = T::UnixTime::now().as_secs().saturated_into::<u64>();
				weight += DbWeight::get().reads(1 as Weight);
				let expired_bucket_index = (now % Self::event_deadline_seconds()) / BUCKET_FACTOR_S;
				let mut removed_count = 0;
				for (expired_tx_hash, _empty_value) in ProcessedTxBuckets::iter_prefix(expired_bucket_index) {
					ProcessedTxHashes::remove(expired_tx_hash);
					removed_count += 1;
				}
				ProcessedTxBuckets::remove_prefix(expired_bucket_index, None);
				weight += DbWeight::get().writes(2 * removed_count as Weight);
			}

			// 2) Try process delayed proofs
			weight += DbWeight::get().reads(2 as Weight);
			if DelayedEventProofs::iter().next().is_some() && !Self::bridge_paused() {
				let max_delayed_events = Self::delayed_event_proofs_per_block();
				weight = weight.saturating_add(DbWeight::get().reads(1 as Weight) + max_delayed_events as Weight * DbWeight::get().writes(2 as Weight));
				for (event_proof_id, packed_event_with_id) in DelayedEventProofs::iter().take(max_delayed_events as usize) {
					Self::do_generate_event_proof(event_proof_id, packed_event_with_id);
					DelayedEventProofs::remove(event_proof_id);
				}
			}

			weight
		}

		#[weight = 100_000]
		/// Set event confirmations (blocks). Required block confirmations for an Ethereum event to be notarized by CENNZnet
		pub fn set_event_confirmations(origin, confirmations: u64) {
			ensure_root(origin)?;
			EventConfirmations::put(confirmations)
		}

		#[weight = 100_000]
		/// Set event deadline (seconds). Events cannot be notarized after this time has elapsed
		pub fn set_event_deadline(origin, seconds: u64) {
			ensure_root(origin)?;
			EventDeadlineSeconds::put(seconds);
		}

		#[weight = 100_000]
		/// Set max number of delayed events that can be processed in a block
		pub fn set_delayed_event_proofs_per_block(origin, count: u8) {
			ensure_root(origin)?;
			DelayedEventProofsPerBlock::put(count);
		}

		#[weight = 1_000_000]
		#[transactional]
		/// Internal only
		/// Validators will submit inherents with their notarization vote for a given claim
		pub fn submit_notarization(origin, payload: NotarizationPayload, _signature: <<T as Config>::EthyId as RuntimeAppPublic>::Signature) {
			let _ = ensure_none(origin)?;

			// we don't need to verify the signature here because it has been verified in
			// `validate_unsigned` function when sending out the unsigned tx.
			let notary_keys = Self::notary_keys();
			let notary_public_key = match notary_keys.get(payload.authority_index as usize) {
				Some(id) => id,
				None => return Err(Error::<T>::InvalidNotarization.into()),
			};
			<EventNotarizations<T>>::insert::<EventClaimId, T::EthyId, EventClaimResult>(payload.event_claim_id, notary_public_key.clone(), payload.result);

			T::AuthoritySet::validators().get(payload.authority_index as usize)
				.map(|v| T::RewardHandler::reward_notary(v));

			// Count notarization votes
			let notary_count = T::AuthoritySet::validators().len() as u32;
			let mut yay_count = 0_u32;
			let mut nay_count = 0_u32;
			for (_id, result) in <EventNotarizations<T>>::iter_prefix(payload.event_claim_id) {
				match result {
					EventClaimResult::Valid => yay_count += 1,
					_ => nay_count += 1,
				}
			}

			// Claim is invalid (nays > (100% - NotarizationThreshold))
			if Percent::from_rational(nay_count, notary_count) > (Percent::from_parts(100_u8 - T::NotarizationThreshold::get().deconstruct())) {
				// event did not notarize / failed, clean up
				let event_data = EventData::take(payload.event_claim_id);
				if event_data.is_none() {
					// this should never happen
					log!(error, "💎 unexpected empty claim");
					return Err(Error::<T>::InvalidClaim.into())
				}
				<EventNotarizations<T>>::remove_prefix(payload.event_claim_id, None);
				let (_eth_tx_hash, event_type_id) = EventClaims::take(payload.event_claim_id);
				let (contract_address, event_signature) = TypeIdToEventType::get(event_type_id);
				let event_data = event_data.unwrap();
				Self::deposit_event(Event::Invalid(payload.event_claim_id));

				T::Subscribers::on_failure(payload.event_claim_id, &contract_address, &event_signature, &event_data);
				return Ok(());
			}

			// Claim is valid
			if Percent::from_rational(yay_count, notary_count) >= T::NotarizationThreshold::get() {
				let event_data = EventData::take(payload.event_claim_id);
				if event_data.is_none() {
					// this should never happen
					log!(error, "💎 unexpected empty claim");
					return Err(Error::<T>::InvalidClaim.into())
				}
				// no need to track info on this claim any more since it's approved
				<EventNotarizations<T>>::remove_prefix(payload.event_claim_id, None);
				let (eth_tx_hash, event_type_id) = EventClaims::take(payload.event_claim_id);
				let (contract_address, event_signature) = TypeIdToEventType::get(event_type_id);
				let event_data = event_data.unwrap();

				// note this tx as completed
				let ttl = Self::event_deadline_seconds();
				// calculate future expiry timestamp and bucket
				let bucket_index = ((T::UnixTime::now().as_secs().saturated_into::<u64>() + ttl) % ttl) / BUCKET_FACTOR_S;
				ProcessedTxBuckets::insert(bucket_index, eth_tx_hash, ());
				ProcessedTxHashes::insert(eth_tx_hash, ());
				PendingTxHashes::remove(eth_tx_hash);
				Self::deposit_event(Event::Verified(payload.event_claim_id));

				T::Subscribers::on_success(payload.event_claim_id, &contract_address, &event_signature, &event_data);
			}
		}

		fn offchain_worker(block_number: T::BlockNumber) {
			log!(trace, "💎 entering off-chain worker: {:?}", block_number);
			log!(trace, "💎 active notaries: {:?}", Self::notary_keys());

			// this passes if flag `--validator` set, not necessarily in the active set
			if !sp_io::offchain::is_validator() {
				log!(info, "💎 not a validator, exiting");
				return
			}

			// check a local key exists for a valid bridge notary
			if let Some((active_key, authority_index)) = Self::find_active_ethy_key() {
				Self::do_event_notarization_ocw(&active_key, authority_index);
			}

			log!(trace, "💎 exiting off-chain worker");
		}
	}
}

impl<T: Config> EventClaimVerifier for Module<T> {
	/// Submit an event claim against an ethereum tx hash
	// tx hashes may only be claimed once
	fn submit_event_claim(
		contract_address: &H160,
		event_signature: &H256,
		tx_hash: &H256,
		event_data: &[u8],
	) -> Result<EventClaimId, DispatchError> {
		ensure!(!ProcessedTxHashes::contains_key(tx_hash), Error::<T>::AlreadyNotarized);
		ensure!(!PendingTxHashes::contains_key(tx_hash), Error::<T>::DuplicateClaim);

		// check if we've seen this event type before
		// if not we assign it a type Id (saves us storing the (contract address, event signature) each time)
		let event_type_id = if !EventTypeToTypeId::contains_key((contract_address, event_signature)) {
			let next_event_type_id = Self::next_event_type_id();
			EventTypeToTypeId::insert((contract_address, event_signature), next_event_type_id);
			TypeIdToEventType::insert(next_event_type_id, (contract_address, event_signature));
			NextEventTypeId::put(next_event_type_id.wrapping_add(1));
			next_event_type_id
		} else {
			EventTypeToTypeId::get((contract_address, event_signature))
		};

		let event_claim_id = Self::next_event_claim_id();
		EventData::insert(event_claim_id, event_data);
		EventClaims::insert(event_claim_id, (tx_hash, event_type_id));
		NextEventClaimId::put(event_claim_id.wrapping_add(1));
		PendingTxHashes::insert(tx_hash, event_claim_id);

		Ok(event_claim_id)
	}

	fn generate_event_proof<E: EthAbiCodec>(event: &E) -> Result<u64, DispatchError> {
		let event_proof_id = Self::next_proof_id();
		NextProofId::put(event_proof_id.wrapping_add(1));

		// TODO: does this support multiple consensus logs in a block?
		// save this for `on_finalize` and insert many
		let packed_event_with_id = [
			&event.encode()[..],
			&EthAbiCodec::encode(&Self::validator_set().id)[..],
			&EthAbiCodec::encode(&event_proof_id)[..],
		]
		.concat();

		if Self::bridge_paused() {
			// Delay proof
			DelayedEventProofs::insert(event_proof_id, packed_event_with_id);
			Self::deposit_event(Event::ProofDelayed(event_proof_id));
		} else {
			Self::do_generate_event_proof(event_proof_id, packed_event_with_id);
		}

		Ok(event_proof_id)
	}
}

impl<T: Config> Module<T> {
	/// Check the nodes local keystore for an active (staked) Ethy session key
	/// Returns the public key and index of the key in the current notary set
	fn find_active_ethy_key() -> Option<(T::EthyId, u16)> {
		// Get all signing keys for this protocol 'KeyTypeId'
		let local_keys = T::EthyId::all();
		if local_keys.is_empty() {
			log!(
				error,
				"💎 no signing keys for: {:?}, cannot participate in notarization!",
				T::EthyId::ID
			);
			return None;
		};

		let mut maybe_active_key: Option<(T::EthyId, usize)> = None;
		// search all local ethy keys
		for key in local_keys {
			if let Some(active_key_index) = Self::notary_keys().iter().position(|k| k == &key) {
				maybe_active_key = Some((key, active_key_index));
				break;
			}
		}

		// check if locally known keys are in the active validator set
		if maybe_active_key.is_none() {
			log!(error, "💎 no active ethy keys, exiting");
			return None;
		}
		maybe_active_key.map(|(key, idx)| (key, idx as u16))
	}
	/// Handle OCW event notarization protocol for validators
	/// Receives the node's local notary session key and index in the set
	fn do_event_notarization_ocw(active_key: &T::EthyId, authority_index: u16) {
		// do not try to notarize events while the bridge is paused
		if Self::bridge_paused() {
			return;
		}

		let supports = NotaryKeys::<T>::decode_len().unwrap_or(0);
		let needed = Self::activation_threshold();
		let total = T::AuthoritySet::validators().len();
		if Percent::from_rational(supports, total) < needed {
			log!(
				info,
				"💎 waiting for validator support to activate eth bridge: {:?}/{:?}",
				supports,
				needed
			);
			return;
		}

		// check all pending claims we have _yet_ to notarize and try to notarize them
		// this will be invoked once every block
		// we limit the total claims per invocation using `CLAIMS_PER_BLOCK` so we don't stall block production
		let mut budget = CLAIMS_PER_BLOCK;
		for (event_claim_id, (tx_hash, event_type_id)) in EventClaims::iter() {
			if budget.is_zero() {
				log!(info, "💎 claims budget exceeded, exiting...");
				return;
			}

			// skip if we've notarized it previously
			if <EventNotarizations<T>>::contains_key::<EventClaimId, T::EthyId>(event_claim_id, active_key.clone()) {
				log!(
					trace,
					"💎 already cast notarization for claim: {:?}, ignoring...",
					event_claim_id
				);
				continue;
			}

			if let Some(event_data) = Self::event_data(event_claim_id) {
				let (contract_address, event_signature) = TypeIdToEventType::get(event_type_id);
				let event_claim = EventClaim {
					tx_hash,
					data: event_data,
					contract_address,
					event_signature,
				};
				let result = Self::offchain_try_notarize_event(event_claim);
				log!(trace, "💎 claim verification status: {:?}", &result);
				let payload = NotarizationPayload {
					event_claim_id,
					authority_index,
					result: result.clone(),
				};
				let _ = Self::offchain_send_notarization(&active_key, payload)
					.map_err(|err| {
						log!(error, "💎 sending notarization failed 🙈, {:?}", err);
					})
					.map(|_| {
						log!(
							info,
							"💎 sent notarization: '{:?}' for claim: {:?}",
							result,
							event_claim_id
						);
					});
				budget = budget.saturating_sub(1);
			} else {
				// should not happen, defensive only
				log!(error, "💎 empty claim data for: {:?}", event_claim_id);
			}
		}
	}
	/// Verify a message
	/// `tx_hash` - The ethereum tx hash
	/// `event_data` - The claimed message data
	/// `event_handler_config` - Details of the message
	/// Checks:
	/// - check Eth full node for transaction status
	/// - tx success
	/// - tx sent to deposit contract address
	/// - check for log with deposited amount and token type
	/// - confirmations `>= T::EventConfirmations`
	/// - message has not expired older than `T::EventDeadline`
	fn offchain_try_notarize_event(event_claim: EventClaim) -> EventClaimResult {
		let EventClaim {
			tx_hash,
			data,
			contract_address,
			event_signature,
		} = event_claim;
		let result = T::EthereumRpcClient::get_transaction_receipt(tx_hash);
		if let Err(err) = result {
			log!(error, "💎 eth_getTransactionReceipt({:?}) failed: {:?}", tx_hash, err);
			return EventClaimResult::DataProviderErr;
		}

		let maybe_tx_receipt = result.unwrap(); // error handled above qed.
		let tx_receipt = match maybe_tx_receipt {
			Some(t) => t,
			None => return EventClaimResult::NoTxLogs,
		};
		let status = tx_receipt.status.unwrap_or_default();
		if status.is_zero() {
			return EventClaimResult::TxStatusFailed;
		}

		if tx_receipt.to != Some(contract_address) {
			return EventClaimResult::UnexpectedContractAddress;
		}

		let topic: EthHash = event_signature;
		// search for a bridge deposit event in this tx receipt
		let matching_log = tx_receipt
			.logs
			.iter()
			.find(|log| log.transaction_hash == Some(tx_hash) && log.topics.contains(&topic));

		if let Some(log) = matching_log {
			// check if the ethereum deposit event matches what was reported
			// in the original claim
			if log.data != data {
				log!(
					trace,
					"💎 mismatch in provided data vs. observed data. provided: {:?} observed: {:?}",
					data,
					log.data,
				);
				return EventClaimResult::UnexpectedData;
			}
			if log.address != contract_address {
				return EventClaimResult::UnexpectedContractAddress;
			}
		} else {
			return EventClaimResult::NoTxLogs;
		}

		//  have we got enough block confirmations to be re-org safe?
		let observed_block_number: u64 = tx_receipt.block_number.saturated_into();

		let latest_block: EthBlock = match T::EthereumRpcClient::get_block_by_number(LatestOrNumber::Latest) {
			Ok(None) => return EventClaimResult::DataProviderErr,
			Ok(Some(block)) => block,
			Err(err) => {
				log!(error, "💎 eth_getBlockByNumber latest failed: {:?}", err);
				return EventClaimResult::DataProviderErr;
			}
		};

		let latest_block_number = latest_block.number.unwrap_or_default().as_u64();
		let block_confirmations = latest_block_number.saturating_sub(observed_block_number);
		if block_confirmations < Self::event_confirmations() {
			return EventClaimResult::NotEnoughConfirmations;
		}

		// we can calculate if the block is expired w some high degree of confidence without making a query.
		// time since the event = block_confirmations * ~16 seconds avg
		// using slightly less to be conservative
		if block_confirmations * 14 > Self::event_deadline_seconds() {
			return EventClaimResult::Expired;
		}

		//  check the block this tx is in if the timestamp > deadline
		let observed_block: EthBlock =
			match T::EthereumRpcClient::get_block_by_number(LatestOrNumber::Number(observed_block_number as u32)) {
				Ok(None) => return EventClaimResult::DataProviderErr,
				Ok(Some(block)) => block,
				Err(err) => {
					log!(error, "💎 eth_getBlockByNumber observed failed: {:?}", err);
					return EventClaimResult::DataProviderErr;
				}
			};

		// claim is past the expiration deadline
		// eth. block timestamp (seconds)
		// deadline (seconds)
		if T::UnixTime::now()
			.as_secs()
			.saturated_into::<u64>()
			.saturating_sub(observed_block.timestamp.saturated_into::<u64>())
			> Self::event_deadline_seconds()
		{
			return EventClaimResult::Expired;
		}

		EventClaimResult::Valid
	}

<<<<<<< HEAD
	/// Try issuing an `eth_call` request to the bridged ethereum network
	fn offchain_try_eth_call(request: &EthCallRequest) -> EthCallResponse {
		// validator OCW process
		// 1) get latest eth block
		// 2) extract number and timestamp
		// 3) calculate best block to issue query
		// 4) invoke eth_call and return response (what to do with large response*)
		// 5) submit response
		// 6) consensus on response value (distribute reward points to those that voted together*). Return info to the subscriber
		/*

		// validators receive request timestamp
		// need to decide which block to query for the response so as to minimize queries to Ethereum
		1) query block timestamp at relayer reported block_number
		2a) if block timestamp is in the lenience range then do call_at at the relayer reported block
		2b) if block timestamp is outside the lenience range (the reporter is going to be slashed) we still need to find the right block to query for the true value
		process to find right block number:
		- query the current latest block number from Ethereum
		- assuming avg blocktime eth blocktime of 15 seconds calculate x blocks backwards
		- query the block number closest to and higher than request timestamp i.e. prefer block after the time of request
		3) do the `eth_call` at the correct block
		*/
		let latest_block: EthBlock = match T::EthereumRpcClient::get_block(LatestOrNumber::Latest) {
			Ok(None) => return EthCallResponse::DataProviderErr,
			Ok(Some(block)) => block,
			Err(err) => {
				log!(error, "💎 eth_getBlockByNumber latest failed: {:?}", err);
				return EthCallResponse::DataProviderErr;
			}
		};
		let LENIENCE_MS = 15_000;

		// now figure out how to get the block closest to the timestamp...
		// TODO: ensure these are both in the same units (milliseconds or seconds)
		let request_cennznet_block_timestamp = request.timestamp;
		let latest_eth_block_timestamp = latest_block.timestamp;

		/*
		[r]-[]-[]-[]-[]-[]
		[    r'] - [    ] -
		[r]-[]-[]-[]-[]-[]
		[   r' ] - [r'   ] -
		[r]-[]-[]-[]-[]-[]
		[     ] - [r'   ] -
		*/

		// relayer must ensure it does `eth_call` at the block at or after `request.timestamp`

		// eth - lenience < req < eth + eth_block_time
		// if request.timestamp <= eth_block_time + LENIENCE_MS && request.timestamp >= eth_block_time - LENIENCE_MS {
		// 	// request.timestamp is in this range
		// }

		// U256::from(request.timestamp)
		EthCallResponse::ExceedsLengthLimit
	}

=======
>>>>>>> e4a6efaf
	/// Send a notarization for the given claim
	fn offchain_send_notarization(key: &T::EthyId, payload: NotarizationPayload) -> Result<(), Error<T>> {
		let signature = key
			.sign(&payload.encode())
			.ok_or(<Error<T>>::OffchainUnsignedTxSignedPayload)?;

		let call = Call::submit_notarization {
			payload,
			_signature: signature,
		};

		// Retrieve the signer to sign the payload
		SubmitTransaction::<T, Call<T>>::submit_unsigned_transaction(call.into())
			.map_err(|_| <Error<T>>::OffchainUnsignedTxSignedPayload)?;

		Ok(())
	}

	/// Return the active Ethy validator set.
	pub fn validator_set() -> ValidatorSet<T::EthyId> {
		ValidatorSet::<T::EthyId> {
			validators: Self::notary_keys(),
			id: Self::notary_set_id(),
		}
	}

	/// Handle changes to the authority set
	/// This could be called when validators rotate their keys, we don't want to
	/// change this until the era has changed to avoid generating proofs for small set changes or too frequently
	/// - `new`: The validator set that is active right now
	/// - `queued`: The validator set that will activate next session
	fn handle_authorities_change(new: Vec<T::EthyId>, queued: Vec<T::EthyId>) {
		// ### Session life cycle
		// block on_initialize if ShouldEndSession(n)
		//  rotate_session
		//    before_end_session
		//    end_session (end just been)
		//    start_session (start now)
		//    new_session (start now + 1)
		//   -> on_new_session <- this function is CALLED here

		let log_notary_change = |next_keys: &[T::EthyId]| {
			// Store the keys for usage next session
			<NextNotaryKeys<T>>::put(next_keys);
			// Signal the Event Id that will be used for the proof of validator set change.
			// Any observer can subscribe to this event and submit the resulting proof to keep the
			// validator set on the Ethereum bridge contract updated.
			let event_proof_id = NextProofId::get();
			let next_validator_set_id = Self::notary_set_id().wrapping_add(1);
			Self::deposit_event(Event::AuthoritySetChange(event_proof_id, next_validator_set_id));
			NotarySetProofId::put(event_proof_id);
			NextProofId::put(event_proof_id.wrapping_add(1));
			let log: DigestItem = DigestItem::Consensus(
				ETHY_ENGINE_ID,
				ConsensusLog::PendingAuthoritiesChange((
					ValidatorSet {
						validators: next_keys.to_vec(),
						id: next_validator_set_id,
					},
					event_proof_id,
				))
				.encode(),
			);
			<frame_system::Pallet<T>>::deposit_log(log);
		};

		// signal 1 session early about the `queued` validator set change for the next era so there's time to generate a proof
		if T::FinalSessionTracker::is_next_session_final().0 {
			log!(trace, "💎 next session final");
			log_notary_change(queued.as_ref());
		} else if T::FinalSessionTracker::is_active_session_final() {
			// Pause bridge claim/proofs
			// Prevents claims/proofs being partially processed and failing if the validator set changes
			// significantly
			// Note: the bridge will be reactivated at the end of the session
			log!(trace, "💎 active session final");
			BridgePaused::put(true);

			if Self::next_notary_keys().is_empty() {
				// if we're here the era was forced, we need to generate a proof asap
				log!(warn, "💎 urgent notary key rotation");
				log_notary_change(new.as_ref());
			}
		}
	}

	fn do_generate_event_proof(event_proof_id: EventClaimId, packed_event_with_id: Message) {
		let log: DigestItem = DigestItem::Consensus(
			ETHY_ENGINE_ID,
			ConsensusLog::<T::AccountId>::OpaqueSigningRequest((packed_event_with_id, event_proof_id)).encode(),
		);
		<frame_system::Pallet<T>>::deposit_log(log);
	}
}

impl<T: Config> frame_support::unsigned::ValidateUnsigned for Module<T> {
	type Call = Call<T>;

	fn validate_unsigned(_source: TransactionSource, call: &Self::Call) -> TransactionValidity {
		if let Call::submit_notarization {
			ref payload,
			_signature: ref signature,
		} = call
		{
			// notarization must be from an active notary
			let notary_keys = Self::notary_keys();
			let notary_public_key = match notary_keys.get(payload.authority_index as usize) {
				Some(id) => id,
				None => return InvalidTransaction::BadProof.into(),
			};
			// notarization must not be a duplicate/equivocation
			if <EventNotarizations<T>>::contains_key(payload.event_claim_id, &notary_public_key) {
				log!(
					error,
					"💎 received equivocation from: {:?} on {:?}",
					notary_public_key,
					payload.event_claim_id
				);
				return InvalidTransaction::BadProof.into();
			}
			// notarization is signed correctly
			if !(notary_public_key.verify(&payload.encode(), signature)) {
				return InvalidTransaction::BadProof.into();
			}
			ValidTransaction::with_tag_prefix("eth-bridge")
				.priority(UNSIGNED_TXS_PRIORITY)
				// 'provides' must be unique for each submission on the network (i.e. unique for each claim id and validator)
				.and_provides([
					b"notarize",
					&payload.event_claim_id.to_be_bytes(),
					&(payload.authority_index as u64).to_be_bytes(),
				])
				.longevity(3)
				.propagate(true)
				.build()
		} else {
			InvalidTransaction::Call.into()
		}
	}
}

impl<T: Config> sp_runtime::BoundToRuntimeAppPublic for Module<T> {
	type Public = T::EthyId;
}

impl<T: Config> OneSessionHandler<T::AccountId> for Module<T> {
	type Key = T::EthyId;

	fn on_genesis_session<'a, I: 'a>(validators: I)
	where
		I: Iterator<Item = (&'a T::AccountId, T::EthyId)>,
	{
		let keys = validators.map(|x| x.1).collect::<Vec<_>>();
		if !keys.is_empty() {
			assert!(
				NotaryKeys::<T>::decode_len().is_none(),
				"NotaryKeys are already initialized!"
			);
			NotaryKeys::<T>::put(keys);
		}
	}

	fn on_new_session<'a, I: 'a>(_changed: bool, validators: I, queued_validators: I)
	where
		I: Iterator<Item = (&'a T::AccountId, T::EthyId)>,
	{
		// Only run change process at the end of an era
		if T::FinalSessionTracker::is_next_session_final().0 || T::FinalSessionTracker::is_active_session_final() {
			// Record authorities for the new session.
			let next_authorities = validators.map(|(_, k)| k).collect::<Vec<_>>();
			let next_queued_authorities = queued_validators.map(|(_, k)| k).collect::<Vec<_>>();

			Self::handle_authorities_change(next_authorities, next_queued_authorities);
		}
	}

	/// A notification for end of the session.
	///
	/// Note it is triggered before any [`SessionManager::end_session`] handlers,
	/// so we can still affect the validator set.
	fn on_before_session_ending() {
		// Re-activate the bridge, allowing claims & proofs again
		if T::FinalSessionTracker::is_active_session_final() {
			log!(trace, "💎 session & era ending, set new validator keys");
			// A proof should've been generated now so we can reactivate the bridge with the new validator set
			BridgePaused::kill();
			// Time to update the bridge validator keys.
			let next_notary_keys = NextNotaryKeys::<T>::take();
			// Store the new keys and increment the validator set id
			// Next notary keys should be unset, until populated by new session logic
			<NotaryKeys<T>>::put(&next_notary_keys);
			NotarySetId::mutate(|next_set_id| *next_set_id = next_set_id.wrapping_add(1));
		}
	}

	fn on_disabled(_i: u32) {
		// TODO: remove disabled validator from claim voting?
	}
}

impl<T: Config> EthCallOracle for Module<T> {
	type Address = EthAddress;
	type CallId = EthCallId;
	/// Invoke `target` contract with `input` on the bridged ethereum network
	/// the call will be executed at the block number closest to `timestamp ` (during or after but not before)
	///
	/// Returns a call Id for subscribers
	fn call_at(target: &Self::Address, input: &[u8], timestamp: u64) -> Self::CallId {
		// store the job for validators to process async
		let call_id = NextEthCallId::get();
		EthCallRequestInfo::insert(
			call_id,
			EthCallRequest {
				target: *target,
				input: input.to_vec(),
				timestamp,
			},
		);
		EthCallRequests::append(call_id);
		NextEthCallId::put(call_id + 1);

		call_id
	}
}<|MERGE_RESOLUTION|>--- conflicted
+++ resolved
@@ -34,18 +34,11 @@
 #![cfg_attr(not(feature = "std"), no_std)]
 
 mod impls;
-<<<<<<< HEAD
-=======
 pub use impls::EthereumRpcClient;
->>>>>>> e4a6efaf
 #[cfg(test)]
 mod mock;
 #[cfg(test)]
 mod tests;
-<<<<<<< HEAD
-pub use impls::EthereumRpcClient;
-=======
->>>>>>> e4a6efaf
 mod types;
 use types::*;
 
@@ -666,7 +659,6 @@
 		EventClaimResult::Valid
 	}
 
-<<<<<<< HEAD
 	/// Try issuing an `eth_call` request to the bridged ethereum network
 	fn offchain_try_eth_call(request: &EthCallRequest) -> EthCallResponse {
 		// validator OCW process
@@ -724,8 +716,6 @@
 		EthCallResponse::ExceedsLengthLimit
 	}
 
-=======
->>>>>>> e4a6efaf
 	/// Send a notarization for the given claim
 	fn offchain_send_notarization(key: &T::EthyId, payload: NotarizationPayload) -> Result<(), Error<T>> {
 		let signature = key
