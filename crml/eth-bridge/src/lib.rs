/* Copyright 2021-2022 Centrality Investments Limited
*
* Licensed under the LGPL, Version 3.0 (the "License");
* you may not use this file except in compliance with the License.
* Unless required by applicable law or agreed to in writing, software
* distributed under the License is distributed on an "AS IS" BASIS,
* WITHOUT WARRANTIES OR CONDITIONS OF ANY KIND, either express or implied.
* See the License for the specific language governing permissions and
* limitations under the License.
* You may obtain a copy of the License at the root of this project source code,
* or at:
*     https://centrality.ai/licenses/gplv3.txt
*     https://centrality.ai/licenses/lgplv3.txt
*/

//! CENNZnet Eth Bridge 🌉
//!
//! This pallet defines notarization protocols for CENNZnet validators to agree on values from a bridged Ethereum chain (Ethereum JSON-RPC compliant),
//! and conversely, generate proofs of events that have occurred on CENNZnet.
//!
//! The proofs are a collection of signatures which can be verified by a bridged contract on Ethereum with awareness of the
//! current validator set.
//!
//! There are types of Ethereum values the bridge can verify:
//! 1) verify a transaction hash exists that executed a specific contract producing a specific event log
//! 2) verify the `returndata` of executing a contract at some time _t_ with input `i`
//!
//! CENNZnet validators use an offchain worker and Ethereum full node connections to independently
//! verify and observe events happened on Ethereum.
//! Once a threshold of validators sign a notarization having witnessed the event it is considered verified.
//!
//! Events are opaque to this module, other modules handle submitting "event claims" and "callbacks" to handle success

#![cfg_attr(not(feature = "std"), no_std)]

mod impls;
pub use impls::EthereumRpcClient;
#[cfg(test)]
mod mock;
#[cfg(test)]
mod tests;
mod types;
use types::*;

use cennznet_primitives::eth::Message;
use cennznet_primitives::{
	eth::{ConsensusLog, ValidatorSet, ETHY_ENGINE_ID},
	types::BlockNumber,
};
use codec::Encode;
use crml_support::{
<<<<<<< HEAD
	EthAbiCodec, EthCallFailure, EthCallOracle, EthCallOracleSubscriber, EventClaimSubscriber, EventClaimVerifier,
	FinalSessionTracker as FinalSessionTrackerT, NotarizationRewardHandler,
=======
	log, EthAbiCodec, EventClaimSubscriber, EventClaimVerifier, FinalSessionTracker as FinalSessionTrackerT,
	NotarizationRewardHandler,
>>>>>>> 533b6472
};
use frame_support::{
	decl_error, decl_event, decl_module, decl_storage,
	pallet_prelude::*,
	traits::{OneSessionHandler, UnixTime, ValidatorSet as ValidatorSetT},
	transactional,
	weights::constants::RocksDbWeight as DbWeight,
	Parameter,
};
use frame_system::{
	offchain::{CreateSignedTransaction, SubmitTransaction},
	pallet_prelude::*,
};
use sp_runtime::{
	generic::DigestItem,
	offchain as rt_offchain,
	traits::{MaybeSerializeDeserialize, Member, SaturatedConversion, Zero},
	transaction_validity::{InvalidTransaction, TransactionSource, TransactionValidity, ValidTransaction},
	DispatchError, Percent, RuntimeAppPublic,
};
use sp_std::{collections::btree_map::BTreeMap, prelude::*};

/// The type to sign and send transactions.
const UNSIGNED_TXS_PRIORITY: u64 = 100;
/// Max notarization claims to attempt per block/OCW invocation
const CLAIMS_PER_BLOCK: usize = 1;
/// Max eth_call checks to attempt per block/OCW invocation
const CALLS_PER_BLOCK: usize = 1;
/// Bucket claims in intervals of this factor (seconds)
const BUCKET_FACTOR_S: u64 = 3_600; // 1 hour
/// Number of blocks between claim pruning
const CLAIM_PRUNING_INTERVAL: BlockNumber = BUCKET_FACTOR_S as u32 / 5_u32;

pub(crate) const LOG_TARGET: &str = "eth-bridge";

/// This is the pallet's configuration trait
pub trait Config: frame_system::Config + CreateSignedTransaction<Call<Self>> {
	/// Receives results of notarized eth calls
	type EthCallSubscribers: EthCallOracleSubscriber<CallId = EthCallId>;
	/// The identifier type for an authority in this module (i.e. active validator session key)
	/// 33 byte ECDSA public key
	type EthyId: Member + Parameter + AsRef<[u8]> + RuntimeAppPublic + Default + Ord + MaybeSerializeDeserialize;
	/// Provides an api for Ethereum JSON-RPC request/responses to the bridged ethereum network
	type EthereumRpcClient: BridgeEthereumRpcApi;
	/// Knows the active authority set (validator stash addresses)
	type AuthoritySet: ValidatorSetT<Self::AccountId, ValidatorId = Self::AccountId>;
	/// The threshold of notarizations required to approve an Ethereum event
	type NotarizationThreshold: Get<Percent>;
	/// Rewards notaries for participating in claims
	type RewardHandler: NotarizationRewardHandler<AccountId = Self::AccountId>;
	/// Things subscribing to event claims
	type Subscribers: EventClaimSubscriber;
	/// Returns the block timestamp
	type UnixTime: UnixTime;
	/// The overarching call type.
	type Call: From<Call<Self>>;
	/// The overarching event type.
	type Event: From<Event> + Into<<Self as frame_system::Config>::Event>;
	/// Tracks the status of sessions/eras
	type FinalSessionTracker: FinalSessionTrackerT;
}

decl_storage! {
	trait Store for Module<T: Config> as EthBridge {
		/// Required % of validator support to signal readiness (default: 66%)
		ActivationThreshold get(fn activation_threshold) config(): Percent = Percent::from_parts(66);
		/// Queued event claims, awaiting notarization
		EventClaims get(fn event_claims): map hasher(twox_64_concat) EventClaimId => (EthHash, EventTypeId);
		/// Event data for a given proof
		EventData get(fn event_data): map hasher(twox_64_concat) EventClaimId => Option<Vec<u8>>;
		/// Event proofs to be processed once bridge has been re-enabled
		DelayedEventProofs get (fn delayed_event_proofs): map hasher(twox_64_concat) EventClaimId => Option<Message>;
		/// Notarizations for queued messages
		/// Either: None = no notarization exists OR Some(yay/nay)
		EventNotarizations get(fn event_notarizations): double_map hasher(twox_64_concat) EventClaimId, hasher(twox_64_concat) T::EthyId => Option<EventClaimResult>;
		/// Maps event types seen by the bridge ((contract address, event signature)) to unique type Ids
		EventTypeToTypeId get(fn event_type_to_type_id): map hasher(blake2_128_concat) (EthAddress, EthHash) => EventTypeId;
		/// Maps event type ids to ((contract address, event signature))
		TypeIdToEventType get(fn type_id_to_event_type): map hasher(blake2_128_concat) EventTypeId => (EthAddress, EthHash);
		/// Id of the next Eth bridge event claim
		NextEventClaimId get(fn next_event_claim_id): EventClaimId;
		/// Id of the next event type (internal)
		NextEventTypeId get(fn next_event_type_id): EventTypeId;
		/// Id of the next event proof
		NextProofId get(fn next_proof_id): EventProofId;
		/// Active notary (validator) public keys
		NotaryKeys get(fn notary_keys): Vec<T::EthyId>;
		/// Scheduled notary (validator) public keys for the next session
		NextNotaryKeys get(fn next_notary_keys): Vec<T::EthyId>;
		/// Processed tx hashes bucketed by unix timestamp (`BUCKET_FACTOR_S`)
		// Used in conjunction with `EventDeadlineSeconds` to prevent "double spends".
		// After a bucket is older than the deadline, any events prior are considered expired.
		// This allows the record of processed events to be pruned from state regularly
		ProcessedTxBuckets get(fn processed_tx_buckets): double_map hasher(twox_64_concat) u64, hasher(identity) EthHash => ();
		/// Set of processed tx hashes
		/// Periodically cleared after `EventDeadlineSeconds` expires
		ProcessedTxHashes get(fn processed_tx_hashes): map hasher(twox_64_concat) EthHash => ();
		/// Map of pending tx hashes to claim Id
		PendingTxHashes get(fn pending_tx_hashes): map hasher(twox_64_concat) EthHash => EventClaimId;
		/// The current validator set id
		NotarySetId get(fn notary_set_id): u64;
		/// The event proof Id generated by the previous validator set to notarize the current set.
		/// Useful for syncing the latest proof to Ethereum
		NotarySetProofId get(fn notary_set_proof_id): EventProofId;
		/// Whether the bridge is paused (for validator transitions)
		BridgePaused get(fn bridge_paused): bool;
		/// The minimum number of block confirmations needed to notarize an Ethereum event
		EventConfirmations get(fn event_confirmations): u64 = 3;
		/// The maximum number of delayed events that can be processed in on_initialize()
		DelayedEventProofsPerBlock get(fn delayed_event_proofs_per_block): u8 = 5;
		/// Events cannot be claimed after this time (seconds)
		EventDeadlineSeconds get(fn event_deadline_seconds): u64 = 604_800; // 1 week
		/// Subscription Id for EthCall requests
		NextEthCallId: EthCallId;
		/// Queue of pending EthCallOracle requests
		EthCallRequests get(fn eth_call_requests): Vec<EthCallId>;
		/// EthCallOracle notarizations keyed by (Id, Notary)
		EthCallNotarizations: double_map hasher(twox_64_concat) EthCallId, hasher(twox_64_concat) T::EthyId => Option<CheckedEthCallResult>;
		/// map from EthCallOracle notarizations to an aggregated count
		EthCallNotarizationsAggregated get(fn eth_call_notarizations_aggregated): map hasher(twox_64_concat) EthCallId => Option<BTreeMap<CheckedEthCallResult, u32>>;
		/// EthCallOracle request info
		EthCallRequestInfo get(fn eth_call_request_info): map hasher(twox_64_concat) EthCallId => Option<CheckedEthCallRequest>;
	}
}

decl_event! {
	pub enum Event {
		/// Verifying an event succeeded
		Verified(EventClaimId),
		/// Verifying an event failed
		Invalid(EventClaimId),
		/// A notary (validator) set change is in motion (event_id, new_validator_set_id)
		/// A proof for the change will be generated with the given `event_id`
		AuthoritySetChange(EventProofId, u64),
		/// Generating event proof delayed as bridge is paused
		ProofDelayed(EventProofId),
	}
}

decl_error! {
	pub enum Error for Module<T: Config> {
		// Error returned when making signed transactions in off-chain worker
		NoLocalSigningAccount,
		// Error returned when making unsigned transactions with signed payloads in off-chain worker
		OffchainUnsignedTxSignedPayload,
		/// A notarization was invalid
		InvalidNotarization,
		// Error returned when fetching github info
		HttpFetch,
		/// Claim was invalid
		InvalidClaim,
		/// offchain worker not configured properly
		OcwConfig,
		/// This message has already been notarized
		AlreadyNotarized,
		/// Claim in progress
		DuplicateClaim,
		/// The bridge is paused pending validator set changes (once every era / 24 hours)
		/// It will reactive after ~10 minutes
		BridgePaused,
	}
}

decl_module! {
	pub struct Module<T: Config> for enum Call where origin: T::Origin {
		type Error = Error<T>;

		fn deposit_event() = default;

		/// This method schedules 2 different processes
		/// 1) pruning expired transactions hashes from state every `CLAIM_PRUNING_INTERVAL` blocks
		/// 2) processing any deferred event proofs that were submitted while the bridge was paused (should only happen on the first few blocks in a new era)
		fn on_initialize(block_number: T::BlockNumber) -> Weight {
			let mut weight = 0 as Weight;

			// 1) Prune claim storage every hour on CENNZnet (BUCKET_FACTOR_S / 5 seconds = 720 blocks)
			if (block_number % T::BlockNumber::from(CLAIM_PRUNING_INTERVAL)).is_zero() {
				// Find the bucket to expire
				let now = T::UnixTime::now().as_secs().saturated_into::<u64>();
				weight += DbWeight::get().reads(1 as Weight);
				let expired_bucket_index = (now % Self::event_deadline_seconds()) / BUCKET_FACTOR_S;
				let mut removed_count = 0;
				for (expired_tx_hash, _empty_value) in ProcessedTxBuckets::iter_prefix(expired_bucket_index) {
					ProcessedTxHashes::remove(expired_tx_hash);
					removed_count += 1;
				}
				ProcessedTxBuckets::remove_prefix(expired_bucket_index, None);
				weight += DbWeight::get().writes(2 * removed_count as Weight);
			}

			// 2) Try process delayed proofs
			weight += DbWeight::get().reads(2 as Weight);
			if DelayedEventProofs::iter().next().is_some() && !Self::bridge_paused() {
				let max_delayed_events = Self::delayed_event_proofs_per_block();
				weight = weight.saturating_add(DbWeight::get().reads(1 as Weight) + max_delayed_events as Weight * DbWeight::get().writes(2 as Weight));
				for (event_proof_id, packed_event_with_id) in DelayedEventProofs::iter().take(max_delayed_events as usize) {
					Self::do_generate_event_proof(event_proof_id, packed_event_with_id);
					DelayedEventProofs::remove(event_proof_id);
				}
			}

			weight
		}

		#[weight = 100_000]
		/// Set event confirmations (blocks). Required block confirmations for an Ethereum event to be notarized by CENNZnet
		pub fn set_event_confirmations(origin, confirmations: u64) {
			ensure_root(origin)?;
			EventConfirmations::put(confirmations)
		}

		#[weight = 100_000]
		/// Set event deadline (seconds). Events cannot be notarized after this time has elapsed
		pub fn set_event_deadline(origin, seconds: u64) {
			ensure_root(origin)?;
			EventDeadlineSeconds::put(seconds);
		}

		#[weight = 100_000]
		/// Set max number of delayed events that can be processed in a block
		pub fn set_delayed_event_proofs_per_block(origin, count: u8) {
			ensure_root(origin)?;
			DelayedEventProofsPerBlock::put(count);
		}

		#[weight = 1_000_000]
		#[transactional]
		/// Internal only
		/// Validators will submit inherents with their notarization vote for a given claim
		pub fn submit_notarization(origin, payload: NotarizationPayload, _signature: <<T as Config>::EthyId as RuntimeAppPublic>::Signature) -> DispatchResult {
			let _ = ensure_none(origin)?;

			// we don't need to verify the signature here because it has been verified in
			// `validate_unsigned` function when sending out the unsigned tx.
			let authority_index = payload.authority_index() as usize;
			let notary_keys = Self::notary_keys();
			let notary_public_key = match notary_keys.get(authority_index) {
				Some(id) => id,
				None => return Err(Error::<T>::InvalidNotarization.into()),
			};

<<<<<<< HEAD
			let notarization_result = match payload {
				NotarizationPayload::Call{ call_id, result, .. } => Self::handle_call_notarization(call_id, result, notary_public_key),
				NotarizationPayload::Event{ event_claim_id, result, .. } => Self::handle_event_notarization(event_claim_id, result, notary_public_key),
			};
=======
			// Claim is invalid (nays > (100% - NotarizationThreshold))
			if Percent::from_rational(nay_count, notary_count) > (Percent::from_parts(100_u8 - T::NotarizationThreshold::get().deconstruct())) {
				// event did not notarize / failed, clean up
				let event_data = EventData::take(payload.event_claim_id);
				if event_data.is_none() {
					// this should never happen
					log!(error, "💎 unexpected empty claim");
					return Err(Error::<T>::InvalidClaim.into())
				}
				<EventNotarizations<T>>::remove_prefix(payload.event_claim_id, None);
				let (eth_tx_hash, event_type_id) = EventClaims::take(payload.event_claim_id);
				let (contract_address, event_signature) = TypeIdToEventType::get(event_type_id);
				let event_data = event_data.unwrap();
				PendingTxHashes::remove(eth_tx_hash);
				Self::deposit_event(Event::Invalid(payload.event_claim_id));
>>>>>>> 533b6472

			if notarization_result.is_ok() {
				// TODO: only reward votes with majority
				// add validator reward points
				T::AuthoritySet::validators()
					.get(authority_index)
					.map(|v| T::RewardHandler::reward_notary(v));
			}

			notarization_result
		}

		fn offchain_worker(block_number: T::BlockNumber) {
			log!(trace, "💎 entering off-chain worker: {:?}", block_number);
			log!(trace, "💎 active notaries: {:?}", Self::notary_keys());

			// this passes if flag `--validator` set, not necessarily in the active set
			if !sp_io::offchain::is_validator() {
				log!(info, "💎 not a validator, exiting");
				return
			}

			// check a local key exists for a valid bridge notary
			if let Some((active_key, authority_index)) = Self::find_active_ethy_key() {
				// check enough validators have active notary keys
				let supports = NotaryKeys::<T>::decode_len().unwrap_or(0);
				let needed = Self::activation_threshold();
				if Percent::from_rational(supports, T::AuthoritySet::validators().len()) < needed {
					log!(info, "💎 waiting for validator support to activate eth-bridge: {:?}/{:?}", supports, needed);
					return;
				}
				// do some notarizing
				Self::do_event_notarization_ocw(&active_key, authority_index);
				Self::do_call_notarization_ocw(&active_key, authority_index);
			} else {
				log!(trace, "💎 not an active validator, exiting");
			}

			log!(trace, "💎 exiting off-chain worker");
		}
	}
}

impl<T: Config> EventClaimVerifier for Module<T> {
	/// Submit an event claim against an ethereum tx hash
	// tx hashes may only be claimed once
	fn submit_event_claim(
		contract_address: &H160,
		event_signature: &H256,
		tx_hash: &H256,
		event_data: &[u8],
	) -> Result<EventClaimId, DispatchError> {
		ensure!(!ProcessedTxHashes::contains_key(tx_hash), Error::<T>::AlreadyNotarized);
		ensure!(!PendingTxHashes::contains_key(tx_hash), Error::<T>::DuplicateClaim);

		// check if we've seen this event type before
		// if not we assign it a type Id (saves us storing the (contract address, event signature) each time)
		let event_type_id = if !EventTypeToTypeId::contains_key((contract_address, event_signature)) {
			let next_event_type_id = Self::next_event_type_id();
			EventTypeToTypeId::insert((contract_address, event_signature), next_event_type_id);
			TypeIdToEventType::insert(next_event_type_id, (contract_address, event_signature));
			NextEventTypeId::put(next_event_type_id.wrapping_add(1));
			next_event_type_id
		} else {
			EventTypeToTypeId::get((contract_address, event_signature))
		};

		let event_claim_id = Self::next_event_claim_id();
		EventData::insert(event_claim_id, event_data);
		EventClaims::insert(event_claim_id, (tx_hash, event_type_id));
		NextEventClaimId::put(event_claim_id.wrapping_add(1));
		PendingTxHashes::insert(tx_hash, event_claim_id);

		Ok(event_claim_id)
	}

	fn generate_event_proof<E: EthAbiCodec>(event: &E) -> Result<u64, DispatchError> {
		let event_proof_id = Self::next_proof_id();
		NextProofId::put(event_proof_id.wrapping_add(1));

		// TODO: does this support multiple consensus logs in a block?
		// save this for `on_finalize` and insert many
		let packed_event_with_id = [
			&event.encode()[..],
			&EthAbiCodec::encode(&Self::validator_set().id)[..],
			&EthAbiCodec::encode(&event_proof_id)[..],
		]
		.concat();

		if Self::bridge_paused() {
			// Delay proof
			DelayedEventProofs::insert(event_proof_id, packed_event_with_id);
			Self::deposit_event(Event::ProofDelayed(event_proof_id));
		} else {
			Self::do_generate_event_proof(event_proof_id, packed_event_with_id);
		}

		Ok(event_proof_id)
	}
}

impl<T: Config> Module<T> {
	/// Check the nodes local keystore for an active (staked) Ethy session key
	/// Returns the public key and index of the key in the current notary set
	fn find_active_ethy_key() -> Option<(T::EthyId, u16)> {
		// Get all signing keys for this protocol 'KeyTypeId'
		let local_keys = T::EthyId::all();
		if local_keys.is_empty() {
			log!(
				error,
				"💎 no signing keys for: {:?}, cannot participate in notarization!",
				T::EthyId::ID
			);
			return None;
		};

		let mut maybe_active_key: Option<(T::EthyId, usize)> = None;
		// search all local ethy keys
		for key in local_keys {
			if let Some(active_key_index) = Self::notary_keys().iter().position(|k| k == &key) {
				maybe_active_key = Some((key, active_key_index));
				break;
			}
		}

		// check if locally known keys are in the active validator set
		if maybe_active_key.is_none() {
			log!(error, "💎 no active ethy keys, exiting");
			return None;
		}
		maybe_active_key.map(|(key, idx)| (key, idx as u16))
	}
	/// Handle OCW event notarization protocol for validators
	/// Receives the node's local notary session key and index in the set
	fn do_event_notarization_ocw(active_key: &T::EthyId, authority_index: u16) {
		// do not try to notarize events while the bridge is paused
		if Self::bridge_paused() {
			return;
		}

		// check all pending claims we have _yet_ to notarize and try to notarize them
		// this will be invoked once every block
		// we limit the total claims per invocation using `CLAIMS_PER_BLOCK` so we don't stall block production
		// TODO: make this FIFO
		for (event_claim_id, (tx_hash, event_type_id)) in EventClaims::iter().take(CLAIMS_PER_BLOCK) {
			// skip if we've notarized it previously
			if <EventNotarizations<T>>::contains_key::<EventClaimId, T::EthyId>(event_claim_id, active_key.clone()) {
				log!(trace, "💎 already notarized claim: {:?}, ignoring...", event_claim_id);
				continue;
			}

			if let Some(event_data) = Self::event_data(event_claim_id) {
				let (contract_address, event_signature) = TypeIdToEventType::get(event_type_id);
				let event_claim = EventClaim {
					tx_hash,
					data: event_data,
					contract_address,
					event_signature,
				};
				let result = Self::offchain_try_notarize_event(event_claim);
				log!(trace, "💎 claim verification status: {:?}", &result);
				let payload = NotarizationPayload::Event {
					event_claim_id,
					authority_index,
					result: result.clone(),
				};
				let _ = Self::offchain_send_notarization(&active_key, payload)
					.map_err(|err| {
						log!(error, "💎 sending notarization failed 🙈, {:?}", err);
					})
					.map(|_| {
						log!(
							info,
							"💎 sent notarization: '{:?}' for claim: {:?}",
							result,
							event_claim_id
						);
					});
			} else {
				// should not happen
				log!(error, "💎 empty claim data for: {:?}", event_claim_id);
			}
		}
	}
	/// Verify a message
	/// `tx_hash` - The ethereum tx hash
	/// `event_data` - The claimed message data
	/// `event_handler_config` - Details of the message
	/// Checks:
	/// - check Eth full node for transaction status
	/// - tx success
	/// - tx sent to deposit contract address
	/// - check for log with deposited amount and token type
	/// - confirmations `>= T::EventConfirmations`
	/// - message has not expired older than `T::EventDeadline`
	fn offchain_try_notarize_event(event_claim: EventClaim) -> EventClaimResult {
		let EventClaim {
			tx_hash,
			data,
			contract_address,
			event_signature,
		} = event_claim;
		let result = T::EthereumRpcClient::get_transaction_receipt(tx_hash);
		if let Err(err) = result {
			log!(error, "💎 eth_getTransactionReceipt({:?}) failed: {:?}", tx_hash, err);
			return EventClaimResult::DataProviderErr;
		}

		let maybe_tx_receipt = result.unwrap(); // error handled above qed.
		let tx_receipt = match maybe_tx_receipt {
			Some(t) => t,
			None => return EventClaimResult::NoTxLogs,
		};
		let status = tx_receipt.status.unwrap_or_default();
		if status.is_zero() {
			return EventClaimResult::TxStatusFailed;
		}

		if tx_receipt.to != Some(contract_address) {
			return EventClaimResult::UnexpectedContractAddress;
		}

		let topic: EthHash = event_signature;
		// search for a bridge deposit event in this tx receipt
		let matching_log = tx_receipt
			.logs
			.iter()
			.find(|log| log.transaction_hash == Some(tx_hash) && log.topics.contains(&topic));

		if let Some(log) = matching_log {
			// check if the ethereum deposit event matches what was reported
			// in the original claim
			if log.data != data {
				log!(
					trace,
					"💎 mismatch in provided data vs. observed data. provided: {:?} observed: {:?}",
					data,
					log.data,
				);
				return EventClaimResult::UnexpectedData;
			}
			if log.address != contract_address {
				return EventClaimResult::UnexpectedContractAddress;
			}
		} else {
			return EventClaimResult::NoTxLogs;
		}

		//  have we got enough block confirmations to be re-org safe?
		let observed_block_number: u64 = tx_receipt.block_number.saturated_into();

		let latest_block: EthBlock = match T::EthereumRpcClient::get_block_by_number(LatestOrNumber::Latest) {
			Ok(None) => return EventClaimResult::DataProviderErr,
			Ok(Some(block)) => block,
			Err(err) => {
				log!(error, "💎 eth_getBlockByNumber latest failed: {:?}", err);
				return EventClaimResult::DataProviderErr;
			}
		};

		let latest_block_number = latest_block.number.unwrap_or_default().as_u64();
		let block_confirmations = latest_block_number.saturating_sub(observed_block_number);
		if block_confirmations < Self::event_confirmations() {
			return EventClaimResult::NotEnoughConfirmations;
		}

		// we can calculate if the block is expired w some high degree of confidence without making a query.
		// time since the event = block_confirmations * ~16 seconds avg
		// using slightly less to be conservative
		if block_confirmations * 14 > Self::event_deadline_seconds() {
			return EventClaimResult::Expired;
		}

		//  check the block this tx is in if the timestamp > deadline
		let observed_block: EthBlock =
			match T::EthereumRpcClient::get_block_by_number(LatestOrNumber::Number(observed_block_number)) {
				Ok(None) => return EventClaimResult::DataProviderErr,
				Ok(Some(block)) => block,
				Err(err) => {
					log!(error, "💎 eth_getBlockByNumber observed failed: {:?}", err);
					return EventClaimResult::DataProviderErr;
				}
			};

		// claim is past the expiration deadline
		// eth. block timestamp (seconds)
		// deadline (seconds)
		if T::UnixTime::now()
			.as_secs()
			.saturated_into::<u64>()
			.saturating_sub(observed_block.timestamp.saturated_into::<u64>())
			> Self::event_deadline_seconds()
		{
			return EventClaimResult::Expired;
		}

		EventClaimResult::Valid
	}

	/// Handle OCW eth call checking protocol for validators
	/// Receives the node's local notary session key and index in the set
	fn do_call_notarization_ocw(active_key: &T::EthyId, authority_index: u16) {
		// we limit the total claims per invocation using `CALLS_PER_BLOCK` so we don't stall block production
		for call_id in EthCallRequests::get().iter().take(CALLS_PER_BLOCK) {
			// skip if we've notarized it previously
			if <EthCallNotarizations<T>>::contains_key::<EthCallId, T::EthyId>(*call_id, active_key.clone()) {
				log!(trace, "💎 already notarized call: {:?}, ignoring...", call_id);
				continue;
			}

			if let Some(request) = Self::eth_call_request_info(call_id) {
				let result = Self::offchain_try_eth_call(&request);
				log!(trace, "💎 checked call status: {:?}", &result);
				let payload = NotarizationPayload::Call {
					call_id: *call_id,
					authority_index,
					result: result.clone(),
				};
				let _ = Self::offchain_send_notarization(&active_key, payload)
					.map_err(|err| {
						log!(error, "💎 sending notarization failed 🙈, {:?}", err);
					})
					.map(|_| {
						log!(info, "💎 sent notarization: '{:?}' for call: {:?}", result, call_id,);
					});
			} else {
				// should not happen
				log!(error, "💎 empty call for: {:?}", call_id);
			}
		}
	}

	/// Performs an `eth_call` request to the bridged ethereum network
	///
	/// The call will be executed at `try_block_number` if it is within `max_block_look_behind` blocks
	/// of the latest ethereum block, otherwise the call is executed at the latest ethereum block.
	///
	/// `request` - details of the `eth_call` request to perform
	/// `try_block_number` - a block number to try the call at `latest - max_block_look_behind <= t < latest`
	/// `max_block_look_behind` - max ethereum blocks to look back from head
	///
	fn offchain_try_eth_call(request: &CheckedEthCallRequest) -> CheckedEthCallResult {
		// OCW has 1 block to do all its stuff, so needs to be kept light
		//
		// basic flow of this function:
		// 1) get latest ethereum block
		// 2) check relayed block # and timestamp is within acceptable range (based on `max_block_look_behind`)
		// 3a) within range: do an eth_call at the relayed block
		// 3b) out of range: do an eth_call at block number latest
		let latest_block: EthBlock = match T::EthereumRpcClient::get_block_by_number(LatestOrNumber::Latest) {
			Ok(None) => return CheckedEthCallResult::DataProviderErr,
			Ok(Some(block)) => block,
			Err(err) => {
				log!(error, "💎 eth_getBlockByNumber latest failed: {:?}", err);
				return CheckedEthCallResult::DataProviderErr;
			}
		};
		// some future proofing/protections if timestamps or block numbers are de-synced, stuck, or missing this protocol should vote to abort
		let latest_eth_block_timestamp: u64 = latest_block.timestamp.saturated_into();
		if latest_eth_block_timestamp == u64::max_value() {
			return CheckedEthCallResult::InvalidTimestamp;
		}
		// latest ethereum block timestamp should be after the request
		if latest_eth_block_timestamp < request.timestamp {
			return CheckedEthCallResult::InvalidTimestamp;
		}
		let latest_eth_block_number = match latest_block.number {
			Some(number) => {
				if number.is_zero() || number.low_u64() == u64::max_value() {
					return CheckedEthCallResult::InvalidEthBlock;
				}
				number.low_u64()
			}
			None => return CheckedEthCallResult::InvalidEthBlock,
		};

		// check relayed block # and timestamp is within acceptable range
		let mut target_block_number = latest_eth_block_number;
		let mut target_block_timestamp = latest_eth_block_timestamp;

		// there can be delay between challenge submission and execution
		// this should be factored into the acceptable block window, in normal conditions is should be < 5s
		let check_delay = T::UnixTime::now().as_secs().saturating_sub(request.check_timestamp);
		let extra_look_behind = check_delay / 12_u64; // lenient here, any delay >= 12s gets an extra block

		let oldest_acceptable_eth_block = latest_eth_block_number
			.saturating_sub(request.max_block_look_behind)
			.saturating_sub(extra_look_behind);

		if request.try_block_number >= oldest_acceptable_eth_block && request.try_block_number < latest_eth_block_number
		{
			let target_block: EthBlock =
				match T::EthereumRpcClient::get_block_by_number(LatestOrNumber::Number(request.try_block_number)) {
					Ok(None) => return CheckedEthCallResult::DataProviderErr,
					Ok(Some(block)) => block,
					Err(err) => {
						log!(error, "💎 eth_getBlockByNumber latest failed: {:?}", err);
						return CheckedEthCallResult::DataProviderErr;
					}
				};
			target_block_number = request.try_block_number.into();
			target_block_timestamp = target_block.timestamp.saturated_into();
		}

		let return_data = match T::EthereumRpcClient::eth_call(
			request.target,
			&request.input,
			LatestOrNumber::Number(target_block_number),
		) {
			Ok(data) => {
				if data.is_empty() {
					return CheckedEthCallResult::ReturnDataEmpty;
				} else {
					data
				}
			}
			Err(err) => {
				log!(error, "💎 eth_call at: {:?}, failed: {:?}", target_block_number, err);
				return CheckedEthCallResult::DataProviderErr;
			}
		};

		// valid returndata is ethereum abi encoded and therefore always >= 32 bytes
		match return_data.try_into() {
			Ok(r) => CheckedEthCallResult::Ok(r, target_block_number, target_block_timestamp),
			Err(_) => CheckedEthCallResult::ReturnDataExceedsLimit,
		}
	}

	/// Send a notarization for the given claim
	fn offchain_send_notarization(key: &T::EthyId, payload: NotarizationPayload) -> Result<(), Error<T>> {
		let signature = key
			.sign(&payload.encode())
			.ok_or(<Error<T>>::OffchainUnsignedTxSignedPayload)?;

		let call = Call::submit_notarization {
			payload,
			_signature: signature,
		};

		// Retrieve the signer to sign the payload
		SubmitTransaction::<T, Call<T>>::submit_unsigned_transaction(call.into())
			.map_err(|_| <Error<T>>::OffchainUnsignedTxSignedPayload)
	}

	/// Return the active Ethy validator set.
	pub fn validator_set() -> ValidatorSet<T::EthyId> {
		ValidatorSet::<T::EthyId> {
			validators: Self::notary_keys(),
			id: Self::notary_set_id(),
		}
	}

	/// Handle a submitted event notarization
	fn handle_event_notarization(
		event_claim_id: EventClaimId,
		result: EventClaimResult,
		notary_id: &T::EthyId,
	) -> DispatchResult {
		if !EventClaims::contains_key(event_claim_id) {
			// there's no claim active
			return Err(Error::<T>::InvalidClaim.into());
		}

		// Store the new notarization
		<EventNotarizations<T>>::insert::<EventClaimId, T::EthyId, EventClaimResult>(
			event_claim_id,
			notary_id.clone(),
			result,
		);

		// Count notarization votes
		let notary_count = T::AuthoritySet::validators().len() as u32;
		let mut yay_count = 0_u32;
		let mut nay_count = 0_u32;
		// TODO: store the count
		for (_id, result) in <EventNotarizations<T>>::iter_prefix(event_claim_id) {
			match result {
				EventClaimResult::Valid => yay_count += 1,
				_ => nay_count += 1,
			}
		}

		// Claim is invalid (nays > (100% - NotarizationThreshold))
		if Percent::from_rational(nay_count, notary_count)
			> (Percent::from_parts(100_u8 - T::NotarizationThreshold::get().deconstruct()))
		{
			// event did not notarize / failed, clean up
			let event_data = EventData::take(event_claim_id);
			if event_data.is_none() {
				// this should never happen
				log!(error, "💎 unexpected empty claim");
				return Err(Error::<T>::InvalidClaim.into());
			}
			<EventNotarizations<T>>::remove_prefix(event_claim_id, None);
			let (eth_tx_hash, event_type_id) = EventClaims::take(event_claim_id);
			let (contract_address, event_signature) = TypeIdToEventType::get(event_type_id);
			let event_data = event_data.unwrap();
			PendingTxHashes::remove(eth_tx_hash);
			Self::deposit_event(Event::Invalid(event_claim_id));

			T::Subscribers::on_failure(event_claim_id, &contract_address, &event_signature, &event_data);
			return Ok(());
		}

		// Claim is valid
		if Percent::from_rational(yay_count, notary_count) >= T::NotarizationThreshold::get() {
			let event_data = EventData::take(event_claim_id);
			if event_data.is_none() {
				// this should never happen
				log!(error, "💎 unexpected empty claim");
				return Err(Error::<T>::InvalidClaim.into());
			}
			// no need to track info on this claim any more since it's approved
			<EventNotarizations<T>>::remove_prefix(event_claim_id, None);
			let (eth_tx_hash, event_type_id) = EventClaims::take(event_claim_id);
			let (contract_address, event_signature) = TypeIdToEventType::get(event_type_id);
			let event_data = event_data.unwrap();

			// note this tx as completed
			let ttl = Self::event_deadline_seconds();
			// calculate future expiry timestamp and bucket
			let bucket_index = ((T::UnixTime::now().as_secs().saturated_into::<u64>() + ttl) % ttl) / BUCKET_FACTOR_S;
			ProcessedTxBuckets::insert(bucket_index, eth_tx_hash, ());
			ProcessedTxHashes::insert(eth_tx_hash, ());
			PendingTxHashes::remove(eth_tx_hash);
			Self::deposit_event(Event::Verified(event_claim_id));

			T::Subscribers::on_success(event_claim_id, &contract_address, &event_signature, &event_data);
		}

		Ok(())
	}

	/// Handle a submitted call notarization
	fn handle_call_notarization(
		call_id: EthCallId,
		result: CheckedEthCallResult,
		notary_id: &T::EthyId,
	) -> DispatchResult {
		if !EthCallRequestInfo::contains_key(call_id) {
			// there's no claim active
			return Err(Error::<T>::InvalidClaim.into());
		}

		// Record the notarization (ensures the validator won't resubmit it)
		<EthCallNotarizations<T>>::insert::<EventClaimId, T::EthyId, CheckedEthCallResult>(
			call_id,
			notary_id.clone(),
			result.clone(),
		);

		// notify subscribers of a notarized eth_call outcome and clean upstate
		let do_callback_and_clean_up = |result: CheckedEthCallResult| {
			match result.clone() {
				CheckedEthCallResult::Ok(return_data, block, timestamp) => {
					T::EthCallSubscribers::on_eth_call_complete(call_id, &return_data, block, timestamp)
				}
				CheckedEthCallResult::ReturnDataEmpty => {
					T::EthCallSubscribers::on_eth_call_failed(call_id, EthCallFailure::ReturnDataEmpty)
				}
				CheckedEthCallResult::ReturnDataExceedsLimit => {
					T::EthCallSubscribers::on_eth_call_failed(call_id, EthCallFailure::ReturnDataExceedsLimit)
				}
				_ => T::EthCallSubscribers::on_eth_call_failed(call_id, EthCallFailure::Internal),
			}
			EthCallNotarizations::<T>::remove_prefix(call_id, None);
			EthCallNotarizationsAggregated::remove(call_id);
			EthCallRequestInfo::remove(call_id);
			EthCallRequests::mutate(|requests| {
				requests
					.iter()
					.position(|x| *x == call_id)
					.map(|idx| requests.remove(idx));
				*requests = requests.clone();
			});

			Ok(())
		};

		let mut notarizations = EthCallNotarizationsAggregated::get(call_id).unwrap_or_default();
		// increment notarization count for this result
		*notarizations.entry(result.clone()).or_insert(0) += 1;

		let notary_count = T::AuthoritySet::validators().len() as u32;
		let notarization_threshold = T::NotarizationThreshold::get();
		let mut total_count = 0;
		for (result, count) in notarizations.iter() {
			// is there consensus on `result`?
			if Percent::from_rational(*count, notary_count) >= notarization_threshold {
				return do_callback_and_clean_up(result.clone());
			}
			total_count += count;
		}

		let outstanding_count = notary_count.saturating_sub(total_count);
		let can_reach_consensus = notarizations.iter().any(|(_, count)| {
			Percent::from_rational(count + outstanding_count, notary_count) >= notarization_threshold
		});
		// cannot or will not reach consensus based on current notarizations
		if total_count == notary_count || !can_reach_consensus {
			return do_callback_and_clean_up(result.clone());
		}

		// update counts
		EthCallNotarizationsAggregated::insert(call_id, notarizations);
		Ok(())
	}

	/// Handle changes to the authority set
	/// This could be called when validators rotate their keys, we don't want to
	/// change this until the era has changed to avoid generating proofs for small set changes or too frequently
	/// - `new`: The validator set that is active right now
	/// - `queued`: The validator set that will activate next session
	fn handle_authorities_change(new: Vec<T::EthyId>, queued: Vec<T::EthyId>) {
		// ### Session life cycle
		// block on_initialize if ShouldEndSession(n)
		//  rotate_session
		//    before_end_session
		//    end_session (end just been)
		//    start_session (start now)
		//    new_session (start now + 1)
		//   -> on_new_session <- this function is CALLED here

		let log_notary_change = |next_keys: &[T::EthyId]| {
			// Store the keys for usage next session
			<NextNotaryKeys<T>>::put(next_keys);
			// Signal the Event Id that will be used for the proof of validator set change.
			// Any observer can subscribe to this event and submit the resulting proof to keep the
			// validator set on the Ethereum bridge contract updated.
			let event_proof_id = NextProofId::get();
			let next_validator_set_id = Self::notary_set_id().wrapping_add(1);
			Self::deposit_event(Event::AuthoritySetChange(event_proof_id, next_validator_set_id));
			NotarySetProofId::put(event_proof_id);
			NextProofId::put(event_proof_id.wrapping_add(1));
			let log: DigestItem = DigestItem::Consensus(
				ETHY_ENGINE_ID,
				ConsensusLog::PendingAuthoritiesChange((
					ValidatorSet {
						validators: next_keys.to_vec(),
						id: next_validator_set_id,
					},
					event_proof_id,
				))
				.encode(),
			);
			<frame_system::Pallet<T>>::deposit_log(log);
		};

		// signal 1 session early about the `queued` validator set change for the next era so there's time to generate a proof
		if T::FinalSessionTracker::is_next_session_final().0 {
			log!(trace, "💎 next session final");
			log_notary_change(queued.as_ref());
		} else if T::FinalSessionTracker::is_active_session_final() {
			// Pause bridge claim/proofs
			// Prevents claims/proofs being partially processed and failing if the validator set changes
			// significantly
			// Note: the bridge will be reactivated at the end of the session
			log!(trace, "💎 active session final");
			BridgePaused::put(true);

			if Self::next_notary_keys().is_empty() {
				// if we're here the era was forced, we need to generate a proof asap
				log!(warn, "💎 urgent notary key rotation");
				log_notary_change(new.as_ref());
			}
		}
	}

	fn do_generate_event_proof(event_proof_id: EventClaimId, packed_event_with_id: Message) {
		let log: DigestItem = DigestItem::Consensus(
			ETHY_ENGINE_ID,
			ConsensusLog::<T::AccountId>::OpaqueSigningRequest((packed_event_with_id, event_proof_id)).encode(),
		);
		<frame_system::Pallet<T>>::deposit_log(log);
	}
}

impl<T: Config> frame_support::unsigned::ValidateUnsigned for Module<T> {
	type Call = Call<T>;

	fn validate_unsigned(_source: TransactionSource, call: &Self::Call) -> TransactionValidity {
		if let Call::submit_notarization {
			ref payload,
			_signature: ref signature,
		} = call
		{
			// notarization must be from an active notary
			let notary_keys = Self::notary_keys();
			let notary_public_key = match notary_keys.get(payload.authority_index() as usize) {
				Some(id) => id,
				None => return InvalidTransaction::BadProof.into(),
			};
			// notarization must not be a duplicate/equivocation
			if <EventNotarizations<T>>::contains_key(payload.payload_id(), &notary_public_key) {
				log!(
					error,
					"💎 received equivocation from: {:?} on {:?}",
					notary_public_key,
					payload.payload_id()
				);
				return InvalidTransaction::BadProof.into();
			}
			// notarization is signed correctly
			if !(notary_public_key.verify(&payload.encode(), signature)) {
				return InvalidTransaction::BadProof.into();
			}
			ValidTransaction::with_tag_prefix("eth-bridge")
				.priority(UNSIGNED_TXS_PRIORITY)
				// 'provides' must be unique for each submission on the network (i.e. unique for each claim id and validator)
				.and_provides([
					b"notarize",
					&payload.type_id().to_be_bytes(),
					&payload.payload_id().to_be_bytes(),
					&(payload.authority_index() as u64).to_be_bytes(),
				])
				.longevity(3)
				.propagate(true)
				.build()
		} else {
			InvalidTransaction::Call.into()
		}
	}
}

impl<T: Config> sp_runtime::BoundToRuntimeAppPublic for Module<T> {
	type Public = T::EthyId;
}

impl<T: Config> OneSessionHandler<T::AccountId> for Module<T> {
	type Key = T::EthyId;

	fn on_genesis_session<'a, I: 'a>(validators: I)
	where
		I: Iterator<Item = (&'a T::AccountId, T::EthyId)>,
	{
		let keys = validators.map(|x| x.1).collect::<Vec<_>>();
		if !keys.is_empty() {
			assert!(
				NotaryKeys::<T>::decode_len().is_none(),
				"NotaryKeys are already initialized!"
			);
			NotaryKeys::<T>::put(keys);
		}
	}

	fn on_new_session<'a, I: 'a>(_changed: bool, validators: I, queued_validators: I)
	where
		I: Iterator<Item = (&'a T::AccountId, T::EthyId)>,
	{
		// Only run change process at the end of an era
		if T::FinalSessionTracker::is_next_session_final().0 || T::FinalSessionTracker::is_active_session_final() {
			// Record authorities for the new session.
			let next_authorities = validators.map(|(_, k)| k).collect::<Vec<_>>();
			let next_queued_authorities = queued_validators.map(|(_, k)| k).collect::<Vec<_>>();

			Self::handle_authorities_change(next_authorities, next_queued_authorities);
		}
	}

	/// A notification for end of the session.
	///
	/// Note it is triggered before any [`SessionManager::end_session`] handlers,
	/// so we can still affect the validator set.
	fn on_before_session_ending() {
		// Re-activate the bridge, allowing claims & proofs again
		if T::FinalSessionTracker::is_active_session_final() {
			log!(trace, "💎 session & era ending, set new validator keys");
			// A proof should've been generated now so we can reactivate the bridge with the new validator set
			BridgePaused::kill();
			// Time to update the bridge validator keys.
			let next_notary_keys = NextNotaryKeys::<T>::take();
			// Store the new keys and increment the validator set id
			// Next notary keys should be unset, until populated by new session logic
			<NotaryKeys<T>>::put(&next_notary_keys);
			NotarySetId::mutate(|next_set_id| *next_set_id = next_set_id.wrapping_add(1));
		}
	}

	fn on_disabled(_i: u32) {}
}

impl<T: Config> EthCallOracle for Module<T> {
	type Address = EthAddress;
	type CallId = EthCallId;
	/// Request an eth_call on some `target` contract with `input` on the bridged ethereum network
	/// Pre-checks are performed based on `max_block_look_behind` and `try_block_number`
	/// `timestamp` - cennznet timestamp of the request
	/// `try_block_number` - ethereum block number hint
	///
	/// Returns a call Id for subscribers
	fn checked_eth_call(
		target: &Self::Address,
		input: &[u8],
		timestamp: u64,
		try_block_number: u64,
		max_block_look_behind: u64,
	) -> Self::CallId {
		// store the job for validators to process async
		let call_id = NextEthCallId::get();
		EthCallRequestInfo::insert(
			call_id,
			CheckedEthCallRequest {
				check_timestamp: T::UnixTime::now().as_secs(),
				input: input.to_vec(),
				target: *target,
				timestamp,
				try_block_number,
				max_block_look_behind,
			},
		);
		EthCallRequests::append(call_id);
		NextEthCallId::put(call_id + 1);

		call_id
	}
}<|MERGE_RESOLUTION|>--- conflicted
+++ resolved
@@ -49,13 +49,8 @@
 };
 use codec::Encode;
 use crml_support::{
-<<<<<<< HEAD
-	EthAbiCodec, EthCallFailure, EthCallOracle, EthCallOracleSubscriber, EventClaimSubscriber, EventClaimVerifier,
+	log, EthAbiCodec, EthCallFailure, EthCallOracle, EthCallOracleSubscriber, EventClaimSubscriber, EventClaimVerifier,
 	FinalSessionTracker as FinalSessionTrackerT, NotarizationRewardHandler,
-=======
-	log, EthAbiCodec, EventClaimSubscriber, EventClaimVerifier, FinalSessionTracker as FinalSessionTrackerT,
-	NotarizationRewardHandler,
->>>>>>> 533b6472
 };
 use frame_support::{
 	decl_error, decl_event, decl_module, decl_storage,
@@ -297,28 +292,10 @@
 				None => return Err(Error::<T>::InvalidNotarization.into()),
 			};
 
-<<<<<<< HEAD
 			let notarization_result = match payload {
 				NotarizationPayload::Call{ call_id, result, .. } => Self::handle_call_notarization(call_id, result, notary_public_key),
 				NotarizationPayload::Event{ event_claim_id, result, .. } => Self::handle_event_notarization(event_claim_id, result, notary_public_key),
 			};
-=======
-			// Claim is invalid (nays > (100% - NotarizationThreshold))
-			if Percent::from_rational(nay_count, notary_count) > (Percent::from_parts(100_u8 - T::NotarizationThreshold::get().deconstruct())) {
-				// event did not notarize / failed, clean up
-				let event_data = EventData::take(payload.event_claim_id);
-				if event_data.is_none() {
-					// this should never happen
-					log!(error, "💎 unexpected empty claim");
-					return Err(Error::<T>::InvalidClaim.into())
-				}
-				<EventNotarizations<T>>::remove_prefix(payload.event_claim_id, None);
-				let (eth_tx_hash, event_type_id) = EventClaims::take(payload.event_claim_id);
-				let (contract_address, event_signature) = TypeIdToEventType::get(event_type_id);
-				let event_data = event_data.unwrap();
-				PendingTxHashes::remove(eth_tx_hash);
-				Self::deposit_event(Event::Invalid(payload.event_claim_id));
->>>>>>> 533b6472
 
 			if notarization_result.is_ok() {
 				// TODO: only reward votes with majority
