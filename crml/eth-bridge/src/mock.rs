--- conflicted
+++ resolved
@@ -129,8 +129,6 @@
 		// TODO: implement
 		unimplemented!();
 	}
-<<<<<<< HEAD
-
 	fn query_eth_client<R: serde::Serialize>(_request_body: R) -> Result<Vec<u8>, BridgeRpcError> {
 		// TODO: Implement
 		unimplemented!();
@@ -139,8 +137,6 @@
 		// TODO: Implement
 		unimplemented!();
 	}
-=======
->>>>>>> e0a4d688
 }
 
 pub struct NoopConverter<T>(sp_std::marker::PhantomData<T>);
