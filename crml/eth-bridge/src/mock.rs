--- conflicted
+++ resolved
@@ -13,18 +13,12 @@
 *     https://centrality.ai/licenses/lgplv3.txt
 */
 
-<<<<<<< HEAD
-use crate as crml_eth_bridge;
-use crate::sp_api_hidden_includes_decl_storage::hidden_include::{IterableStorageMap, StorageMap};
-use crate::types::{BridgeRpcError, EthAddress, EthBlock, EthHash, LatestOrNumber, Log, TransactionReceipt};
-use crate::{types::BridgeEthereumRpcApi, Config};
-=======
 use crate::{
 	self as crml_eth_bridge,
+	sp_api_hidden_includes_decl_storage::hidden_include::{IterableStorageMap, StorageMap},
 	types::{BridgeEthereumRpcApi, BridgeRpcError, EthAddress, EthBlock, EthHash, LatestOrNumber, TransactionReceipt},
 	Config,
 };
->>>>>>> cec07001
 use cennznet_primitives::eth::crypto::AuthorityId;
 use codec::{Decode, Encode};
 use crml_support::{
@@ -109,7 +103,6 @@
 	type Event = Event;
 }
 
-<<<<<<< HEAD
 /// Mock eth-http endpoint
 pub const MOCK_ETH_HTTP_URI: [u8; 31] = *b"http://ethereum-rpc.example.com";
 
@@ -206,8 +199,6 @@
 	pub message: String,
 }
 
-=======
->>>>>>> cec07001
 /// Mock ethereum rpc client
 pub struct MockEthereumRpcClient();
 
@@ -235,7 +226,6 @@
 
 impl BridgeEthereumRpcApi for MockEthereumRpcClient {
 	/// Returns an ethereum block given a block height
-<<<<<<< HEAD
 	fn get_block_by_number(block_number: LatestOrNumber) -> Result<Option<EthBlock>, BridgeRpcError> {
 		let mock_block_response = match block_number {
 			LatestOrNumber::Latest => {
@@ -287,20 +277,6 @@
 			..Default::default()
 		};
 		Ok(Some(transaction_receipt))
-=======
-	fn get_block_by_number(_block_number: LatestOrNumber) -> Result<Option<EthBlock>, BridgeRpcError> {
-		// TODO: implement
-		unimplemented!();
-	}
-	/// Returns an ethereum transaction receipt given a tx hash
-	fn get_transaction_receipt(_hash: EthHash) -> Result<Option<TransactionReceipt>, BridgeRpcError> {
-		// TODO: implement
-		unimplemented!();
->>>>>>> cec07001
-	}
-	fn eth_call(_target: EthAddress, _input: &[u8], _at_block: LatestOrNumber) -> Result<Vec<u8>, BridgeRpcError> {
-		// TODO: Implement
-		unimplemented!();
 	}
 }
 
