/* Copyright 2021 Centrality Investments Limited
*
* Licensed under the LGPL, Version 3.0 (the "License");
* you may not use this file except in compliance with the License.
* Unless required by applicable law or agreed to in writing, software
* distributed under the License is distributed on an "AS IS" BASIS,
* WITHOUT WARRANTIES OR CONDITIONS OF ANY KIND, either express or implied.
* See the License for the specific language governing permissions and
* limitations under the License.
* You may obtain a copy of the License at the root of this project source code,
* or at:
*     https://centrality.ai/licenses/gplv3.txt
*     https://centrality.ai/licenses/lgplv3.txt
*/

#![cfg_attr(not(feature = "std"), no_std)]

use cennznet_primitives::types::{AssetId, Balance};
use codec::Decode;
use crml_support::{EventClaimSubscriber, EventClaimVerifier, MultiCurrency};
use frame_support::{
	decl_error, decl_event, decl_module, decl_storage, ensure, log,
	traits::{ExistenceRequirement, Get, IsType, WithdrawReasons},
	transactional, PalletId,
};
use frame_system::{ensure_root, ensure_signed};
use sp_runtime::traits::Hash;
use sp_runtime::{
	traits::{AccountIdConversion, Zero},
	DispatchError,
};
use sp_std::prelude::*;

mod types;
use types::*;
#[cfg(test)]
mod mock;
#[cfg(test)]
mod tests;

pub trait Config: frame_system::Config {
	/// An onchain address for this pallet
	type PegPalletId: Get<PalletId>;
	/// The EVM event signature of a deposit
	type DepositEventSignature: Get<[u8; 32]>;
	/// Submits event claims for Ethereum
	type EthBridge: EventClaimVerifier;
	/// Currency functions
	type MultiCurrency: MultiCurrency<AccountId = Self::AccountId, Balance = Balance, CurrencyId = AssetId>;
	/// The overarching event type.
	type Event: From<Event<Self>> + IsType<<Self as frame_system::Config>::Event>;
}

decl_storage! {
	trait Store for Module<T: Config> as Erc20Peg {
		/// Whether deposit are active
		DepositsActive get(fn deposits_active): bool;
		/// Whether withdrawals are active
		WithdrawalsActive get(fn withdrawals_active): bool;
		/// Map ERC20 address to GA asset Id
		Erc20ToAssetId get(fn erc20_to_asset): map hasher(twox_64_concat) EthAddress => Option<AssetId>;
		/// Map GA asset Id to ERC20 address
		AssetIdToErc20 get(fn asset_to_erc20): map hasher(twox_64_concat) AssetId => Option<EthAddress>;
		/// Metadata for well-known erc20 tokens (symbol, decimals)
		Erc20Meta get(fn erc20_meta): map hasher(twox_64_concat) EthAddress => Option<(Vec<u8>, u8)>;
		/// Hash of withdrawal information
		ActiveWithdrawals get(fn active_withdrawals): map hasher(twox_64_concat) u64 => T::Hash;
		/// The peg contract address on Ethereum
		ContractAddress get(fn contract_address): EthAddress;
		/// Whether CENNZ deposits are active
		CENNZDepositsActive get(fn cennz_deposit_active): bool;
	}
	add_extra_genesis {
		config(erc20s): Vec<(EthAddress, Vec<u8>, u8)>;
		build(|config: &GenesisConfig| {
			for (address, symbol, decimals) in config.erc20s.iter() {
				if symbol == b"CENNZ" {
					Erc20ToAssetId::insert::<EthAddress, AssetId>(*address, T::MultiCurrency::staking_currency());
				}
				Erc20Meta::insert(address, (symbol, decimals));
			}
		});
	}
}

decl_event! {
	pub enum Event<T> where AccountId = <T as frame_system::Config>::AccountId {
		/// An erc20 deposit claim has started. (deposit Id, sender)
		Erc20Claim(u64, AccountId),
		/// A bridged erc20 deposit succeeded.(deposit Id, asset, amount, beneficiary)
		Erc20Deposit(u64, AssetId, Balance, AccountId),
		/// Tokens were burnt for withdrawal on Ethereum as ERC20s (withdrawal Id, asset, amount, beneficiary)
		Erc20Withdraw(u64, AssetId, Balance, EthAddress),
		/// A bridged erc20 deposit failed.(deposit Id)
		Erc20DepositFail(u64),
		/// The peg contract address has been set
		SetContractAddress(EthAddress),
		/// ERC20 CENNZ deposits activated
		CENNZDepositsActive,
	}
}

decl_error! {
	pub enum Error for Module<T: Config> {
		/// Could not create the bridged asset
		CreateAssetFailed,
		/// Claim has bad account
		InvalidAddress,
		/// Claim has bad amount
		InvalidAmount,
		/// Deposits are inactive
		DepositsPaused,
		/// Withdrawals are inactive
		WithdrawalsPaused,
		/// Withdrawals of this asset are not supported
		UnsupportedAsset
	}
}

decl_module! {
	pub struct Module<T: Config> for enum Call where origin: T::Origin {

		fn deposit_event() = default;

		/// Activate/deactivate deposits (root only)
		#[weight = 10_000_000]
		pub fn activate_deposits(origin, activate: bool) {
			ensure_root(origin)?;
			DepositsActive::put(activate);
		}

		/// Activate/deactivate withdrawals (root only)
		#[weight = 10_000_000]
		pub fn activate_withdrawals(origin, activate: bool) {
			ensure_root(origin)?;
			WithdrawalsActive::put(activate);
		}

		#[weight = 50_000_000]
		/// Submit deposit claim for an ethereum tx hash
		/// The deposit details must be provided for cross-checking by notaries
		/// Any caller may initiate a claim while only the intended beneficiary will be paid.
		#[transactional]
		pub fn deposit_claim(origin, tx_hash: H256, claim: Erc20DepositEvent) {
			// Note: require caller to provide the `claim` so we don't need to handle the-
			// complexities of notaries reporting differing deposit events
			let origin = ensure_signed(origin)?;
			ensure!(Self::deposits_active(), Error::<T>::DepositsPaused);
			// fail a claim early for an amount that is too large
			ensure!(claim.amount < U256::from(u128::max_value()), Error::<T>::InvalidAmount);
			// fail a claim if beneficiary is not a valid CENNZnet address
			ensure!(T::AccountId::decode(&mut &claim.beneficiary.0[..]).is_ok(), Error::<T>::InvalidAddress);

			let event_claim_id = T::EthBridge::submit_event_claim(
					&Self::contract_address().into(),
					&T::DepositEventSignature::get().into(),
					&tx_hash,
					&EthAbiCodec::encode(&claim),
			)?;

			Self::deposit_event(<Event<T>>::Erc20Claim(event_claim_id, origin));
		}

		#[weight = 50_000_000]
		/// Withdraw generic assets from CENNZnet in exchange for ERC20s
		/// Tokens will be transferred to peg account and a proof generated to allow redemption of tokens on Ethereum
		#[transactional]
		pub fn withdraw(origin, asset_id: AssetId, amount: Balance, beneficiary: EthAddress) {
			let origin = ensure_signed(origin)?;
			ensure!(Self::withdrawals_active(), Error::<T>::WithdrawalsPaused);

			// there should be a known ERC20 address mapped for this asset
			// otherwise there may be no liquidity on the Ethereum side of the peg
			let token_address = Self::asset_to_erc20(asset_id);
			ensure!(token_address.is_some(), Error::<T>::UnsupportedAsset);
<<<<<<< HEAD
			let token_address = token_address.unwrap();

			let _imbalance = T::MultiCurrency::withdraw(&origin, asset_id, amount, WithdrawReasons::TRANSFER, frame_support::traits::ExistenceRequirement::KeepAlive)?;
=======
			let staking_currency = T::MultiCurrency::staking_currency();
			if asset_id == staking_currency {
				let _result = T::MultiCurrency::transfer(
					&origin,
					&T::PegPalletId::get().into_account(),
					asset_id,
					amount, // checked amount < u128 in `deposit_claim` qed.
					ExistenceRequirement::KeepAlive,
				)?;
			} else {
				let _imbalance = T::MultiCurrency::withdraw(&origin, asset_id, amount, WithdrawReasons::TRANSFER, frame_support::traits::ExistenceRequirement::KeepAlive)?;
			}
>>>>>>> db028dde

			let message = WithdrawMessage {
				token_address,
				amount: amount.into(),
				beneficiary
			};
			let event_proof_id: u64 = T::EthBridge::generate_event_proof(&message)?;

			// Create a hash of withdrawAmount, tokenAddress, receiver, eventId
			let mut buf = Vec::<u8>::with_capacity(141);
			buf.extend_from_slice(&amount.to_le_bytes());
			buf.extend_from_slice(&token_address.as_bytes());
			buf.extend_from_slice(&beneficiary.as_bytes());
			buf.extend_from_slice(&event_proof_id.to_le_bytes());
			let withdrawal_hash: T::Hash = T::Hashing::hash(&buf);
			ActiveWithdrawals::<T>::insert(event_proof_id, withdrawal_hash);

			Self::deposit_event(<Event<T>>::Erc20Withdraw(event_proof_id, asset_id, amount, beneficiary));
		}

		#[weight = 1_000_000]
		#[transactional]
		/// Set the peg contract address on Ethereum (requires governance)
		pub fn set_contract_address(origin, eth_address: EthAddress) {
			ensure_root(origin)?;
			ContractAddress::put(eth_address);
			Self::deposit_event(<Event<T>>::SetContractAddress(eth_address));
		}

		#[weight = 1_000_000]
		#[transactional]
		/// Activate ERC20 CENNZ deposits (requires governance)
		pub fn activate_cennz_deposits(origin) {
			ensure_root(origin)?;
			CENNZDepositsActive::put(true);
			Self::deposit_event(<Event<T>>::CENNZDepositsActive);
		}

		#[weight = {
			1_000_000 * details.len() as u64
		}]
		/// Set the metadata details for a given ERC20 address (requires governance)
		/// details: `[(contract address, symbol, decimals)]`
		pub fn set_erc20_meta(origin, details: Vec<(EthAddress, Vec<u8>, u8)>) {
			ensure_root(origin)?;
			for (address, symbol, decimals) in details {
				Erc20Meta::insert(address, (symbol, decimals));
			}
		}
	}
}

impl<T: Config> Module<T> {
	/// fulfil a deposit claim for the given event
	pub fn do_deposit(verified_event: Erc20DepositEvent) -> Result<(AssetId, Balance, T::AccountId), DispatchError> {
		let asset_id = match Self::erc20_to_asset(verified_event.token_address) {
			None => {
				// create asset with known values from `Erc20Meta`
				// asset will be created with `18` decimal places and "" for symbol if the asset is unknown
				// dapps can also use `AssetToERC20` to retrieve the appropriate decimal places from ethereum
				let (symbol, decimals) =
					Erc20Meta::get(verified_event.token_address).unwrap_or((Default::default(), 18));
				let asset_id = T::MultiCurrency::create(
					&T::PegPalletId::get().into_account(),
					Zero::zero(), // 0 initial supply
					decimals,
					1, // minimum balance
					symbol,
				)
				.map_err(|_| Error::<T>::CreateAssetFailed)?;
				Erc20ToAssetId::insert(verified_event.token_address, asset_id);
				AssetIdToErc20::insert(asset_id, verified_event.token_address);

				asset_id
			}
			Some(asset_id) => asset_id,
		};

		// checked at the time of initiating the verified_event that beneficiary value is valid and this op will not fail qed.
		let beneficiary: T::AccountId = T::AccountId::decode(&mut &verified_event.beneficiary.0[..]).unwrap();

		// (Governance): CENNZ is a special case since the supply is already 100% minted
		// it must be transferred from the unclaimed wallet
		let amount = verified_event.amount.as_u128();
		if asset_id == T::MultiCurrency::staking_currency() && Self::cennz_deposit_active() {
			let _result = T::MultiCurrency::transfer(
				// TODO: decide upon: Treasury / Sudo::key() / Bridge,
				&T::PegPalletId::get().into_account(),
				&beneficiary,
				asset_id,
				amount, // checked amount < u128 in `deposit_claim` qed.
				ExistenceRequirement::KeepAlive,
			);
		} else {
			// checked amount < u128 on `deposit_claim` qed.
			let _imbalance = T::MultiCurrency::deposit_creating(
				&beneficiary,
				asset_id,
				amount, // checked amount < u128 in `deposit_claim` qed.
			);
		}

		Ok((asset_id, amount, beneficiary))
	}
}

impl<T: Config> EventClaimSubscriber for Module<T> {
	fn on_success(event_claim_id: u64, contract_address: &EthAddress, event_type: &H256, event_data: &[u8]) {
		if *contract_address == EthAddress::from(Self::contract_address())
			&& *event_type == H256::from(T::DepositEventSignature::get())
		{
			if let Some(deposit_event) = EthAbiCodec::decode(event_data) {
				match Self::do_deposit(deposit_event) {
					Ok((asset_id, amount, beneficiary)) => {
						Self::deposit_event(<Event<T>>::Erc20Deposit(event_claim_id, asset_id, amount, beneficiary))
					}
					Err(_err) => Self::deposit_event(<Event<T>>::Erc20DepositFail(event_claim_id)),
				}
			} else {
				// input data should be valid, we do not expect to fail here
				log::error!("📌 ERC20 deposit claim failed unexpectedly: {:?}", event_data);
			}
		}
	}
	fn on_failure(event_claim_id: u64, contract_address: &H160, event_type: &H256, _event_data: &[u8]) {
		if *contract_address == EthAddress::from(Self::contract_address())
			&& *event_type == H256::from(T::DepositEventSignature::get())
		{
			Self::deposit_event(<Event<T>>::Erc20DepositFail(event_claim_id));
		}
	}
}<|MERGE_RESOLUTION|>--- conflicted
+++ resolved
@@ -173,11 +173,7 @@
 			// otherwise there may be no liquidity on the Ethereum side of the peg
 			let token_address = Self::asset_to_erc20(asset_id);
 			ensure!(token_address.is_some(), Error::<T>::UnsupportedAsset);
-<<<<<<< HEAD
 			let token_address = token_address.unwrap();
-
-			let _imbalance = T::MultiCurrency::withdraw(&origin, asset_id, amount, WithdrawReasons::TRANSFER, frame_support::traits::ExistenceRequirement::KeepAlive)?;
-=======
 			let staking_currency = T::MultiCurrency::staking_currency();
 			if asset_id == staking_currency {
 				let _result = T::MultiCurrency::transfer(
@@ -190,7 +186,6 @@
 			} else {
 				let _imbalance = T::MultiCurrency::withdraw(&origin, asset_id, amount, WithdrawReasons::TRANSFER, frame_support::traits::ExistenceRequirement::KeepAlive)?;
 			}
->>>>>>> db028dde
 
 			let message = WithdrawMessage {
 				token_address,
