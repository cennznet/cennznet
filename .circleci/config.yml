--- conflicted
+++ resolved
@@ -9,13 +9,8 @@
       - checkout
       - restore_cache:
           keys:
-<<<<<<< HEAD
             - v1-cargo-global-cache-{{ arch }}-{{ checksum "Cargo.lock" }}-{{ checksum ".circleci/RUST_VERSION" }}
             - v1-cargo-global-cache-{{ arch }}-{{ checksum "Cargo.lock" }}-
-=======
-            - v1-cargo-global-cache-{{ arch }}-{{ checksum "Cargo.lock" }}
-            - v1-cargo-global-cache-
->>>>>>> 3f8a77ee
       - run:
           name: Install rust
           command: |
@@ -36,18 +31,11 @@
           name: Check format
           command: |
             source $HOME/.cargo/env
-<<<<<<< HEAD
             cargo fmt --all -- --check
       - restore_cache:
           keys:
             - v1-cargo-wasm-cache-{{ arch }}-{{ checksum "Cargo.lock" }}-{{ checksum ".circleci/RUST_VERSION" }}
             - v1-cargo-wasm-cache-{{ arch }}-{{ checksum "Cargo.lock" }}-
-=======
-            cargo fmt
-      - restore_cache:
-          keys:
-            - v1-cargo-wasm-cache-{{ arch }}-{{ checksum "Cargo.lock" }}
->>>>>>> 3f8a77ee
       - run:
           name: Build WASM
           command: |
@@ -56,7 +44,6 @@
       - save_cache:
           paths:
             - runtime/wasm/target/
-<<<<<<< HEAD
           key: v1-cargo-wasm-cache-{{ arch }}-{{ checksum "Cargo.lock" }}-{{ checksum ".circleci/RUST_VERSION" }}
       - restore_cache:
           keys:
@@ -68,18 +55,6 @@
             source $HOME/.cargo/env
             cargo build
             cargo test --all --no-run
-=======
-          key: v1-cargo-wasm-cache-{{ arch }}-{{ checksum "Cargo.lock" }}
-      - restore_cache:
-          keys:
-            - v1-target-cache-{{ arch }}-{{ checksum "Cargo.lock" }}
-            - v1-target-cache-
-      - run:
-          name: Build binary
-          command: |
-            source $HOME/.cargo/env
-            cargo build
->>>>>>> 3f8a77ee
           no_output_timeout: 30m
       - save_cache:
           paths:
@@ -87,19 +62,11 @@
             - target/debug/build
             - target/debug/deps
             - target/debug/incremental
-<<<<<<< HEAD
           key: v1-target-cache-{{ arch }}-{{ checksum "Cargo.lock" }}-{{ checksum ".circleci/RUST_VERSION" }}
       - save_cache:
           paths:
             - /home/circleci/.cargo
           key: v1-cargo-global-cache-{{ arch }}-{{ checksum "Cargo.lock" }}-{{ checksum ".circleci/RUST_VERSION" }}
-=======
-          key: v1-target-cache-{{ arch }}-{{ checksum "Cargo.lock" }}
-      - save_cache:
-          paths:
-            - /home/circleci/.cargo
-          key: v1-cargo-global-cache-{{ arch }}-{{ checksum "Cargo.lock" }}
->>>>>>> 3f8a77ee
       - run:
           name: Run tests
           command: |
@@ -121,14 +88,8 @@
             else
               DOCKER_TAG="${CIRCLE_TAG}"
             fi
-<<<<<<< HEAD
-            docker build --pull -t cennznet/cennznet:latest -t cennznet/cennznet:$DOCKER_TAG -f docker/Dockerfile .
-            docker push cennznet/cennznet:$DOCKER_TAG
-            docker push cennznet/cennznet:latest
-=======
             docker build --pull -t cennznet/cennznet:$DOCKER_TAG-hotfix -f docker/Dockerfile .
             docker push cennznet/cennznet:$DOCKER_TAG-hotfix
->>>>>>> 3f8a77ee
           no_output_timeout: 60m
 workflows:
   version: 2
@@ -140,9 +101,5 @@
             - build
           filters:
             branches:
-<<<<<<< HEAD
-              only: master
-=======
               only:
-                - stable-hotfix
->>>>>>> 3f8a77ee
+                - master-hotfix