version: 2.1

commands:
  install-rust:
    steps:
      - run:
          name: Install Rust
          command: |
            sudo apt-get update
            sudo apt-get -y install apt-utils cmake pkg-config libssl-dev git llvm clang
            if [ ! -d /home/circleci/.cargo ]; then
              curl --proto '=https' --tlsv1.2 -sSf https://sh.rustup.rs | sh -s -- -y
            fi
            source ~/.cargo/env
            rustup install $RUST_VERSION
            rustup default $RUST_VERSION
            rustup install $RUST_NIGHTLY
            rustup target add --toolchain=$RUST_NIGHTLY wasm32-unknown-unknown
            rustup target add --toolchain=$RUST_VERSION x86_64-unknown-linux-musl
            rustc --version; cargo --version; rustup --version
  install-sccache:
    steps:
      - run:
          name: Install sccache
          command: |
            SCCACHE_VERSION=0.2.10
            SCCACHE="sccache-${SCCACHE_VERSION}-x86_64-unknown-linux-musl"
            SCCACHE_ARCHIVE="${SCCACHE}.tar.gz"
            SCCACHE_URL="https://github.com/mozilla/sccache/releases/download/${SCCACHE_VERSION}/${SCCACHE_ARCHIVE}"
            curl -L "${SCCACHE_URL}" | tar -xz
            chmod +x $SCCACHE/sccache
            mv $SCCACHE/sccache ~/.cargo/bin/sccache
            sccache --version
  restore-cache:
    steps:
      - restore_cache:
          name: Restore sccache
          key: sccache-{{ arch }}-{{ .Environment.CIRCLE_JOB }}
  save-cache:
    steps:
      - save_cache:
          name: Save sccache
          # We use {{ epoch }} to always upload a fresh cache:
          # Of course, restore_cache will not find this exact key,
          # but it will fall back to the closest key (aka the most recent).
          # See https://discuss.circleci.com/t/add-mechanism-to-update-existing-cache-key/9014/13
          key: sccache-{{ arch }}-{{ .Environment.CIRCLE_JOB }}-{{ epoch }}
          paths:
            - "~/.cache/sccache"
  save-target-cache:
    steps:
      - save_cache:
          name: Save target cache
          paths:
            - target/debug/.fingerprint
            - target/debug/build
            - target/debug/deps
            - target/debug/incremental
            - runtime/wasm/target/
          key: target-cache-{{ arch }}-{{ .Environment.RUST_VERSION }}-{{ .Environment.CIRCLE_BRANCH }}-{{ epoch }}
  restore-target-cache:
    steps:
      - restore_cache:
          name: Restore target cache
          key: target-cache-{{ arch }}-{{ .Environment.RUST_VERSION }}-{{ .Environment.CIRCLE_BRANCH }}
  cargo-fmt:
    steps:
      - run:
          name: Format
          command: |
            rustup component add rustfmt
            cargo fmt -- --check
  cargo-check:
    steps:
      - run:
          name: Build
          command: |
            cargo check
          no_output_timeout: 30m
  cargo-build-test:
    steps:
      - run:
          name: Build tests
          command: |
            cargo test --no-run --workspace --exclude crml-cennzx --exclude crml-sylo
          no_output_timeout: 30m
  cargo-run-test:
    steps:
      - run:
          name: Run tests
          command: |
            cargo test --workspace --exclude crml-cennzx --exclude crml-sylo
  cargo-test-coverage:
    steps:
      - run:
          name: Report test coverage
          command: |
            ./scripts/test-coverage.sh crml-cennzx crml-sylo
      - store_artifacts:
          path: /tmp/coverage
  docker-build-and-publish:
    steps:
      - run:
          name: Build and publish Docker image
          command: |
            IMAGE_NAME="cennznet/cennznet"
            if [ "${CIRCLE_BRANCH}" == "develop" ]; then
              IMAGE_TAG="develop-${CIRCLE_SHA1:0:6}"
            else
<<<<<<< HEAD
              echo "${CIRCLE_TAG}"
              IMAGE_TAG="${CIRCLE_TAG}"
=======
              IMAGE_TAG="${GIT_TAG}"
>>>>>>> 5b101800
            fi
            docker login -u $DOCKER_LOGIN -p $DOCKER_PASSWORD
            docker build --build-arg RUST_VERSION=$RUST_VERSION --build-arg RUST_NIGHTLY=$RUST_NIGHTLY --pull -t $IMAGE_NAME:$IMAGE_TAG -f ./Dockerfile .
            docker push $IMAGE_NAME:$IMAGE_TAG
          no_output_timeout: 60m

jobs:
  format:
    machine:
      image: ubuntu-1604:201903-01
    environment:
      BASH_ENV: ~/.cargo/env
    steps:
      - checkout
      - install-rust
      - cargo-fmt
  build:
    machine:
      image: ubuntu-1604:201903-01
    steps:
      - run: echo "successfully built and tested"
  build-bin:
    machine:
      image: ubuntu-1604:201903-01
    environment:
      BASH_ENV: ~/.cargo/env
      RUSTC_WRAPPER: sccache
      SCCACHE_CACHE_SIZE: 10G
    steps:
      - checkout
      - install-rust
      - install-sccache
      - restore-cache
      - restore-target-cache
      - cargo-check
      - save-cache
      - save-target-cache
  build-test-and-run:
    machine:
      image: ubuntu-1604:201903-01
    environment:
      BASH_ENV: ~/.cargo/env
      RUSTC_WRAPPER: sccache
      SCCACHE_CACHE_SIZE: 10G
      GIT_TAG: pipeline.git.tag
    steps:
      - checkout
      - install-rust
      - install-sccache
      - restore-cache
      - restore-target-cache
      - cargo-build-test
      - save-cache
      - save-target-cache
      - cargo-run-test
  report-test-coverage:
    machine:
      image: ubuntu-1604:201903-01
    environment:
      BASH_ENV: ~/.cargo/env
    steps:
      - checkout
      - install-rust
      - cargo-test-coverage
  build-docker-and-publish:
    machine:
      image: ubuntu-1604:201903-01
    steps:
      - checkout
      - docker-build-and-publish

workflows:
  version: 2
  build-test-publish:
    jobs:
      - build-docker-and-publish:
          context: Rust
          filters:
            tags:
              only:
                - /^[0-9]+[.][0-9]+[.][0-9](-rc.+)?$/
            branches:
              only:
                - develop<|MERGE_RESOLUTION|>--- conflicted
+++ resolved
@@ -107,12 +107,8 @@
             if [ "${CIRCLE_BRANCH}" == "develop" ]; then
               IMAGE_TAG="develop-${CIRCLE_SHA1:0:6}"
             else
-<<<<<<< HEAD
               echo "${CIRCLE_TAG}"
               IMAGE_TAG="${CIRCLE_TAG}"
-=======
-              IMAGE_TAG="${GIT_TAG}"
->>>>>>> 5b101800
             fi
             docker login -u $DOCKER_LOGIN -p $DOCKER_PASSWORD
             docker build --build-arg RUST_VERSION=$RUST_VERSION --build-arg RUST_NIGHTLY=$RUST_NIGHTLY --pull -t $IMAGE_NAME:$IMAGE_TAG -f ./Dockerfile .
